--- conflicted
+++ resolved
@@ -49,15 +49,8 @@
                     cost_unit_limit: intent.header.cost_unit_limit,
                     tip_percentage: intent.header.tip_percentage,
                 },
-                intent_validation: IntentValidation::None,
+                runtime_validations: vec![],
             },
-<<<<<<< HEAD
-=======
-            transaction.signed_intent.intent.header.cost_unit_limit,
-            transaction.signed_intent.intent.header.tip_percentage,
-            transaction.signed_intent.intent.manifest.blobs,
-            vec![],
->>>>>>> c87d2151
         )
     }
 }