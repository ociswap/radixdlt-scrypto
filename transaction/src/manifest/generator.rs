use crate::data::*;
use crate::errors::*;
use crate::manifest::ast;
use crate::model::*;
use crate::validation::*;
use radix_engine_interface::address::Bech32Decoder;
use radix_engine_interface::blueprints::access_controller::RuleSet;
use radix_engine_interface::blueprints::access_controller::{
    ACCESS_CONTROLLER_BLUEPRINT, ACCESS_CONTROLLER_CREATE_GLOBAL_IDENT,
};
use radix_engine_interface::blueprints::account::{
    AccountCreateAdvancedInput, AccountCreateInput, ACCOUNT_BLUEPRINT,
    ACCOUNT_CREATE_ADVANCED_IDENT, ACCOUNT_CREATE_IDENT,
};
use radix_engine_interface::blueprints::epoch_manager::{
    EpochManagerCreateValidatorInput, EPOCH_MANAGER_CREATE_VALIDATOR_IDENT,
};
use radix_engine_interface::blueprints::identity::{
    IdentityCreateAdvancedInput, IdentityCreateInput, IDENTITY_BLUEPRINT,
    IDENTITY_CREATE_ADVANCED_IDENT, IDENTITY_CREATE_IDENT,
};
use radix_engine_interface::blueprints::resource::{
    AccessRulesConfig, FungibleResourceManagerCreateInput,
    FungibleResourceManagerCreateWithInitialSupplyInput, NonFungibleResourceManagerCreateInput,
    NonFungibleResourceManagerCreateWithInitialSupplyManifestInput,
    FUNGIBLE_RESOURCE_MANAGER_BLUEPRINT, FUNGIBLE_RESOURCE_MANAGER_CREATE_IDENT,
    FUNGIBLE_RESOURCE_MANAGER_CREATE_WITH_INITIAL_SUPPLY_IDENT,
    NON_FUNGIBLE_RESOURCE_MANAGER_CREATE_IDENT,
    NON_FUNGIBLE_RESOURCE_MANAGER_CREATE_WITH_INITIAL_SUPPLY_IDENT,
};
use radix_engine_interface::blueprints::resource::{
    NonFungibleGlobalId, NON_FUNGIBLE_RESOURCE_MANAGER_BLUEPRINT,
};
use radix_engine_interface::constants::{
    ACCESS_CONTROLLER_PACKAGE, ACCOUNT_PACKAGE, EPOCH_MANAGER, IDENTITY_PACKAGE,
    RESOURCE_MANAGER_PACKAGE,
};
use radix_engine_interface::crypto::Hash;
use radix_engine_interface::data::manifest::model::*;
use radix_engine_interface::data::manifest::*;
use radix_engine_interface::data::scrypto::model::*;
use radix_engine_interface::manifest_args;
use radix_engine_interface::math::{Decimal, PreciseDecimal};
use radix_engine_interface::types::ComponentAddress;
use radix_engine_interface::types::GlobalAddress;
use radix_engine_interface::types::LocalAddress;
use radix_engine_interface::types::PackageAddress;
use radix_engine_interface::types::ResourceAddress;
use sbor::rust::borrow::Borrow;
use sbor::rust::collections::BTreeMap;
use sbor::rust::collections::BTreeSet;
use sbor::rust::str::FromStr;
use sbor::rust::vec;
use sbor::*;

#[derive(Debug, Clone, PartialEq, Eq)]
pub enum GeneratorError {
    InvalidAstType {
        expected_type: ast::Type,
        actual: ast::Type,
    },
    InvalidAstValue {
        expected_type: Vec<ast::Type>,
        actual: ast::Value,
    },
    UnexpectedValue {
        expected_type: ManifestValueKind,
        actual: ast::Value,
    },
    InvalidPackageAddress(String),
    InvalidComponentAddress(String),
    InvalidResourceAddress(String),
    InvalidDecimal(String),
    InvalidPreciseDecimal(String),
    InvalidHash(String),
    InvalidNodeId(String),
    InvalidVaultId(String),
    InvalidNonFungibleLocalId(String),
    InvalidNonFungibleGlobalId,
    InvalidExpression(String),
    InvalidComponent(String),
    InvalidKeyValueStore(String),
    InvalidBucket(String),
    InvalidProof(String),
    InvalidVault(String),
    InvalidEcdsaSecp256k1PublicKey(String),
    InvalidEcdsaSecp256k1Signature(String),
    InvalidEddsaEd25519PublicKey(String),
    InvalidEddsaEd25519Signature(String),
    InvalidBlobHash,
    BlobNotFound(String),
    InvalidBytesHex(String),
    SborEncodeError(EncodeError),
    NameResolverError(NameResolverError),
    IdValidationError(ManifestIdValidationError),
    ArgumentEncodingError(EncodeError),
    ArgumentDecodingError(DecodeError),
    InvalidGlobalAddress(String),
    InvalidLocalAddress(String),
    InvalidLength {
        value_type: ast::Type,
        expected_length: usize,
        actual: usize,
    },
    OddNumberOfElements,
}

#[derive(Debug, Clone, PartialEq, Eq)]
pub enum NameResolverError {
    UndefinedBucket(String),
    UndefinedProof(String),
    NamedAlreadyDefined(String),
}

pub struct NameResolver {
    named_buckets: BTreeMap<String, ManifestBucket>,
    named_proofs: BTreeMap<String, ManifestProof>,
}

impl NameResolver {
    pub fn new() -> Self {
        Self {
            named_buckets: BTreeMap::new(),
            named_proofs: BTreeMap::new(),
        }
    }

    pub fn insert_bucket(
        &mut self,
        name: String,
        bucket_id: ManifestBucket,
    ) -> Result<(), NameResolverError> {
        if self.named_buckets.contains_key(&name) || self.named_proofs.contains_key(&name) {
            Err(NameResolverError::NamedAlreadyDefined(name))
        } else {
            self.named_buckets.insert(name, bucket_id);
            Ok(())
        }
    }

    pub fn insert_proof(
        &mut self,
        name: String,
        proof_id: ManifestProof,
    ) -> Result<(), NameResolverError> {
        if self.named_buckets.contains_key(&name) || self.named_proofs.contains_key(&name) {
            Err(NameResolverError::NamedAlreadyDefined(name))
        } else {
            self.named_proofs.insert(name, proof_id);
            Ok(())
        }
    }

    pub fn resolve_bucket(&mut self, name: &str) -> Result<ManifestBucket, NameResolverError> {
        match self.named_buckets.get(name).cloned() {
            Some(bucket_id) => Ok(bucket_id),
            None => Err(NameResolverError::UndefinedBucket(name.into())),
        }
    }

    pub fn resolve_proof(&mut self, name: &str) -> Result<ManifestProof, NameResolverError> {
        match self.named_proofs.get(name).cloned() {
            Some(proof_id) => Ok(proof_id),
            None => Err(NameResolverError::UndefinedProof(name.into())),
        }
    }
}

pub fn generate_manifest(
    instructions: &[ast::Instruction],
    bech32_decoder: &Bech32Decoder,
    blobs: BTreeMap<Hash, Vec<u8>>,
) -> Result<TransactionManifest, GeneratorError> {
    let mut id_validator = ManifestValidator::new();
    let mut name_resolver = NameResolver::new();
    let mut output = Vec::new();

    for instruction in instructions {
        output.push(generate_instruction(
            instruction,
            &mut id_validator,
            &mut name_resolver,
            bech32_decoder,
            &blobs,
        )?);
    }

    Ok(TransactionManifest {
        instructions: output,
        blobs: blobs.into_values().collect(),
    })
}

pub fn generate_instruction(
    instruction: &ast::Instruction,
    id_validator: &mut ManifestValidator,
    resolver: &mut NameResolver,
    bech32_decoder: &Bech32Decoder,
    blobs: &BTreeMap<Hash, Vec<u8>>,
) -> Result<Instruction, GeneratorError> {
    Ok(match instruction {
        ast::Instruction::TakeFromWorktop {
            resource_address,
            new_bucket,
        } => {
            let bucket_id = id_validator
                .new_bucket()
                .map_err(GeneratorError::IdValidationError)?;
            declare_bucket(new_bucket, resolver, bucket_id)?;

            Instruction::TakeFromWorktop {
                resource_address: generate_resource_address(resource_address, bech32_decoder)?,
            }
        }
        ast::Instruction::TakeFromWorktopByAmount {
            amount,
            resource_address,
            new_bucket,
        } => {
            let bucket_id = id_validator
                .new_bucket()
                .map_err(GeneratorError::IdValidationError)?;
            declare_bucket(new_bucket, resolver, bucket_id)?;

            Instruction::TakeFromWorktopByAmount {
                amount: generate_decimal(amount)?,
                resource_address: generate_resource_address(resource_address, bech32_decoder)?,
            }
        }
        ast::Instruction::TakeFromWorktopByIds {
            ids,
            resource_address,
            new_bucket,
        } => {
            let bucket_id = id_validator
                .new_bucket()
                .map_err(GeneratorError::IdValidationError)?;
            declare_bucket(new_bucket, resolver, bucket_id)?;

            Instruction::TakeFromWorktopByIds {
                ids: generate_non_fungible_local_ids(ids)?,
                resource_address: generate_resource_address(resource_address, bech32_decoder)?,
            }
        }
        ast::Instruction::ReturnToWorktop { bucket } => {
            let bucket_id = generate_bucket(bucket, resolver)?;
            id_validator
                .drop_bucket(&bucket_id)
                .map_err(GeneratorError::IdValidationError)?;
            Instruction::ReturnToWorktop { bucket_id }
        }
        ast::Instruction::AssertWorktopContains { resource_address } => {
            Instruction::AssertWorktopContains {
                resource_address: generate_resource_address(resource_address, bech32_decoder)?,
            }
        }
        ast::Instruction::AssertWorktopContainsByAmount {
            amount,
            resource_address,
        } => Instruction::AssertWorktopContainsByAmount {
            amount: generate_decimal(amount)?,
            resource_address: generate_resource_address(resource_address, bech32_decoder)?,
        },
        ast::Instruction::AssertWorktopContainsByIds {
            ids,
            resource_address,
        } => Instruction::AssertWorktopContainsByIds {
            ids: generate_non_fungible_local_ids(ids)?,
            resource_address: generate_resource_address(resource_address, bech32_decoder)?,
        },
        ast::Instruction::PopFromAuthZone { new_proof } => {
            let proof_id = id_validator
                .new_proof(ProofKind::AuthZoneProof)
                .map_err(GeneratorError::IdValidationError)?;
            declare_proof(new_proof, resolver, proof_id)?;

            Instruction::PopFromAuthZone
        }
        ast::Instruction::PushToAuthZone { proof } => {
            let proof_id = generate_proof(proof, resolver)?;
            id_validator
                .drop_proof(&proof_id)
                .map_err(GeneratorError::IdValidationError)?;
            Instruction::PushToAuthZone { proof_id }
        }
        ast::Instruction::ClearAuthZone => Instruction::ClearAuthZone,

        ast::Instruction::CreateProofFromAuthZone {
            resource_address,
            new_proof,
        } => {
            let resource_address = generate_resource_address(resource_address, bech32_decoder)?;
            let proof_id = id_validator
                .new_proof(ProofKind::AuthZoneProof)
                .map_err(GeneratorError::IdValidationError)?;
            declare_proof(new_proof, resolver, proof_id)?;

            Instruction::CreateProofFromAuthZone { resource_address }
        }
        ast::Instruction::CreateProofFromAuthZoneByAmount {
            amount,
            resource_address,
            new_proof,
        } => {
            let amount = generate_decimal(amount)?;
            let resource_address = generate_resource_address(resource_address, bech32_decoder)?;
            let proof_id = id_validator
                .new_proof(ProofKind::AuthZoneProof)
                .map_err(GeneratorError::IdValidationError)?;
            declare_proof(new_proof, resolver, proof_id)?;

            Instruction::CreateProofFromAuthZoneByAmount {
                amount,
                resource_address,
            }
        }
        ast::Instruction::CreateProofFromAuthZoneByIds {
            ids,
            resource_address,
            new_proof,
        } => {
            let ids = generate_non_fungible_local_ids(ids)?;
            let resource_address = generate_resource_address(resource_address, bech32_decoder)?;
            let proof_id = id_validator
                .new_proof(ProofKind::AuthZoneProof)
                .map_err(GeneratorError::IdValidationError)?;
            declare_proof(new_proof, resolver, proof_id)?;

            Instruction::CreateProofFromAuthZoneByIds {
                ids,
                resource_address,
            }
        }
        ast::Instruction::CreateProofFromBucket { bucket, new_proof } => {
            let bucket_id = generate_bucket(bucket, resolver)?;
            let proof_id = id_validator
                .new_proof(ProofKind::BucketProof(bucket_id.clone()))
                .map_err(GeneratorError::IdValidationError)?;
            declare_proof(new_proof, resolver, proof_id)?;

            Instruction::CreateProofFromBucket { bucket_id }
        }
        ast::Instruction::CloneProof { proof, new_proof } => {
            let proof_id = generate_proof(proof, resolver)?;
            let proof_id2 = id_validator
                .clone_proof(&proof_id)
                .map_err(GeneratorError::IdValidationError)?;
            declare_proof(new_proof, resolver, proof_id2)?;

            Instruction::CloneProof { proof_id }
        }
        ast::Instruction::DropProof { proof } => {
            let proof_id = generate_proof(proof, resolver)?;
            id_validator
                .drop_proof(&proof_id)
                .map_err(GeneratorError::IdValidationError)?;
            Instruction::DropProof { proof_id }
        }
        ast::Instruction::DropAllProofs => {
            id_validator
                .drop_all_proofs()
                .map_err(GeneratorError::IdValidationError)?;
            Instruction::DropAllProofs
        }
        ast::Instruction::ClearSignatureProofs => {
            id_validator
                .drop_all_proofs()
                .map_err(GeneratorError::IdValidationError)?;
            Instruction::ClearSignatureProofs
        }
        ast::Instruction::CallFunction {
            package_address,
            blueprint_name,
            function_name,
            args,
        } => {
            let package_address = generate_package_address(package_address, bech32_decoder)?;
            let blueprint_name = generate_string(&blueprint_name)?;
            let function_name = generate_string(&function_name)?;
            let args = generate_args(args, resolver, bech32_decoder, blobs)?;
            id_validator
                .process_call_data(&args)
                .map_err(GeneratorError::IdValidationError)?;

            Instruction::CallFunction {
                package_address,
                blueprint_name,
                function_name,
                args: to_manifest_value(&args),
            }
        }
        ast::Instruction::CallMethod {
            component_address,
            method_name,
            args,
        } => {
            let component_address = generate_component_address(component_address, bech32_decoder)?;
            let method_name = generate_string(&method_name)?;
            let args = generate_args(args, resolver, bech32_decoder, blobs)?;
            id_validator
                .process_call_data(&args)
                .map_err(GeneratorError::IdValidationError)?;
            Instruction::CallMethod {
                component_address,
                method_name,
                args,
            }
        }
        ast::Instruction::PublishPackage {
            code,
            schema,
            royalty_config,
            metadata,
        } => Instruction::PublishPackage {
            code: generate_blob(code, blobs)?,
            schema: generate_blob(schema, blobs)?,
            royalty_config: generate_typed_value(royalty_config, resolver, bech32_decoder, blobs)?,
            metadata: generate_typed_value(metadata, resolver, bech32_decoder, blobs)?,
        },
        ast::Instruction::PublishPackageAdvanced {
            code,
            schema,
            royalty_config,
            metadata,
            access_rules,
        } => Instruction::PublishPackageAdvanced {
            code: generate_blob(code, blobs)?,
            schema: generate_blob(schema, blobs)?,
            royalty_config: generate_typed_value(royalty_config, resolver, bech32_decoder, blobs)?,
            metadata: generate_typed_value(metadata, resolver, bech32_decoder, blobs)?,
            access_rules: generate_typed_value(access_rules, resolver, bech32_decoder, blobs)?,
        },
        ast::Instruction::BurnResource { bucket } => {
            let bucket_id = generate_bucket(bucket, resolver)?;
            id_validator
                .drop_bucket(&bucket_id)
                .map_err(GeneratorError::IdValidationError)?;
            Instruction::BurnResource { bucket_id }
        }
        ast::Instruction::RecallResource { vault_id, amount } => Instruction::RecallResource {
            vault_id: generate_local_address(vault_id, bech32_decoder)?,
            amount: generate_decimal(amount)?,
        },
        ast::Instruction::SetMetadata {
            entity_address,
            key,
            value,
        } => Instruction::SetMetadata {
            entity_address: generate_global_address(entity_address, bech32_decoder)?,
            key: generate_string(key)?,
            value: generate_typed_value(value, resolver, bech32_decoder, blobs)?,
        },
        ast::Instruction::RemoveMetadata {
            entity_address,
            key,
        } => Instruction::RemoveMetadata {
            entity_address: generate_global_address(entity_address, bech32_decoder)?,
            key: generate_string(key)?,
        },
        ast::Instruction::SetPackageRoyaltyConfig {
            package_address,
            royalty_config,
        } => Instruction::SetPackageRoyaltyConfig {
            package_address: generate_package_address(package_address, bech32_decoder)?,
            royalty_config: generate_typed_value(royalty_config, resolver, bech32_decoder, blobs)?,
        },
        ast::Instruction::SetComponentRoyaltyConfig {
            component_address,
            royalty_config,
        } => Instruction::SetComponentRoyaltyConfig {
            component_address: generate_component_address(component_address, bech32_decoder)?,
            royalty_config: generate_typed_value(royalty_config, resolver, bech32_decoder, blobs)?,
        },
        ast::Instruction::ClaimPackageRoyalty { package_address } => {
            Instruction::ClaimPackageRoyalty {
                package_address: generate_package_address(package_address, bech32_decoder)?,
            }
        }
        ast::Instruction::ClaimComponentRoyalty { component_address } => {
            Instruction::ClaimComponentRoyalty {
                component_address: generate_component_address(component_address, bech32_decoder)?,
            }
        }
        ast::Instruction::SetMethodAccessRule {
            entity_address,
            key,
            rule,
        } => Instruction::SetMethodAccessRule {
            entity_address: generate_global_address(entity_address, bech32_decoder)?,
            key: generate_typed_value(key, resolver, bech32_decoder, blobs)?,
            rule: generate_typed_value(rule, resolver, bech32_decoder, blobs)?,
        },

        ast::Instruction::MintFungible {
            resource_address,
            amount,
        } => Instruction::MintFungible {
            resource_address: generate_resource_address(resource_address, bech32_decoder)?,
            amount: generate_decimal(amount)?,
        },
        ast::Instruction::MintNonFungible {
            resource_address,
            args,
        } => Instruction::MintNonFungible {
            resource_address: generate_resource_address(resource_address, bech32_decoder)?,
            args: generate_value(args, None, resolver, bech32_decoder, blobs)?,
        },
        ast::Instruction::MintUuidNonFungible {
            resource_address,
            args,
        } => Instruction::MintUuidNonFungible {
            resource_address: generate_resource_address(resource_address, bech32_decoder)?,
            args: generate_value(args, None, resolver, bech32_decoder, blobs)?,
        },

        ast::Instruction::CreateValidator { key } => Instruction::CallMethod {
            component_address: EPOCH_MANAGER,
            method_name: EPOCH_MANAGER_CREATE_VALIDATOR_IDENT.to_string(),
            args: to_manifest_value(&EpochManagerCreateValidatorInput {
                key: generate_typed_value(key, resolver, bech32_decoder, blobs)?,
            }),
        },
        ast::Instruction::CreateFungibleResource {
            divisibility,
            metadata,
            access_rules,
        } => Instruction::CallFunction {
            package_address: RESOURCE_MANAGER_PACKAGE,
            blueprint_name: FUNGIBLE_RESOURCE_MANAGER_BLUEPRINT.to_string(),
            function_name: FUNGIBLE_RESOURCE_MANAGER_CREATE_IDENT.to_string(),
            args: to_manifest_value(&FungibleResourceManagerCreateInput {
                divisibility: generate_u8(divisibility)?,
                metadata: generate_typed_value(metadata, resolver, bech32_decoder, blobs)?,
                access_rules: generate_typed_value(access_rules, resolver, bech32_decoder, blobs)?,
            }),
        },
        ast::Instruction::CreateFungibleResourceWithInitialSupply {
            divisibility,
            metadata,
            access_rules,
            initial_supply,
        } => Instruction::CallFunction {
            package_address: RESOURCE_MANAGER_PACKAGE,
            blueprint_name: FUNGIBLE_RESOURCE_MANAGER_BLUEPRINT.to_string(),
            function_name: FUNGIBLE_RESOURCE_MANAGER_CREATE_WITH_INITIAL_SUPPLY_IDENT.to_string(),
            args: to_manifest_value(&FungibleResourceManagerCreateWithInitialSupplyInput {
                divisibility: generate_u8(divisibility)?,
                metadata: generate_typed_value(metadata, resolver, bech32_decoder, blobs)?,
                access_rules: generate_typed_value(access_rules, resolver, bech32_decoder, blobs)?,
                initial_supply: generate_decimal(initial_supply)?,
            }),
        },
        ast::Instruction::CreateNonFungibleResource {
            id_type,
            schema,
            metadata,
            access_rules,
        } => Instruction::CallFunction {
            package_address: RESOURCE_MANAGER_PACKAGE,
            blueprint_name: NON_FUNGIBLE_RESOURCE_MANAGER_BLUEPRINT.to_string(),
            function_name: NON_FUNGIBLE_RESOURCE_MANAGER_CREATE_IDENT.to_string(),
            args: to_manifest_value(&NonFungibleResourceManagerCreateInput {
                id_type: generate_typed_value(id_type, resolver, bech32_decoder, blobs)?,
                non_fungible_schema: generate_typed_value(schema, resolver, bech32_decoder, blobs)?,
                metadata: generate_typed_value(metadata, resolver, bech32_decoder, blobs)?,
                access_rules: generate_typed_value(access_rules, resolver, bech32_decoder, blobs)?,
            }),
        },
        ast::Instruction::CreateNonFungibleResourceWithInitialSupply {
            id_type,
            schema,
            metadata,
            access_rules,
            initial_supply,
        } => Instruction::CallFunction {
            package_address: RESOURCE_MANAGER_PACKAGE,
            blueprint_name: NON_FUNGIBLE_RESOURCE_MANAGER_BLUEPRINT.to_string(),
            function_name: NON_FUNGIBLE_RESOURCE_MANAGER_CREATE_WITH_INITIAL_SUPPLY_IDENT
                .to_string(),
            args: to_manifest_value(
                &NonFungibleResourceManagerCreateWithInitialSupplyManifestInput {
                    id_type: generate_typed_value(id_type, resolver, bech32_decoder, blobs)?,
                    non_fungible_schema: generate_typed_value(
                        schema,
                        resolver,
                        bech32_decoder,
                        blobs,
                    )?,
                    metadata: generate_typed_value(metadata, resolver, bech32_decoder, blobs)?,
                    access_rules: generate_typed_value(
                        access_rules,
                        resolver,
                        bech32_decoder,
                        blobs,
                    )?,
                    entries: generate_typed_value(initial_supply, resolver, bech32_decoder, blobs)?,
                },
            ),
        },
        ast::Instruction::CreateAccessController {
            controlled_asset,
            rule_set,
            timed_recovery_delay_in_minutes,
        } => Instruction::CallFunction {
            package_address: ACCESS_CONTROLLER_PACKAGE,
            blueprint_name: ACCESS_CONTROLLER_BLUEPRINT.to_string(),
            function_name: ACCESS_CONTROLLER_CREATE_GLOBAL_IDENT.to_string(),
            args: manifest_args!(
                generate_typed_value::<ManifestBucket>(
                    controlled_asset,
                    resolver,
                    bech32_decoder,
                    blobs
                )?,
                generate_typed_value::<RuleSet>(rule_set, resolver, bech32_decoder, blobs)?,
                generate_typed_value::<Option<u32>>(
                    timed_recovery_delay_in_minutes,
                    resolver,
                    bech32_decoder,
                    blobs
                )?
            ),
        },
        ast::Instruction::AssertAccessRule { access_rule } => Instruction::AssertAccessRule {
            access_rule: generate_typed_value(access_rule, resolver, bech32_decoder, blobs)?,
        },
        ast::Instruction::CreateIdentity {} => Instruction::CallFunction {
            package_address: IDENTITY_PACKAGE,
            blueprint_name: IDENTITY_BLUEPRINT.to_string(),
            function_name: IDENTITY_CREATE_IDENT.to_string(),
            args: to_manifest_value(&IdentityCreateInput {}),
        },
        ast::Instruction::CreateIdentityAdvanced { config } => Instruction::CallFunction {
            package_address: IDENTITY_PACKAGE,
            blueprint_name: IDENTITY_BLUEPRINT.to_string(),
            function_name: IDENTITY_CREATE_ADVANCED_IDENT.to_string(),
            args: to_manifest_value(&IdentityCreateAdvancedInput {
                config: generate_typed_value::<AccessRulesConfig>(
                    config,
                    resolver,
                    bech32_decoder,
                    blobs,
                )?,
            }),
        },

        ast::Instruction::CreateAccount {} => Instruction::CallFunction {
            package_address: ACCOUNT_PACKAGE,
            blueprint_name: ACCOUNT_BLUEPRINT.to_string(),
            function_name: ACCOUNT_CREATE_IDENT.to_string(),
            args: to_manifest_value(&AccountCreateInput {}),
        },
        ast::Instruction::CreateAccountAdvanced { config } => Instruction::CallFunction {
            package_address: ACCOUNT_PACKAGE,
            blueprint_name: ACCOUNT_BLUEPRINT.to_string(),
            function_name: ACCOUNT_CREATE_ADVANCED_IDENT.to_string(),
            args: to_manifest_value(&AccountCreateAdvancedInput {
                config: generate_typed_value(config, resolver, bech32_decoder, blobs)?,
            }),
        },
    })
}

#[macro_export]
macro_rules! invalid_type {
    ( $v:expr, $($exp:expr),+ ) => {
        Err(GeneratorError::InvalidAstValue {
            expected_type: vec!($($exp),+),
            actual: $v.clone(),
        })
    };
}

fn generate_typed_value<T: ManifestDecode>(
    value: &ast::Value,
    resolver: &mut NameResolver,
    bech32_decoder: &Bech32Decoder,
    blobs: &BTreeMap<Hash, Vec<u8>>,
) -> Result<T, GeneratorError> {
    let value = generate_value(value, None, resolver, bech32_decoder, blobs)?;
    let encoded = manifest_encode(&value).map_err(GeneratorError::ArgumentEncodingError)?;
    let decoded: T =
        manifest_decode(&encoded).map_err(|e| GeneratorError::ArgumentDecodingError(e))?;
    Ok(decoded)
}

fn generate_args(
    values: &Vec<ast::Value>,
    resolver: &mut NameResolver,
    bech32_decoder: &Bech32Decoder,
    blobs: &BTreeMap<Hash, Vec<u8>>,
) -> Result<ManifestValue, GeneratorError> {
    let mut fields = Vec::new();
    for v in values {
        fields.push(generate_value(v, None, resolver, bech32_decoder, blobs)?);
    }

    Ok(ManifestValue::Tuple { fields })
}

fn generate_string(value: &ast::Value) -> Result<String, GeneratorError> {
    match value {
        ast::Value::String(s) => Ok(s.into()),
        v => invalid_type!(v, ast::Type::String),
    }
}

fn generate_u8(value: &ast::Value) -> Result<u8, GeneratorError> {
    match value {
        ast::Value::U8(inner) => Ok(*inner),
        v => invalid_type!(v, ast::Type::U8),
    }
}

fn generate_decimal(value: &ast::Value) -> Result<Decimal, GeneratorError> {
    match value {
        ast::Value::Decimal(inner) => match &**inner {
            ast::Value::String(s) => {
                Decimal::from_str(s).map_err(|_| GeneratorError::InvalidDecimal(s.into()))
            }
            v => invalid_type!(v, ast::Type::String),
        },
        v => invalid_type!(v, ast::Type::Decimal),
    }
}

fn generate_precise_decimal(value: &ast::Value) -> Result<PreciseDecimal, GeneratorError> {
    match value {
        ast::Value::PreciseDecimal(inner) => match &**inner {
            ast::Value::String(s) => PreciseDecimal::from_str(s)
                .map_err(|_| GeneratorError::InvalidPreciseDecimal(s.into())),

            v => invalid_type!(v, ast::Type::String),
        },
        v => invalid_type!(v, ast::Type::Decimal),
    }
}

fn generate_package_address(
    value: &ast::Value,
    bech32_decoder: &Bech32Decoder,
) -> Result<PackageAddress, GeneratorError> {
    match value {
        ast::Value::Address(inner) => match &**inner {
            ast::Value::String(s) => {
                if let Ok((_, full_data)) = bech32_decoder.validate_and_decode(&s) {
                    if let Ok(address) = PackageAddress::try_from(full_data.as_ref()) {
                        return Ok(address);
                    }
                }
                return Err(GeneratorError::InvalidGlobalAddress(s.into()));
            }
            v => invalid_type!(v, ast::Type::String),
        },
        v => invalid_type!(v, ast::Type::PackageAddress),
    }
}

fn generate_component_address(
    value: &ast::Value,
    bech32_decoder: &Bech32Decoder,
) -> Result<ComponentAddress, GeneratorError> {
    match value {
        ast::Value::Address(inner) => match &**inner {
            ast::Value::String(s) => {
                if let Ok((_, full_data)) = bech32_decoder.validate_and_decode(&s) {
                    if let Ok(address) = ComponentAddress::try_from(full_data.as_ref()) {
                        return Ok(address);
                    }
                }
                return Err(GeneratorError::InvalidGlobalAddress(s.into()));
            }
            v => invalid_type!(v, ast::Type::String),
        },
        v => invalid_type!(v, ast::Type::ComponentAddress, ast::Type::Address),
    }
}

fn generate_resource_address(
    value: &ast::Value,
    bech32_decoder: &Bech32Decoder,
) -> Result<ResourceAddress, GeneratorError> {
    match value {
        ast::Value::Address(inner) => match inner.borrow() {
            ast::Value::String(s) => {
                if let Ok((_, full_data)) = bech32_decoder.validate_and_decode(&s) {
                    if let Ok(address) = ResourceAddress::try_from(full_data.as_ref()) {
                        return Ok(address);
                    }
                }
                return Err(GeneratorError::InvalidGlobalAddress(s.into()));
            }
            v => invalid_type!(v, ast::Type::String),
        },
        v => invalid_type!(v, ast::Type::ResourceAddress),
    }
}

fn generate_global_address(
    value: &ast::Value,
    bech32_decoder: &Bech32Decoder,
) -> Result<GlobalAddress, GeneratorError> {
    match value {
        ast::Value::Address(value) => match value.borrow() {
            ast::Value::String(s) => {
                if let Ok((_, full_data)) = bech32_decoder.validate_and_decode(&s) {
                    if let Ok(address) = GlobalAddress::try_from(full_data.as_ref()) {
                        return Ok(address);
                    }
                }
                return Err(GeneratorError::InvalidGlobalAddress(s.into()));
            }
            v => return invalid_type!(v, ast::Type::String),
        },
        v => invalid_type!(
            v,
            ast::Type::Address,
            ast::Type::PackageAddress,
            ast::Type::ResourceAddress,
            ast::Type::ComponentAddress
        ),
    }
}

fn generate_local_address(
    value: &ast::Value,
    bech32_decoder: &Bech32Decoder,
) -> Result<LocalAddress, GeneratorError> {
    match value {
        ast::Value::Address(value) => match value.borrow() {
            ast::Value::String(s) => {
                if let Ok((_, full_data)) = bech32_decoder.validate_and_decode(&s) {
                    if let Ok(address) = LocalAddress::try_from(full_data.as_ref()) {
                        return Ok(address);
                    }
                }
                return Err(GeneratorError::InvalidLocalAddress(s.into()));
            }
            v => return invalid_type!(v, ast::Type::String),
        },
        v => invalid_type!(
            v,
            ast::Type::Address,
            ast::Type::PackageAddress,
            ast::Type::ResourceAddress,
            ast::Type::ComponentAddress
        ),
    }
}

fn declare_bucket(
    value: &ast::Value,
    resolver: &mut NameResolver,
    bucket_id: ManifestBucket,
) -> Result<(), GeneratorError> {
    match value {
        ast::Value::Bucket(inner) => match &**inner {
            ast::Value::String(name) => resolver
                .insert_bucket(name.to_string(), bucket_id)
                .map_err(GeneratorError::NameResolverError),
            v => invalid_type!(v, ast::Type::String),
        },
        v => invalid_type!(v, ast::Type::Bucket),
    }
}

fn generate_bucket(
    value: &ast::Value,
    resolver: &mut NameResolver,
) -> Result<ManifestBucket, GeneratorError> {
    match value {
        ast::Value::Bucket(inner) => match &**inner {
            ast::Value::U32(n) => Ok(ManifestBucket(*n)),
            ast::Value::String(s) => resolver
                .resolve_bucket(&s)
                .map_err(GeneratorError::NameResolverError),
            v => invalid_type!(v, ast::Type::U32, ast::Type::String),
        },
        v => invalid_type!(v, ast::Type::Bucket),
    }
}

fn declare_proof(
    value: &ast::Value,
    resolver: &mut NameResolver,
    proof_id: ManifestProof,
) -> Result<(), GeneratorError> {
    match value {
        ast::Value::Proof(inner) => match &**inner {
            ast::Value::String(name) => resolver
                .insert_proof(name.to_string(), proof_id)
                .map_err(GeneratorError::NameResolverError),
            v => invalid_type!(v, ast::Type::String),
        },
        v => invalid_type!(v, ast::Type::Proof),
    }
}

fn generate_proof(
    value: &ast::Value,
    resolver: &mut NameResolver,
) -> Result<ManifestProof, GeneratorError> {
    match value {
        ast::Value::Proof(inner) => match &**inner {
            ast::Value::U32(n) => Ok(ManifestProof(*n)),
            ast::Value::String(s) => resolver
                .resolve_proof(&s)
                .map_err(GeneratorError::NameResolverError),
            v => invalid_type!(v, ast::Type::U32, ast::Type::String),
        },
        v => invalid_type!(v, ast::Type::Proof),
    }
}

fn generate_non_fungible_local_id(
    value: &ast::Value,
) -> Result<NonFungibleLocalId, GeneratorError> {
    match value {
        ast::Value::NonFungibleLocalId(inner) => match inner.as_ref() {
            ast::Value::String(s) => NonFungibleLocalId::from_str(s.as_str())
                .map_err(|_| GeneratorError::InvalidNonFungibleLocalId(s.clone())),
            v => invalid_type!(v, ast::Type::String)?,
        },
        v => invalid_type!(v, ast::Type::NonFungibleLocalId),
    }
}

fn generate_expression(value: &ast::Value) -> Result<ManifestExpression, GeneratorError> {
    match value {
        ast::Value::Expression(inner) => match &**inner {
            ast::Value::String(s) => match s.as_str() {
                "ENTIRE_WORKTOP" => Ok(ManifestExpression::EntireWorktop),
                "ENTIRE_AUTH_ZONE" => Ok(ManifestExpression::EntireAuthZone),
                _ => Err(GeneratorError::InvalidExpression(s.into())),
            },
            v => invalid_type!(v, ast::Type::String),
        },
        v => invalid_type!(v, ast::Type::Expression),
    }
}

fn generate_blob(
    value: &ast::Value,
    blobs: &BTreeMap<Hash, Vec<u8>>,
) -> Result<ManifestBlobRef, GeneratorError> {
    match value {
        ast::Value::Blob(inner) => match &**inner {
            ast::Value::String(s) => {
                let hash = Hash::from_str(s).map_err(|_| GeneratorError::InvalidBlobHash)?;
                blobs
                    .get(&hash)
                    .ok_or(GeneratorError::BlobNotFound(s.clone()))?;
                Ok(ManifestBlobRef(hash.0))
            }
            v => invalid_type!(v, ast::Type::String),
        },
        v => invalid_type!(v, ast::Type::Blob),
    }
}

fn generate_non_fungible_local_ids(
    value: &ast::Value,
) -> Result<BTreeSet<NonFungibleLocalId>, GeneratorError> {
    match value {
        ast::Value::Array(kind, values) => {
            if kind != &ast::Type::NonFungibleLocalId {
                return Err(GeneratorError::InvalidAstType {
                    expected_type: ast::Type::String,
                    actual: kind.clone(),
                });
            }

            values
                .iter()
                .map(|v| generate_non_fungible_local_id(v))
                .collect()
        }
        v => invalid_type!(v, ast::Type::Array),
    }
}

fn generate_byte_vec_from_hex(value: &ast::Value) -> Result<Vec<u8>, GeneratorError> {
    let bytes = match value {
        ast::Value::String(s) => {
            hex::decode(s).map_err(|_| GeneratorError::InvalidBytesHex(s.to_owned()))?
        }
        v => invalid_type!(v, ast::Type::String)?,
    };
    Ok(bytes)
}

pub fn generate_value(
    value: &ast::Value,
    expected_type: Option<ManifestValueKind>,
    resolver: &mut NameResolver,
    bech32_decoder: &Bech32Decoder,
    blobs: &BTreeMap<Hash, Vec<u8>>,
) -> Result<ManifestValue, GeneratorError> {
    if let Some(ty) = expected_type {
        if ty != value.value_kind() {
            return Err(GeneratorError::UnexpectedValue {
                expected_type: ty,
                actual: value.clone(),
            });
        }
    }

    match value {
        // ==============
        // Basic types
        // ==============
        ast::Value::Bool(value) => Ok(Value::Bool { value: *value }),
        ast::Value::I8(value) => Ok(Value::I8 { value: *value }),
        ast::Value::I16(value) => Ok(Value::I16 { value: *value }),
        ast::Value::I32(value) => Ok(Value::I32 { value: *value }),
        ast::Value::I64(value) => Ok(Value::I64 { value: *value }),
        ast::Value::I128(value) => Ok(Value::I128 { value: *value }),
        ast::Value::U8(value) => Ok(Value::U8 { value: *value }),
        ast::Value::U16(value) => Ok(Value::U16 { value: *value }),
        ast::Value::U32(value) => Ok(Value::U32 { value: *value }),
        ast::Value::U64(value) => Ok(Value::U64 { value: *value }),
        ast::Value::U128(value) => Ok(Value::U128 { value: *value }),
        ast::Value::String(value) => Ok(Value::String {
            value: value.clone(),
        }),
        ast::Value::Tuple(fields) => Ok(Value::Tuple {
            fields: generate_singletons(fields, None, resolver, bech32_decoder, blobs)?,
        }),
        ast::Value::Enum(discriminator, fields) => Ok(Value::Enum {
            discriminator: discriminator.clone(),
            fields: generate_singletons(fields, None, resolver, bech32_decoder, blobs)?,
        }),
        ast::Value::Array(element_type, elements) => {
            let element_value_kind = element_type.value_kind();
            Ok(Value::Array {
                element_value_kind,
                elements: generate_singletons(
                    elements,
                    Some(element_value_kind),
                    resolver,
                    bech32_decoder,
                    blobs,
                )?,
            })
        }
        ast::Value::Map(key_type, value_type, entries) => {
            let key_value_kind = key_type.value_kind();
            let value_value_kind = value_type.value_kind();
            Ok(Value::Map {
                key_value_kind,
                value_value_kind,
                entries: generate_kv_entries(
                    entries,
                    key_value_kind,
                    value_value_kind,
                    resolver,
                    bech32_decoder,
                    blobs,
                )?,
            })
        }
        // ==============
        // Aliases
        // ==============
        ast::Value::Some(value) => Ok(Value::Enum {
            discriminator: OPTION_VARIANT_SOME,
            fields: vec![generate_value(
                value,
                None,
                resolver,
                bech32_decoder,
                blobs,
            )?],
        }),
        ast::Value::None => Ok(Value::Enum {
            discriminator: OPTION_VARIANT_NONE,
            fields: vec![],
        }),
        ast::Value::Ok(value) => Ok(Value::Enum {
            discriminator: RESULT_VARIANT_OK,
            fields: vec![generate_value(
                value,
                None,
                resolver,
                bech32_decoder,
                blobs,
            )?],
        }),
        ast::Value::Err(value) => Ok(Value::Enum {
            discriminator: RESULT_VARIANT_ERR,
            fields: vec![generate_value(
                value,
                None,
                resolver,
                bech32_decoder,
                blobs,
            )?],
        }),
        ast::Value::Bytes(value) => {
            let bytes = generate_byte_vec_from_hex(value)?;
            Ok(Value::Array {
                element_value_kind: ValueKind::U8,
                elements: bytes.iter().map(|i| Value::U8 { value: *i }).collect(),
            })
        }
        ast::Value::NonFungibleGlobalId(value) => {
            let global_id = match value.as_ref() {
                ast::Value::String(s) => {
                    NonFungibleGlobalId::try_from_canonical_string(bech32_decoder, s.as_str())
                        .map_err(|_| GeneratorError::InvalidNonFungibleGlobalId)
                }
                v => invalid_type!(v, ast::Type::String)?,
            }?;
            Ok(Value::Tuple {
                fields: vec![
                    Value::Custom {
                        value: ManifestCustomValue::Address(ManifestAddress(
                            global_id.resource_address().into(),
                        )),
                    },
                    Value::Custom {
                        value: ManifestCustomValue::NonFungibleLocalId(from_non_fungible_local_id(
                            global_id.local_id().clone(),
                        )),
                    },
                ],
            })
        }
        // ==============
        // Custom Types
        // ==============
        ast::Value::Address(_) => {
            generate_global_address(value, bech32_decoder).map(|v| Value::Custom {
                value: ManifestCustomValue::Address(ManifestAddress(v.into())),
            })
        }
        ast::Value::Bucket(_) => generate_bucket(value, resolver).map(|v| Value::Custom {
            value: ManifestCustomValue::Bucket(v),
        }),
        ast::Value::Proof(_) => generate_proof(value, resolver).map(|v| Value::Custom {
            value: ManifestCustomValue::Proof(v),
        }),
        ast::Value::Expression(_) => generate_expression(value).map(|v| Value::Custom {
            value: ManifestCustomValue::Expression(v),
        }),
        ast::Value::Blob(_) => generate_blob(value, blobs).map(|v| Value::Custom {
            value: ManifestCustomValue::Blob(v),
        }),
        ast::Value::Decimal(_) => generate_decimal(value).map(|v| Value::Custom {
            value: ManifestCustomValue::Decimal(from_decimal(v)),
        }),
        ast::Value::PreciseDecimal(_) => generate_precise_decimal(value).map(|v| Value::Custom {
            value: ManifestCustomValue::PreciseDecimal(from_precise_decimal(v)),
        }),
        ast::Value::NonFungibleLocalId(_) => {
            generate_non_fungible_local_id(value).map(|v| Value::Custom {
                value: ManifestCustomValue::NonFungibleLocalId(from_non_fungible_local_id(v)),
            })
        }
    }
}

fn generate_singletons(
    elements: &Vec<ast::Value>,
    expected_type: Option<ManifestValueKind>,
    resolver: &mut NameResolver,
    bech32_decoder: &Bech32Decoder,
    blobs: &BTreeMap<Hash, Vec<u8>>,
) -> Result<Vec<ManifestValue>, GeneratorError> {
    let mut result = vec![];
    for element in elements {
        result.push(generate_value(
            element,
            expected_type,
            resolver,
            bech32_decoder,
            blobs,
        )?);
    }
    Ok(result)
}

fn generate_kv_entries(
    elements: &Vec<ast::Value>,
    key_value_kind: ManifestValueKind,
    value_value_kind: ManifestValueKind,
    resolver: &mut NameResolver,
    bech32_decoder: &Bech32Decoder,
    blobs: &BTreeMap<Hash, Vec<u8>>,
) -> Result<Vec<(ManifestValue, ManifestValue)>, GeneratorError> {
    if elements.len() % 2 != 0 {
        return Err(GeneratorError::OddNumberOfElements);
    }

    let mut result = vec![];
    for i in 0..elements.len() / 2 {
        let key = generate_value(
            &elements[i * 2],
            Some(key_value_kind),
            resolver,
            bech32_decoder,
            blobs,
        )?;
        let value = generate_value(
            &elements[i * 2 + 1],
            Some(value_value_kind),
            resolver,
            bech32_decoder,
            blobs,
        )?;
        result.push((key, value));
    }
    Ok(result)
}

#[cfg(test)]
mod tests {
    use super::*;
    use crate::ecdsa_secp256k1::EcdsaSecp256k1PrivateKey;
    use crate::manifest::lexer::tokenize;
    use crate::manifest::parser::Parser;
    use radix_engine_interface::address::Bech32Decoder;
    use radix_engine_interface::api::types::NonFungibleData;
    use radix_engine_interface::blueprints::resource::{
        AccessRule, AccessRulesConfig, NonFungibleDataSchema,
        NonFungibleResourceManagerMintManifestInput,
        NonFungibleResourceManagerMintUuidManifestInput, ResourceMethodAuthKey,
    };
    use radix_engine_interface::network::NetworkDefinition;
<<<<<<< HEAD
    use radix_engine_interface::types::{ComponentAddress, PackageAddress, ResourceAddress};
    use radix_engine_interface::{dec, pdec};
=======
    use radix_engine_interface::{dec, pdec, ScryptoSbor};
>>>>>>> d03a17a8

    #[macro_export]
    macro_rules! generate_value_ok {
        ( $s:expr,   $expected:expr ) => {{
            let value = Parser::new(tokenize($s).unwrap()).parse_value().unwrap();
            let mut resolver = NameResolver::new();
            assert_eq!(
                generate_value(
                    &value,
                    None,
                    &mut resolver,
                    &Bech32Decoder::new(&NetworkDefinition::simulator()),
                    &mut BTreeMap::new()
                ),
                Ok($expected)
            );
        }};
    }

    #[macro_export]
    macro_rules! generate_instruction_ok {
        ( $s:expr, $expected:expr, $($blob_hash: expr),* ) => {{
            // If you use the following output for test cases, make sure you've checked the diff
            // println!("{}", crate::manifest::decompile(&[$expected.clone()], &NetworkDefinition::simulator()).unwrap());
            let instruction = Parser::new(tokenize($s).unwrap())
                .parse_instruction()
                .unwrap();
            let mut id_validator = ManifestValidator::new();
            let mut resolver = NameResolver::new();
            assert_eq!(
                generate_instruction(
                    &instruction,
                    &mut id_validator,
                    &mut resolver,
                    &Bech32Decoder::new(&NetworkDefinition::simulator()),
                    &mut BTreeMap::from([
                        $(
                            (($blob_hash).parse().unwrap(), Vec::new()),
                        )*
                    ])
                ),
                Ok($expected)
            );
        }}
    }

    #[macro_export]
    macro_rules! generate_value_error {
        ( $s:expr, $expected:expr ) => {{
            let value = Parser::new(tokenize($s).unwrap()).parse_value().unwrap();
            match generate_value(
                &value,
                None,
                &mut NameResolver::new(),
                &Bech32Decoder::new(&NetworkDefinition::simulator()),
                &mut BTreeMap::new(),
            ) {
                Ok(_) => {
                    panic!("Expected {:?} but no error is thrown", $expected);
                }
                Err(e) => {
                    assert_eq!(e, $expected);
                }
            }
        }};
    }

    #[test]
    fn test_value() {
        generate_value_ok!(r#"Tuple()"#, Value::Tuple { fields: vec![] });
        generate_value_ok!(r#"true"#, Value::Bool { value: true });
        generate_value_ok!(r#"false"#, Value::Bool { value: false });
        generate_value_ok!(r#"1i8"#, Value::I8 { value: 1 });
        generate_value_ok!(r#"1i128"#, Value::I128 { value: 1 });
        generate_value_ok!(r#"1u8"#, Value::U8 { value: 1 });
        generate_value_ok!(r#"1u128"#, Value::U128 { value: 1 });
        generate_value_ok!(
            r#"Tuple(Bucket(1u32), Proof(2u32), "bar")"#,
            Value::Tuple {
                fields: vec![
                    Value::Custom {
                        value: ManifestCustomValue::Bucket(ManifestBucket(1))
                    },
                    Value::Custom {
                        value: ManifestCustomValue::Proof(ManifestProof(2))
                    },
                    Value::String {
                        value: "bar".into()
                    }
                ]
            }
        );
        generate_value_ok!(
            r#"Tuple(Decimal("1"))"#,
            Value::Tuple {
                fields: vec![Value::Custom {
                    value: ManifestCustomValue::Decimal(from_decimal(
                        Decimal::from_str("1").unwrap()
                    ))
                },]
            }
        );
        generate_value_ok!(r#"Tuple()"#, Value::Tuple { fields: vec![] });
        generate_value_ok!(
            r#"Enum(0u8, "abc")"#,
            Value::Enum {
                discriminator: 0,
                fields: vec![Value::String {
                    value: "abc".to_owned()
                }]
            }
        );
        generate_value_ok!(
            r#"Enum(1u8)"#,
            Value::Enum {
                discriminator: 1,
                fields: vec![]
            }
        );
        generate_value_ok!(
            r#"Enum("AccessRule::AllowAll")"#,
            Value::Enum {
                discriminator: 0,
                fields: vec![]
            }
        );
        generate_value_ok!(
            r#"Expression("ENTIRE_WORKTOP")"#,
            Value::Custom {
                value: ManifestCustomValue::Expression(ManifestExpression::EntireWorktop)
            }
        );
    }

    #[test]
    fn test_failures() {
        generate_value_error!(
            r#"Address(100u32)"#,
            GeneratorError::InvalidAstValue {
                expected_type: vec![ast::Type::String],
                actual: ast::Value::U32(100),
            }
        );
        generate_value_error!(
            r#"Address("invalid_package_address")"#,
            GeneratorError::InvalidGlobalAddress("invalid_package_address".into())
        );
        generate_value_error!(
            r#"Decimal("invalid_decimal")"#,
            GeneratorError::InvalidDecimal("invalid_decimal".into())
        );
    }

    #[test]
    fn test_instructions() {
        let bech32_decoder = Bech32Decoder::new(&NetworkDefinition::simulator());
        let package_address = PackageAddress::try_from_bech32(
            &bech32_decoder,
            "package_sim1qr46xrzzzlgvqccwqptp9ujlqncamd6kexux05essnuqc933em".into(),
        )
        .unwrap();
        let component = ComponentAddress::try_from_bech32(
            &bech32_decoder,
            "component_sim1qd8djmepmq7hxqaakt9rl3hkce532px42s8eh4qmqlks9f87dn",
        )
        .unwrap();
        let resource = ResourceAddress::try_from_bech32(
            &bech32_decoder,
            "resource_sim1qxntya3nlyju8zsj8h86fz8ma5yl8smwjlg9tckkqvrsxhzgyn",
        )
        .unwrap();

        generate_instruction_ok!(
            r#"TAKE_FROM_WORKTOP_BY_AMOUNT  Decimal("1")  Address("resource_sim1qxntya3nlyju8zsj8h86fz8ma5yl8smwjlg9tckkqvrsxhzgyn")  Bucket("xrd_bucket");"#,
            Instruction::TakeFromWorktopByAmount {
                amount: Decimal::from(1),
                resource_address: resource,
            },
        );
        generate_instruction_ok!(
            r#"TAKE_FROM_WORKTOP  Address("resource_sim1qxntya3nlyju8zsj8h86fz8ma5yl8smwjlg9tckkqvrsxhzgyn")  Bucket("xrd_bucket");"#,
            Instruction::TakeFromWorktop {
                resource_address: resource
            },
        );
        generate_instruction_ok!(
            r#"ASSERT_WORKTOP_CONTAINS_BY_AMOUNT  Decimal("1")  Address("resource_sim1qxntya3nlyju8zsj8h86fz8ma5yl8smwjlg9tckkqvrsxhzgyn");"#,
            Instruction::AssertWorktopContainsByAmount {
                amount: Decimal::from(1),
                resource_address: resource,
            },
        );
        generate_instruction_ok!(
            r#"CALL_FUNCTION  Address("package_sim1qr46xrzzzlgvqccwqptp9ujlqncamd6kexux05essnuqc933em")  "Airdrop"  "new"  500u32  PreciseDecimal("120");"#,
            Instruction::CallFunction {
                package_address,
                blueprint_name: "Airdrop".into(),
                function_name: "new".to_string(),
                args: manifest_args!(500u32, pdec!("120"))
            },
        );
        generate_instruction_ok!(
            r#"CALL_METHOD  Address("component_sim1qd8djmepmq7hxqaakt9rl3hkce532px42s8eh4qmqlks9f87dn")  "refill";"#,
            Instruction::CallMethod {
                component_address: component,
                method_name: "refill".to_string(),
                args: manifest_args!()
            },
        );
        generate_instruction_ok!(
            r#"MINT_FUNGIBLE Address("resource_sim1qxntya3nlyju8zsj8h86fz8ma5yl8smwjlg9tckkqvrsxhzgyn") Decimal("100");"#,
            Instruction::MintFungible {
                resource_address: resource,
                amount: dec!("100")
            },
        );
    }

    #[test]
    fn test_publish_instruction() {
        generate_instruction_ok!(
            r#"PUBLISH_PACKAGE_ADVANCED Blob("a710f0959d8e139b3c1ca74ac4fcb9a95ada2c82e7f563304c5487e0117095c0") Blob("554d6e3a49e90d3be279e7ff394a01d9603cc13aa701c11c1f291f6264aa5791") Map<String, Tuple>() Map<String, String>() Tuple(Map<Tuple, Enum>(), Map<String, Enum>(), Enum("AccessRuleEntry::AccessRule", Enum("AccessRule::DenyAll")), Map<Tuple, Enum>(), Map<String, Enum>(), Enum("AccessRuleEntry::AccessRule", Enum("AccessRule::DenyAll")));"#,
            Instruction::PublishPackageAdvanced {
                code: ManifestBlobRef(
                    hex::decode("a710f0959d8e139b3c1ca74ac4fcb9a95ada2c82e7f563304c5487e0117095c0")
                        .unwrap()
                        .try_into()
                        .unwrap()
                ),
                schema: ManifestBlobRef(
                    hex::decode("554d6e3a49e90d3be279e7ff394a01d9603cc13aa701c11c1f291f6264aa5791")
                        .unwrap()
                        .try_into()
                        .unwrap()
                ),
                royalty_config: BTreeMap::new(),
                metadata: BTreeMap::new(),
                access_rules: AccessRulesConfig::new()
            },
            "a710f0959d8e139b3c1ca74ac4fcb9a95ada2c82e7f563304c5487e0117095c0",
            "554d6e3a49e90d3be279e7ff394a01d9603cc13aa701c11c1f291f6264aa5791"
        );
    }

    #[test]
    fn test_create_non_fungible_instruction() {
        generate_instruction_ok!(
            r#"CREATE_NON_FUNGIBLE_RESOURCE Enum("NonFungibleIdType::Integer") Tuple(Tuple(Array<Enum>(), Array<Tuple>(), Array<Enum>()), Enum(0u8, 66u8), Array<String>()) Map<String, String>("name", "Token") Map<Enum, Tuple>(Enum("ResourceMethodAuthKey::Withdraw"), Tuple(Enum("AccessRule::AllowAll"), Enum("AccessRule::DenyAll")), Enum("ResourceMethodAuthKey::Deposit"), Tuple(Enum("AccessRule::AllowAll"), Enum("AccessRule::DenyAll")));"#,
            Instruction::CallFunction {
                package_address: RESOURCE_MANAGER_PACKAGE,
                blueprint_name: NON_FUNGIBLE_RESOURCE_MANAGER_BLUEPRINT.to_string(),
                function_name: NON_FUNGIBLE_RESOURCE_MANAGER_CREATE_IDENT.to_string(),
                args: to_manifest_value(&NonFungibleResourceManagerCreateInput {
                    id_type: NonFungibleIdType::Integer,
                    non_fungible_schema: NonFungibleDataSchema::new_schema::<()>(),
                    metadata: BTreeMap::from([("name".to_string(), "Token".to_string())]),
                    access_rules: BTreeMap::from([
                        (
                            ResourceMethodAuthKey::Withdraw,
                            (AccessRule::AllowAll, AccessRule::DenyAll)
                        ),
                        (
                            ResourceMethodAuthKey::Deposit,
                            (AccessRule::AllowAll, AccessRule::DenyAll)
                        ),
                    ]),
                }),
            },
        );
    }

    #[derive(ScryptoSbor)]
    struct MyNonFungibleData {
        name: String,
        description: String,
        stored_number: Decimal,
    }

    // Because we can't import the derive trait
    impl NonFungibleData for MyNonFungibleData {
        const MUTABLE_FIELDS: &'static [&'static str] = &["description", "stored_number"];
    }

    #[test]
    fn test_generate_non_fungible_instruction_with_specific_data() {
        // This test is mostly to assist with generating manifest instructions for the testing harness
        println!(
            "{}",
            crate::manifest::decompile(
                &[Instruction::CallFunction {
                    package_address: RESOURCE_MANAGER_PACKAGE,
                    blueprint_name: NON_FUNGIBLE_RESOURCE_MANAGER_BLUEPRINT.to_string(),
                    function_name: NON_FUNGIBLE_RESOURCE_MANAGER_CREATE_IDENT.to_string(),
                    args: to_manifest_value(&NonFungibleResourceManagerCreateInput {
                        id_type: NonFungibleIdType::Integer,
                        non_fungible_schema: NonFungibleDataSchema::new_schema::<MyNonFungibleData>(
                        ),
                        metadata: BTreeMap::new(),
                        access_rules: BTreeMap::new(),
                    }),
                }],
                &NetworkDefinition::simulator()
            )
            .unwrap()
        );
    }

    #[test]
    fn test_create_non_fungible_with_initial_supply_instruction() {
        generate_instruction_ok!(
            r##"CREATE_NON_FUNGIBLE_RESOURCE_WITH_INITIAL_SUPPLY Enum("NonFungibleIdType::Integer") Tuple(Tuple(Array<Enum>(), Array<Tuple>(), Array<Enum>()), Enum(0u8, 66u8), Array<String>()) Map<String, String>("name", "Token") Map<Enum, Tuple>(Enum("ResourceMethodAuthKey::Withdraw"), Tuple(Enum("AccessRule::AllowAll"), Enum("AccessRule::DenyAll")), Enum("ResourceMethodAuthKey::Deposit"), Tuple(Enum("AccessRule::AllowAll"), Enum("AccessRule::DenyAll"))) Map<NonFungibleLocalId, Tuple>(NonFungibleLocalId("#1#"), Tuple(Tuple("Hello World", Decimal("12"))));"##,
            Instruction::CallFunction {
                package_address: RESOURCE_MANAGER_PACKAGE,
                blueprint_name: NON_FUNGIBLE_RESOURCE_MANAGER_BLUEPRINT.to_string(),
                function_name: NON_FUNGIBLE_RESOURCE_MANAGER_CREATE_WITH_INITIAL_SUPPLY_IDENT
                    .to_string(),
                args: to_manifest_value(
                    &NonFungibleResourceManagerCreateWithInitialSupplyManifestInput {
                        id_type: NonFungibleIdType::Integer,
                        non_fungible_schema: NonFungibleDataSchema::new_schema::<()>(),
                        metadata: BTreeMap::from([("name".to_string(), "Token".to_string())]),
                        access_rules: BTreeMap::from([
                            (
                                ResourceMethodAuthKey::Withdraw,
                                (AccessRule::AllowAll, AccessRule::DenyAll)
                            ),
                            (
                                ResourceMethodAuthKey::Deposit,
                                (AccessRule::AllowAll, AccessRule::DenyAll)
                            ),
                        ]),
                        entries: BTreeMap::from([(
                            NonFungibleLocalId::integer(1),
                            (to_manifest_value(&(
                                String::from("Hello World"),
                                dec!("12")
                            )),),
                        )]),
                    }
                ),
            },
        );
    }

    #[test]
    fn test_create_fungible_instruction() {
        generate_instruction_ok!(
            r#"CREATE_FUNGIBLE_RESOURCE 18u8 Map<String, String>("name", "Token") Map<Enum, Tuple>(Enum("ResourceMethodAuthKey::Withdraw"), Tuple(Enum("AccessRule::AllowAll"), Enum("AccessRule::DenyAll")), Enum("ResourceMethodAuthKey::Deposit"), Tuple(Enum("AccessRule::AllowAll"), Enum("AccessRule::DenyAll")));"#,
            Instruction::CallFunction {
                package_address: RESOURCE_MANAGER_PACKAGE,
                blueprint_name: FUNGIBLE_RESOURCE_MANAGER_BLUEPRINT.to_string(),
                function_name: FUNGIBLE_RESOURCE_MANAGER_CREATE_IDENT.to_string(),
                args: to_manifest_value(&FungibleResourceManagerCreateInput {
                    divisibility: 18,
                    metadata: BTreeMap::from([("name".to_string(), "Token".to_string())]),
                    access_rules: BTreeMap::from([
                        (
                            ResourceMethodAuthKey::Withdraw,
                            (AccessRule::AllowAll, AccessRule::DenyAll)
                        ),
                        (
                            ResourceMethodAuthKey::Deposit,
                            (AccessRule::AllowAll, AccessRule::DenyAll)
                        ),
                    ]),
                }),
            },
        );
    }

    #[test]
    fn test_create_fungible_with_initial_supply_instruction() {
        generate_instruction_ok!(
            r#"CREATE_FUNGIBLE_RESOURCE_WITH_INITIAL_SUPPLY 18u8 Map<String, String>("name", "Token") Map<Enum, Tuple>(Enum("ResourceMethodAuthKey::Withdraw"), Tuple(Enum("AccessRule::AllowAll"), Enum("AccessRule::DenyAll")), Enum("ResourceMethodAuthKey::Deposit"), Tuple(Enum("AccessRule::AllowAll"), Enum("AccessRule::DenyAll"))) Decimal("500");"#,
            Instruction::CallFunction {
                package_address: RESOURCE_MANAGER_PACKAGE,
                blueprint_name: FUNGIBLE_RESOURCE_MANAGER_BLUEPRINT.to_string(),
                function_name: FUNGIBLE_RESOURCE_MANAGER_CREATE_WITH_INITIAL_SUPPLY_IDENT
                    .to_string(),
                args: to_manifest_value(&FungibleResourceManagerCreateWithInitialSupplyInput {
                    divisibility: 18,
                    metadata: BTreeMap::from([("name".to_string(), "Token".to_string())]),
                    access_rules: BTreeMap::from([
                        (
                            ResourceMethodAuthKey::Withdraw,
                            (AccessRule::AllowAll, AccessRule::DenyAll)
                        ),
                        (
                            ResourceMethodAuthKey::Deposit,
                            (AccessRule::AllowAll, AccessRule::DenyAll)
                        ),
                    ]),
                    initial_supply: "500".parse().unwrap()
                })
            },
        );
    }

    #[test]
    fn test_mint_non_fungible_instruction() {
        let bech32_decoder = Bech32Decoder::new(&NetworkDefinition::simulator());
        let resource = ResourceAddress::try_from_bech32(
            &bech32_decoder,
            "resource_sim1q2ym536cwvvf3cy9p777t4qjczqwf79hagp3wn93srvsgvqtwe",
        )
        .unwrap();

        generate_instruction_ok!(
            r##"
            MINT_NON_FUNGIBLE
                Address("resource_sim1q2ym536cwvvf3cy9p777t4qjczqwf79hagp3wn93srvsgvqtwe")
                Tuple(
                    Map<NonFungibleLocalId, Tuple>(NonFungibleLocalId("#1#"), Tuple(Tuple("Hello World", Decimal("12"))))
                );
            "##,
            Instruction::MintNonFungible {
                resource_address: resource,
                args: to_manifest_value(&NonFungibleResourceManagerMintManifestInput {
                    entries: BTreeMap::from([(
                        NonFungibleLocalId::integer(1),
                        (to_manifest_value(&(
                            String::from("Hello World"),
                            dec!("12")
                        )),)
                    )])
                })
            },
        );
    }

    #[test]
    fn test_mint_uuid_non_fungible_instruction() {
        let bech32_decoder = Bech32Decoder::new(&NetworkDefinition::simulator());
        let resource = ResourceAddress::try_from_bech32(
            &bech32_decoder,
            "resource_sim1q2ym536cwvvf3cy9p777t4qjczqwf79hagp3wn93srvsgvqtwe",
        )
        .unwrap();

        generate_instruction_ok!(
            r#"
            MINT_UUID_NON_FUNGIBLE
                Address("resource_sim1q2ym536cwvvf3cy9p777t4qjczqwf79hagp3wn93srvsgvqtwe")
                Tuple(
                    Array<Tuple>(
                        Tuple(Tuple("Hello World", Decimal("12")))
                    )
                );
            "#,
            Instruction::MintUuidNonFungible {
                resource_address: resource,
                args: to_manifest_value(&NonFungibleResourceManagerMintUuidManifestInput {
                    entries: Vec::from([(to_manifest_value(&(
                        String::from("Hello World"),
                        dec!("12")
                    )),),])
                }),
            },
        );
    }

    #[test]
    fn test_create_validator_instruction() {
        generate_instruction_ok!(
            r#"
            CREATE_VALIDATOR Bytes("02c6047f9441ed7d6d3045406e95c07cd85c778e4b8cef3ca7abac09b95c709ee5");
            "#,
            Instruction::CallMethod {
                component_address: EPOCH_MANAGER,
                method_name: EPOCH_MANAGER_CREATE_VALIDATOR_IDENT.to_string(),
                args: to_manifest_value(&EpochManagerCreateValidatorInput {
                    key: EcdsaSecp256k1PrivateKey::from_u64(2u64)
                        .unwrap()
                        .public_key(),
                }),
            },
        );
    }
}<|MERGE_RESOLUTION|>--- conflicted
+++ resolved
@@ -1227,12 +1227,7 @@
         NonFungibleResourceManagerMintUuidManifestInput, ResourceMethodAuthKey,
     };
     use radix_engine_interface::network::NetworkDefinition;
-<<<<<<< HEAD
-    use radix_engine_interface::types::{ComponentAddress, PackageAddress, ResourceAddress};
-    use radix_engine_interface::{dec, pdec};
-=======
     use radix_engine_interface::{dec, pdec, ScryptoSbor};
->>>>>>> d03a17a8
 
     #[macro_export]
     macro_rules! generate_value_ok {
