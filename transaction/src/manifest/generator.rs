use radix_engine_interface::address::Bech32Decoder;
use radix_engine_interface::api::types::GlobalAddress;
use radix_engine_interface::crypto::{
    EcdsaSecp256k1PublicKey, EcdsaSecp256k1Signature, EddsaEd25519PublicKey, EddsaEd25519Signature,
    Hash,
};
use radix_engine_interface::data::types::*;
use radix_engine_interface::data::{
    scrypto_decode, scrypto_encode, IndexedScryptoValue, ScryptoCustomValue, ScryptoDecode,
    ScryptoValue, ScryptoValueKind,
};
use radix_engine_interface::math::{Decimal, PreciseDecimal};
use radix_engine_interface::model::*;
use sbor::rust::borrow::Borrow;
use sbor::rust::collections::BTreeMap;
use sbor::rust::collections::BTreeSet;
use sbor::rust::str::FromStr;
use sbor::rust::vec;
use sbor::value_kind::*;
use sbor::*;

use crate::errors::*;
use crate::manifest::ast;
use crate::model::*;
use crate::validation::*;

#[derive(Debug, Clone, PartialEq, Eq)]
pub enum GeneratorError {
    InvalidAstType {
        expected_type: ast::Type,
        actual: ast::Type,
    },
    InvalidAstValue {
        expected_type: Vec<ast::Type>,
        actual: ast::Value,
    },
    UnexpectedValue {
        expected_type: ScryptoValueKind,
        actual: ast::Value,
    },
    InvalidPackageAddress(String),
    InvalidComponentAddress(String),
    InvalidResourceAddress(String),
    InvalidDecimal(String),
    InvalidPreciseDecimal(String),
    InvalidHash(String),
    InvalidNodeId(String),
    InvalidKeyValueStoreId(String),
    InvalidVaultId(String),
    InvalidNonFungibleId(String),
    InvalidNonFungibleAddress,
    InvalidExpression(String),
    InvalidComponent(String),
    InvalidKeyValueStore(String),
    InvalidVault(String),
    InvalidEcdsaSecp256k1PublicKey(String),
    InvalidEcdsaSecp256k1Signature(String),
    InvalidEddsaEd25519PublicKey(String),
    InvalidEddsaEd25519Signature(String),
    InvalidBlobHash,
    BlobNotFound(String),
    InvalidBytesHex(String),
    SborEncodeError(EncodeError),
    NameResolverError(NameResolverError),
    IdValidationError(ManifestIdValidationError),
    ArgumentEncodingError(EncodeError),
    ArgumentDecodingError(DecodeError),
    InvalidEntityAddress(String),
    InvalidLength {
        value_type: ast::Type,
        expected_length: usize,
        actual: usize,
    },
    OddNumberOfElements,
}

#[derive(Debug, Clone, PartialEq, Eq)]
pub enum NameResolverError {
    UndefinedBucket(String),
    UndefinedProof(String),
    NamedAlreadyDefined(String),
}

pub struct NameResolver {
    named_buckets: BTreeMap<String, ManifestBucket>,
    named_proofs: BTreeMap<String, ManifestProof>,
}

impl NameResolver {
    pub fn new() -> Self {
        Self {
            named_buckets: BTreeMap::new(),
            named_proofs: BTreeMap::new(),
        }
    }

    pub fn insert_bucket(
        &mut self,
        name: String,
        bucket_id: ManifestBucket,
    ) -> Result<(), NameResolverError> {
        if self.named_buckets.contains_key(&name) || self.named_proofs.contains_key(&name) {
            Err(NameResolverError::NamedAlreadyDefined(name))
        } else {
            self.named_buckets.insert(name, bucket_id);
            Ok(())
        }
    }

    pub fn insert_proof(
        &mut self,
        name: String,
        proof_id: ManifestProof,
    ) -> Result<(), NameResolverError> {
        if self.named_buckets.contains_key(&name) || self.named_proofs.contains_key(&name) {
            Err(NameResolverError::NamedAlreadyDefined(name))
        } else {
            self.named_proofs.insert(name, proof_id);
            Ok(())
        }
    }

    pub fn resolve_bucket(&mut self, name: &str) -> Result<ManifestBucket, NameResolverError> {
        match self.named_buckets.get(name).cloned() {
            Some(bucket_id) => Ok(bucket_id),
            None => Err(NameResolverError::UndefinedBucket(name.into())),
        }
    }

    pub fn resolve_proof(&mut self, name: &str) -> Result<ManifestProof, NameResolverError> {
        match self.named_proofs.get(name).cloned() {
            Some(proof_id) => Ok(proof_id),
            None => Err(NameResolverError::UndefinedProof(name.into())),
        }
    }
}

pub fn generate_manifest(
    instructions: &[ast::Instruction],
    bech32_decoder: &Bech32Decoder,
    blobs: BTreeMap<Hash, Vec<u8>>,
) -> Result<TransactionManifest, GeneratorError> {
    let mut id_validator = ManifestIdValidator::new();
    let mut name_resolver = NameResolver::new();
    let mut output = Vec::new();

    for instruction in instructions {
        output.push(generate_instruction(
            instruction,
            &mut id_validator,
            &mut name_resolver,
            bech32_decoder,
            &blobs,
        )?);
    }

    Ok(TransactionManifest {
        instructions: output,
        blobs: blobs.into_values().collect(),
    })
}

pub fn generate_instruction(
    instruction: &ast::Instruction,
    id_validator: &mut ManifestIdValidator,
    resolver: &mut NameResolver,
    bech32_decoder: &Bech32Decoder,
    blobs: &BTreeMap<Hash, Vec<u8>>,
) -> Result<BasicInstruction, GeneratorError> {
    Ok(match instruction {
        ast::Instruction::TakeFromWorktop {
            resource_address,
            new_bucket,
        } => {
            let bucket_id = id_validator
                .new_bucket()
                .map_err(GeneratorError::IdValidationError)?;
            declare_bucket(new_bucket, resolver, bucket_id)?;

            BasicInstruction::TakeFromWorktop {
                resource_address: generate_resource_address(resource_address, bech32_decoder)?,
            }
        }
        ast::Instruction::TakeFromWorktopByAmount {
            amount,
            resource_address,
            new_bucket,
        } => {
            let bucket_id = id_validator
                .new_bucket()
                .map_err(GeneratorError::IdValidationError)?;
            declare_bucket(new_bucket, resolver, bucket_id)?;

            BasicInstruction::TakeFromWorktopByAmount {
                amount: generate_decimal(amount)?,
                resource_address: generate_resource_address(resource_address, bech32_decoder)?,
            }
        }
        ast::Instruction::TakeFromWorktopByIds {
            ids,
            resource_address,
            new_bucket,
        } => {
            let bucket_id = id_validator
                .new_bucket()
                .map_err(GeneratorError::IdValidationError)?;
            declare_bucket(new_bucket, resolver, bucket_id)?;

            BasicInstruction::TakeFromWorktopByIds {
                ids: generate_non_fungible_ids(ids)?,
                resource_address: generate_resource_address(resource_address, bech32_decoder)?,
            }
        }
        ast::Instruction::ReturnToWorktop { bucket } => {
            let bucket_id = generate_bucket(bucket, resolver)?;
            id_validator
                .drop_bucket(&bucket_id)
                .map_err(GeneratorError::IdValidationError)?;
            BasicInstruction::ReturnToWorktop { bucket_id }
        }
        ast::Instruction::AssertWorktopContains { resource_address } => {
            BasicInstruction::AssertWorktopContains {
                resource_address: generate_resource_address(resource_address, bech32_decoder)?,
            }
        }
        ast::Instruction::AssertWorktopContainsByAmount {
            amount,
            resource_address,
        } => BasicInstruction::AssertWorktopContainsByAmount {
            amount: generate_decimal(amount)?,
            resource_address: generate_resource_address(resource_address, bech32_decoder)?,
        },
        ast::Instruction::AssertWorktopContainsByIds {
            ids,
            resource_address,
        } => BasicInstruction::AssertWorktopContainsByIds {
            ids: generate_non_fungible_ids(ids)?,
            resource_address: generate_resource_address(resource_address, bech32_decoder)?,
        },
        ast::Instruction::PopFromAuthZone { new_proof } => {
            let proof_id = id_validator
                .new_proof(ProofKind::AuthZoneProof)
                .map_err(GeneratorError::IdValidationError)?;
            declare_proof(new_proof, resolver, proof_id)?;

            BasicInstruction::PopFromAuthZone
        }
        ast::Instruction::PushToAuthZone { proof } => {
            let proof_id = generate_proof(proof, resolver)?;
            id_validator
                .drop_proof(&proof_id)
                .map_err(GeneratorError::IdValidationError)?;
            BasicInstruction::PushToAuthZone { proof_id }
        }
        ast::Instruction::ClearAuthZone => BasicInstruction::ClearAuthZone,

        ast::Instruction::CreateProofFromAuthZone {
            resource_address,
            new_proof,
        } => {
            let resource_address = generate_resource_address(resource_address, bech32_decoder)?;
            let proof_id = id_validator
                .new_proof(ProofKind::AuthZoneProof)
                .map_err(GeneratorError::IdValidationError)?;
            declare_proof(new_proof, resolver, proof_id)?;

            BasicInstruction::CreateProofFromAuthZone { resource_address }
        }
        ast::Instruction::CreateProofFromAuthZoneByAmount {
            amount,
            resource_address,
            new_proof,
        } => {
            let amount = generate_decimal(amount)?;
            let resource_address = generate_resource_address(resource_address, bech32_decoder)?;
            let proof_id = id_validator
                .new_proof(ProofKind::AuthZoneProof)
                .map_err(GeneratorError::IdValidationError)?;
            declare_proof(new_proof, resolver, proof_id)?;

            BasicInstruction::CreateProofFromAuthZoneByAmount {
                amount,
                resource_address,
            }
        }
        ast::Instruction::CreateProofFromAuthZoneByIds {
            ids,
            resource_address,
            new_proof,
        } => {
            let ids = generate_non_fungible_ids(ids)?;
            let resource_address = generate_resource_address(resource_address, bech32_decoder)?;
            let proof_id = id_validator
                .new_proof(ProofKind::AuthZoneProof)
                .map_err(GeneratorError::IdValidationError)?;
            declare_proof(new_proof, resolver, proof_id)?;

            BasicInstruction::CreateProofFromAuthZoneByIds {
                ids,
                resource_address,
            }
        }
        ast::Instruction::CreateProofFromBucket { bucket, new_proof } => {
            let bucket_id = generate_bucket(bucket, resolver)?;
            let proof_id = id_validator
                .new_proof(ProofKind::BucketProof(bucket_id.clone()))
                .map_err(GeneratorError::IdValidationError)?;
            declare_proof(new_proof, resolver, proof_id)?;

            BasicInstruction::CreateProofFromBucket { bucket_id }
        }
        ast::Instruction::CloneProof { proof, new_proof } => {
            let proof_id = generate_proof(proof, resolver)?;
            let proof_id2 = id_validator
                .clone_proof(&proof_id)
                .map_err(GeneratorError::IdValidationError)?;
            declare_proof(new_proof, resolver, proof_id2)?;

            BasicInstruction::CloneProof { proof_id }
        }
        ast::Instruction::DropProof { proof } => {
            let proof_id = generate_proof(proof, resolver)?;
            id_validator
                .drop_proof(&proof_id)
                .map_err(GeneratorError::IdValidationError)?;
            BasicInstruction::DropProof { proof_id }
        }
        ast::Instruction::DropAllProofs => {
            id_validator
                .drop_all_proofs()
                .map_err(GeneratorError::IdValidationError)?;
            BasicInstruction::DropAllProofs
        }
        ast::Instruction::CallFunction {
            package_address,
            blueprint_name,
            function_name,
            args,
        } => {
            let package_address = generate_package_address(package_address, bech32_decoder)?;
            let blueprint_name = generate_string(&blueprint_name)?;
            let function_name = generate_string(&function_name)?;
            let args = generate_args(args, resolver, bech32_decoder, blobs)?;

            let indexed_args = IndexedScryptoValue::from_value(args);
            id_validator
                .move_resources(&indexed_args.buckets(), &indexed_args.proofs())
                .map_err(GeneratorError::IdValidationError)?;

            BasicInstruction::CallFunction {
                package_address,
                blueprint_name,
                function_name,
                args: indexed_args.to_vec(),
            }
        }
        ast::Instruction::CallMethod {
            component_address,
            method_name,
            args,
        } => {
            let component_address = generate_component_address(component_address, bech32_decoder)?;
            let method_name = generate_string(&method_name)?;
            let args = generate_args(args, resolver, bech32_decoder, blobs)?;

            let indexed_args = IndexedScryptoValue::from_value(args);
            id_validator
                .move_resources(&indexed_args.buckets(), &indexed_args.proofs())
                .map_err(GeneratorError::IdValidationError)?;

            BasicInstruction::CallMethod {
                component_address,
                method_name,
                args: indexed_args.into_vec(),
            }
        }
        ast::Instruction::PublishPackage {
            code,
            abi,
            royalty_config,
            metadata,
            access_rules,
        } => BasicInstruction::PublishPackage {
            code: generate_blob(code, blobs)?,
            abi: generate_blob(abi, blobs)?,
            royalty_config: generate_typed_value(royalty_config, resolver, bech32_decoder, blobs)?,
            metadata: generate_typed_value(metadata, resolver, bech32_decoder, blobs)?,
            access_rules: generate_typed_value(access_rules, resolver, bech32_decoder, blobs)?,
        },
        ast::Instruction::PublishPackageWithOwner {
            code,
            abi,
            owner_badge,
        } => BasicInstruction::PublishPackageWithOwner {
            code: generate_blob(code, blobs)?,
            abi: generate_blob(abi, blobs)?,
            owner_badge: generate_non_fungible_address(owner_badge, bech32_decoder)?,
        },
        ast::Instruction::BurnResource { bucket } => {
            let bucket_id = generate_bucket(bucket, resolver)?;
            id_validator
                .drop_bucket(&bucket_id)
                .map_err(GeneratorError::IdValidationError)?;
            BasicInstruction::BurnResource { bucket_id }
        }
        ast::Instruction::RecallResource { vault_id, amount } => BasicInstruction::RecallResource {
            vault_id: generate_typed_value(vault_id, resolver, bech32_decoder, blobs)?,
            amount: generate_decimal(amount)?,
        },
        ast::Instruction::SetMetadata {
            entity_address,
            key,
            value,
        } => BasicInstruction::SetMetadata {
            entity_address: generate_entity_address(entity_address, bech32_decoder)?,
            key: generate_string(key)?,
            value: generate_string(value)?,
        },
        ast::Instruction::SetPackageRoyaltyConfig {
            package_address,
            royalty_config,
        } => BasicInstruction::SetPackageRoyaltyConfig {
            package_address: generate_package_address(package_address, bech32_decoder)?,
            royalty_config: generate_typed_value(royalty_config, resolver, bech32_decoder, blobs)?,
        },
        ast::Instruction::SetComponentRoyaltyConfig {
            component_address,
            royalty_config,
        } => BasicInstruction::SetComponentRoyaltyConfig {
            component_address: generate_component_address(component_address, bech32_decoder)?,
            royalty_config: generate_typed_value(royalty_config, resolver, bech32_decoder, blobs)?,
        },
        ast::Instruction::ClaimPackageRoyalty { package_address } => {
            BasicInstruction::ClaimPackageRoyalty {
                package_address: generate_package_address(package_address, bech32_decoder)?,
            }
        }
        ast::Instruction::ClaimComponentRoyalty { component_address } => {
            BasicInstruction::ClaimComponentRoyalty {
                component_address: generate_component_address(component_address, bech32_decoder)?,
            }
        }
        ast::Instruction::SetMethodAccessRule {
            entity_address,
            index,
            key,
            rule,
        } => BasicInstruction::SetMethodAccessRule {
            entity_address: generate_entity_address(entity_address, bech32_decoder)?,
            index: generate_typed_value(index, resolver, bech32_decoder, blobs)?,
            key: generate_typed_value(key, resolver, bech32_decoder, blobs)?,
            rule: generate_typed_value(rule, resolver, bech32_decoder, blobs)?,
        },

        ast::Instruction::MintFungible {
            resource_address,
            amount,
        } => BasicInstruction::MintFungible {
            resource_address: generate_resource_address(resource_address, bech32_decoder)?,
            amount: generate_decimal(amount)?,
        },
        ast::Instruction::MintNonFungible {
            resource_address,
            entries,
        } => BasicInstruction::MintNonFungible {
            resource_address: generate_resource_address(resource_address, bech32_decoder)?,
            entries: generate_non_fungible_mint_params(entries, resolver, bech32_decoder, blobs)?,
        },
        ast::Instruction::MintUuidNonFungible {
            resource_address,
            entries,
        } => BasicInstruction::MintUuidNonFungible {
            resource_address: generate_resource_address(resource_address, bech32_decoder)?,
            entries: generate_uuid_non_fungible_mint_params(
                entries,
                resolver,
                bech32_decoder,
                blobs,
            )?,
        },

        ast::Instruction::CreateFungibleResource {
            divisibility,
            metadata,
            access_rules,
            initial_supply,
        } => BasicInstruction::CreateFungibleResource {
            divisibility: generate_u8(divisibility)?,
            metadata: generate_typed_value(metadata, resolver, bech32_decoder, blobs)?,
            access_rules: generate_typed_value(access_rules, resolver, bech32_decoder, blobs)?,
            initial_supply: generate_typed_value(initial_supply, resolver, bech32_decoder, blobs)?,
        },
        ast::Instruction::CreateFungibleResourceWithOwner {
            divisibility,
            metadata,
            owner_badge,
            initial_supply,
        } => BasicInstruction::CreateFungibleResourceWithOwner {
            divisibility: generate_u8(divisibility)?,
            metadata: generate_typed_value(metadata, resolver, bech32_decoder, blobs)?,
            owner_badge: generate_non_fungible_address(owner_badge, bech32_decoder)?,
            initial_supply: generate_typed_value(initial_supply, resolver, bech32_decoder, blobs)?,
        },

        ast::Instruction::CreateNonFungibleResource {
            id_type,
            metadata,
            access_rules,
            initial_supply,
        } => BasicInstruction::CreateNonFungibleResource {
            id_type: generate_typed_value(id_type, resolver, bech32_decoder, blobs)?,
            metadata: generate_typed_value(metadata, resolver, bech32_decoder, blobs)?,
            access_rules: generate_typed_value(access_rules, resolver, bech32_decoder, blobs)?,
            initial_supply: generate_from_enum_if_some(
                initial_supply,
                resolver,
                bech32_decoder,
                blobs,
                generate_non_fungible_mint_params,
            )?,
        },
        ast::Instruction::CreateNonFungibleResourceWithOwner {
            id_type,
            metadata,
            owner_badge,
            initial_supply,
        } => BasicInstruction::CreateNonFungibleResourceWithOwner {
            id_type: generate_typed_value(id_type, resolver, bech32_decoder, blobs)?,
            metadata: generate_typed_value(metadata, resolver, bech32_decoder, blobs)?,
            owner_badge: generate_non_fungible_address(owner_badge, bech32_decoder)?,
            initial_supply: generate_from_enum_if_some(
                initial_supply,
                resolver,
                bech32_decoder,
                blobs,
                generate_non_fungible_mint_params,
            )?,
        },
<<<<<<< HEAD
        ast::Instruction::CreateValidator { key } => BasicInstruction::CreateValidator {
            key: generate_ecdsa_secp256k1_public_key(key)?,
        },
        ast::Instruction::RegisterValidator { validator } => BasicInstruction::RegisterValidator {
            validator_address: generate_system_address(validator, bech32_decoder)?,
        },
        ast::Instruction::UnregisterValidator { validator } => {
            BasicInstruction::UnregisterValidator {
                validator_address: generate_system_address(validator, bech32_decoder)?,
            }
        }
        ast::Instruction::StakeValidator { validator, stake } => {
            let bucket_id = generate_bucket(stake, resolver)?;
            id_validator
                .drop_bucket(&bucket_id)
                .map_err(GeneratorError::IdValidationError)?;
            BasicInstruction::StakeValidator {
                validator_address: generate_system_address(validator, bech32_decoder)?,
                stake: bucket_id,
            }
        }

        ast::Instruction::UnstakeValidator { validator, amount } => {
            BasicInstruction::UnstakeValidator {
                validator_address: generate_system_address(validator, bech32_decoder)?,
                amount: generate_decimal(amount)?,
            }
        }
=======
>>>>>>> b9ca1b66
    })
}

#[macro_export]
macro_rules! invalid_type {
    ( $v:expr, $($exp:expr),+ ) => {
        Err(GeneratorError::InvalidAstValue {
            expected_type: vec!($($exp),+),
            actual: $v.clone(),
        })
    };
}

fn generate_typed_value<T: ScryptoDecode>(
    value: &ast::Value,
    resolver: &mut NameResolver,
    bech32_decoder: &Bech32Decoder,
    blobs: &BTreeMap<Hash, Vec<u8>>,
) -> Result<T, GeneratorError> {
    let value = generate_value(value, None, resolver, bech32_decoder, blobs)?;
    let encoded = scrypto_encode(&value).map_err(GeneratorError::ArgumentEncodingError)?;
    let decoded: T = scrypto_decode(&encoded).map_err(GeneratorError::ArgumentDecodingError)?;
    Ok(decoded)
}

fn generate_args(
    values: &Vec<ast::Value>,
    resolver: &mut NameResolver,
    bech32_decoder: &Bech32Decoder,
    blobs: &BTreeMap<Hash, Vec<u8>>,
) -> Result<ScryptoValue, GeneratorError> {
    let mut fields = Vec::new();
    for v in values {
        fields.push(generate_value(v, None, resolver, bech32_decoder, blobs)?);
    }

    Ok(ScryptoValue::Tuple { fields })
}

fn generate_string(value: &ast::Value) -> Result<String, GeneratorError> {
    match value {
        ast::Value::String(s) => Ok(s.into()),
        v => invalid_type!(v, ast::Type::String),
    }
}

fn generate_u8(value: &ast::Value) -> Result<u8, GeneratorError> {
    match value {
        ast::Value::U8(inner) => Ok(*inner),
        v => invalid_type!(v, ast::Type::U8),
    }
}

fn generate_decimal(value: &ast::Value) -> Result<Decimal, GeneratorError> {
    match value {
        ast::Value::Decimal(inner) => match &**inner {
            ast::Value::String(s) => {
                Decimal::from_str(s).map_err(|_| GeneratorError::InvalidDecimal(s.into()))
            }
            v => invalid_type!(v, ast::Type::String),
        },
        v => invalid_type!(v, ast::Type::Decimal),
    }
}

fn generate_precise_decimal(value: &ast::Value) -> Result<PreciseDecimal, GeneratorError> {
    match value {
        ast::Value::PreciseDecimal(inner) => match &**inner {
            ast::Value::String(s) => PreciseDecimal::from_str(s)
                .map_err(|_| GeneratorError::InvalidPreciseDecimal(s.into())),
            v => invalid_type!(v, ast::Type::String),
        },
        v => invalid_type!(v, ast::Type::Decimal),
    }
}

fn generate_ecdsa_secp256k1_public_key(
    value: &ast::Value,
) -> Result<EcdsaSecp256k1PublicKey, GeneratorError> {
    match value {
        ast::Value::EcdsaSecp256k1PublicKey(inner) => match &**inner {
            ast::Value::String(s) => EcdsaSecp256k1PublicKey::from_str(s)
                .map_err(|_| GeneratorError::InvalidEcdsaSecp256k1PublicKey(s.into())),
            v => invalid_type!(v, ast::Type::String),
        },
        v => invalid_type!(v, ast::Type::EcdsaSecp256k1PublicKey),
    }
}

fn generate_ecdsa_secp256k1_signature(
    value: &ast::Value,
) -> Result<EcdsaSecp256k1Signature, GeneratorError> {
    match value {
        ast::Value::EcdsaSecp256k1Signature(inner) => match &**inner {
            ast::Value::String(s) => EcdsaSecp256k1Signature::from_str(s)
                .map_err(|_| GeneratorError::InvalidEcdsaSecp256k1Signature(s.into())),
            v => invalid_type!(v, ast::Type::String),
        },
        v => invalid_type!(v, ast::Type::EcdsaSecp256k1Signature),
    }
}

fn generate_eddsa_ed25519_public_key(
    value: &ast::Value,
) -> Result<EddsaEd25519PublicKey, GeneratorError> {
    match value {
        ast::Value::EddsaEd25519PublicKey(inner) => match &**inner {
            ast::Value::String(s) => EddsaEd25519PublicKey::from_str(s)
                .map_err(|_| GeneratorError::InvalidEddsaEd25519PublicKey(s.into())),
            v => invalid_type!(v, ast::Type::String),
        },
        v => invalid_type!(v, ast::Type::EddsaEd25519PublicKey),
    }
}

fn generate_eddsa_ed25519_signature(
    value: &ast::Value,
) -> Result<EddsaEd25519Signature, GeneratorError> {
    match value {
        ast::Value::EddsaEd25519Signature(inner) => match &**inner {
            ast::Value::String(s) => EddsaEd25519Signature::from_str(s)
                .map_err(|_| GeneratorError::InvalidEddsaEd25519Signature(s.into())),
            v => invalid_type!(v, ast::Type::String),
        },
        v => invalid_type!(v, ast::Type::EddsaEd25519Signature),
    }
}

fn generate_package_address(
    value: &ast::Value,
    bech32_decoder: &Bech32Decoder,
) -> Result<PackageAddress, GeneratorError> {
    match value {
        ast::Value::PackageAddress(inner) => match &**inner {
            ast::Value::String(s) => bech32_decoder
                .validate_and_decode_package_address(s)
                .map_err(|_| GeneratorError::InvalidPackageAddress(s.into())),
            v => invalid_type!(v, ast::Type::String),
        },
        v => invalid_type!(v, ast::Type::PackageAddress),
    }
}

fn generate_component_address(
    value: &ast::Value,
    bech32_decoder: &Bech32Decoder,
) -> Result<ComponentAddress, GeneratorError> {
    match value {
        ast::Value::ComponentAddress(inner) => match &**inner {
            ast::Value::String(s) => bech32_decoder
                .validate_and_decode_component_address(s)
                .map_err(|_| GeneratorError::InvalidComponentAddress(s.into())),
            v => invalid_type!(v, ast::Type::String),
        },
        v => invalid_type!(v, ast::Type::ComponentAddress),
    }
}

fn generate_resource_address_internal(
    value: &ast::Value,
    bech32_decoder: &Bech32Decoder,
) -> Result<ResourceAddress, GeneratorError> {
    match value {
        ast::Value::String(s) => bech32_decoder
            .validate_and_decode_resource_address(s)
            .map_err(|_| GeneratorError::InvalidResourceAddress(s.into())),
        v => invalid_type!(v, ast::Type::String),
    }
}

fn generate_resource_address(
    value: &ast::Value,
    bech32_decoder: &Bech32Decoder,
) -> Result<ResourceAddress, GeneratorError> {
    match value {
        ast::Value::ResourceAddress(inner) => {
            generate_resource_address_internal(inner, bech32_decoder)
        }
        v => invalid_type!(v, ast::Type::ResourceAddress),
    }
}

fn generate_entity_address(
    value: &ast::Value,
    bech32_decoder: &Bech32Decoder,
) -> Result<GlobalAddress, GeneratorError> {
    match value {
        ast::Value::PackageAddress(value) => match value.borrow() {
            ast::Value::String(s) => bech32_decoder
                .validate_and_decode_package_address(s)
                .map(|a| GlobalAddress::Package(a))
                .map_err(|_| GeneratorError::InvalidEntityAddress(s.into())),
            v => return invalid_type!(v, ast::Type::String),
        },
        ast::Value::ComponentAddress(value) => match value.borrow() {
            ast::Value::String(s) => bech32_decoder
                .validate_and_decode_component_address(s)
                .map(|a| GlobalAddress::Component(a))
                .map_err(|_| GeneratorError::InvalidEntityAddress(s.into())),
            v => return invalid_type!(v, ast::Type::String),
        },
        ast::Value::ResourceAddress(value) => match value.borrow() {
            ast::Value::String(s) => bech32_decoder
                .validate_and_decode_resource_address(s)
                .map(|a| GlobalAddress::Resource(a))
                .map_err(|_| GeneratorError::InvalidEntityAddress(s.into())),
            v => return invalid_type!(v, ast::Type::String),
        },
        v => invalid_type!(
            v,
            ast::Type::PackageAddress,
            ast::Type::ResourceAddress,
            ast::Type::ComponentAddress
        ),
    }
}

fn generate_hash(value: &ast::Value) -> Result<Hash, GeneratorError> {
    match value {
        ast::Value::Hash(inner) => match &**inner {
            ast::Value::String(s) => {
                Hash::from_str(s).map_err(|_| GeneratorError::InvalidHash(s.into()))
            }
            v => invalid_type!(v, ast::Type::String),
        },
        v => invalid_type!(v, ast::Type::Hash),
    }
}

fn generate_ownership(value: &ast::Value) -> Result<Own, GeneratorError> {
    match value {
        ast::Value::Own(inner) => match &**inner {
            ast::Value::String(_) => {
                todo!()
            }
            v => invalid_type!(v, ast::Type::String),
        },
        v => invalid_type!(v, ast::Type::Own),
    }
}

fn declare_bucket(
    value: &ast::Value,
    resolver: &mut NameResolver,
    bucket_id: ManifestBucket,
) -> Result<(), GeneratorError> {
    match value {
        ast::Value::Bucket(inner) => match &**inner {
            ast::Value::String(name) => resolver
                .insert_bucket(name.to_string(), bucket_id)
                .map_err(GeneratorError::NameResolverError),
            v => invalid_type!(v, ast::Type::String),
        },
        v => invalid_type!(v, ast::Type::Bucket),
    }
}

fn generate_bucket(
    value: &ast::Value,
    resolver: &mut NameResolver,
) -> Result<ManifestBucket, GeneratorError> {
    match value {
        ast::Value::Bucket(inner) => match &**inner {
            ast::Value::U32(n) => Ok(ManifestBucket(*n)),
            ast::Value::String(s) => resolver
                .resolve_bucket(&s)
                .map_err(GeneratorError::NameResolverError),
            v => invalid_type!(v, ast::Type::U32, ast::Type::String),
        },
        v => invalid_type!(v, ast::Type::Bucket),
    }
}

fn declare_proof(
    value: &ast::Value,
    resolver: &mut NameResolver,
    proof_id: ManifestProof,
) -> Result<(), GeneratorError> {
    match value {
        ast::Value::Proof(inner) => match &**inner {
            ast::Value::String(name) => resolver
                .insert_proof(name.to_string(), proof_id)
                .map_err(GeneratorError::NameResolverError),
            v => invalid_type!(v, ast::Type::String),
        },
        v => invalid_type!(v, ast::Type::Proof),
    }
}

fn generate_proof(
    value: &ast::Value,
    resolver: &mut NameResolver,
) -> Result<ManifestProof, GeneratorError> {
    match value {
        ast::Value::Proof(inner) => match &**inner {
            ast::Value::U32(n) => Ok(ManifestProof(*n)),
            ast::Value::String(s) => resolver
                .resolve_proof(&s)
                .map_err(GeneratorError::NameResolverError),
            v => invalid_type!(v, ast::Type::U32, ast::Type::String),
        },
        v => invalid_type!(v, ast::Type::Proof),
    }
}

fn generate_non_fungible_id_internal(value: &ast::Value) -> Result<NonFungibleId, GeneratorError> {
    let non_fungible_id = match value {
        ast::Value::U64(u) => NonFungibleId::Number(*u),
        ast::Value::U128(u) => NonFungibleId::UUID(*u),
        ast::Value::String(s) => NonFungibleId::String(s.clone()),
        ast::Value::Bytes(v) => NonFungibleId::Bytes(generate_byte_vec_from_hex(v)?),
        v => invalid_type!(v, ast::Type::U64, ast::Type::String, ast::Type::Bytes)?,
    };
    non_fungible_id.validate_contents().map_err(|_| {
        GeneratorError::InvalidNonFungibleId(non_fungible_id.to_combined_simple_string())
    })?;
    Ok(non_fungible_id)
}

fn generate_non_fungible_id(value: &ast::Value) -> Result<NonFungibleId, GeneratorError> {
    match value {
        ast::Value::NonFungibleId(inner) => generate_non_fungible_id_internal(inner),
        v => invalid_type!(v, ast::Type::NonFungibleId),
    }
}

fn generate_non_fungible_address(
    value: &ast::Value,
    bech32_decoder: &Bech32Decoder,
) -> Result<NonFungibleAddress, GeneratorError> {
    match value {
        ast::Value::Tuple(elements) => {
            if elements.len() != 2 {
                return Err(GeneratorError::InvalidNonFungibleAddress);
            }
            let resource_address = generate_resource_address(&elements[0], bech32_decoder)?;
            let nfid = generate_non_fungible_id(&elements[1])?;
            Ok(NonFungibleAddress::new(resource_address, nfid))
        }
        ast::Value::NonFungibleAddress(value1, value2) => {
            let resource_address = generate_resource_address_internal(&value1, bech32_decoder)?;
            let nfid = generate_non_fungible_id_internal(&value2)?;
            Ok(NonFungibleAddress::new(resource_address, nfid))
        }
        v => invalid_type!(v, ast::Type::NonFungibleAddress, ast::Type::Tuple),
    }
}

fn generate_expression(value: &ast::Value) -> Result<ManifestExpression, GeneratorError> {
    match value {
        ast::Value::Expression(inner) => match &**inner {
            ast::Value::String(s) => match s.as_str() {
                "ENTIRE_WORKTOP" => Ok(ManifestExpression::EntireWorktop),
                "ENTIRE_AUTH_ZONE" => Ok(ManifestExpression::EntireAuthZone),
                _ => Err(GeneratorError::InvalidExpression(s.into())),
            },
            v => invalid_type!(v, ast::Type::String),
        },
        v => invalid_type!(v, ast::Type::Expression),
    }
}

fn generate_blob(
    value: &ast::Value,
    blobs: &BTreeMap<Hash, Vec<u8>>,
) -> Result<ManifestBlobRef, GeneratorError> {
    match value {
        ast::Value::Blob(inner) => match &**inner {
            ast::Value::String(s) => {
                let hash = Hash::from_str(s).map_err(|_| GeneratorError::InvalidBlobHash)?;
                blobs
                    .get(&hash)
                    .ok_or(GeneratorError::BlobNotFound(s.clone()))?;
                Ok(ManifestBlobRef(hash))
            }
            v => invalid_type!(v, ast::Type::String),
        },
        v => invalid_type!(v, ast::Type::Blob),
    }
}

fn generate_non_fungible_ids(
    value: &ast::Value,
) -> Result<BTreeSet<NonFungibleId>, GeneratorError> {
    match value {
        ast::Value::Array(kind, values) => {
            if kind != &ast::Type::NonFungibleId {
                return Err(GeneratorError::InvalidAstType {
                    expected_type: ast::Type::String,
                    actual: kind.clone(),
                });
            }

            values.iter().map(|v| generate_non_fungible_id(v)).collect()
        }
        v => invalid_type!(v, ast::Type::Array),
    }
}

fn generate_byte_vec_from_hex(value: &ast::Value) -> Result<Vec<u8>, GeneratorError> {
    let bytes = match value {
        ast::Value::String(s) => {
            hex::decode(s).map_err(|_| GeneratorError::InvalidBytesHex(s.to_owned()))?
        }
        v => invalid_type!(v, ast::Type::String)?,
    };
    Ok(bytes)
}

/// This function generates args from an [`ast::Value`]. This is useful when minting NFTs to be able
/// to specify their data in a human readable format instead of SBOR.
fn generate_args_from_tuple(
    value: &ast::Value,
    resolver: &mut NameResolver,
    bech32_decoder: &Bech32Decoder,
    blobs: &BTreeMap<Hash, Vec<u8>>,
) -> Result<ScryptoValue, GeneratorError> {
    match value {
        ast::Value::Tuple(values) => generate_args(values, resolver, bech32_decoder, blobs),
        v => invalid_type!(v, ast::Type::Tuple),
    }
}

fn generate_from_enum_if_some<F, T>(
    value: &ast::Value,
    resolver: &mut NameResolver,
    bech32_decoder: &Bech32Decoder,
    blobs: &BTreeMap<Hash, Vec<u8>>,
    generator: F,
) -> Result<Option<T>, GeneratorError>
where
    F: Fn(
        &ast::Value,
        &mut NameResolver,
        &Bech32Decoder,
        &BTreeMap<Hash, Vec<u8>>,
    ) -> Result<T, GeneratorError>,
{
    let value = match value {
        ast::Value::None => {
            return Ok(None);
        }
        ast::Value::Enum(variant, fields)
            if *variant == OPTION_VARIANT_NONE && fields.len() == 0 =>
        {
            return Ok(None);
        }
        ast::Value::Some(value) => &**value,
        ast::Value::Enum(variant, fields)
            if *variant == OPTION_VARIANT_SOME && fields.len() == 1 =>
        {
            &fields[0]
        }
        v => invalid_type!(v, ast::Type::Enum)?,
    };
    Ok(Some(generator(value, resolver, bech32_decoder, blobs)?))
}

/// This function generates the mint parameters of a non fungible resource from an array which has
/// the following structure:
///
/// Map<NonFungibleId, Tuple>
/// - Every key is a NonFungibleId
/// - Every value is a Tuple of length 2
///    - [0] Tuple (immutable data)
///    - [1] Tuple (mutable data)
fn generate_non_fungible_mint_params(
    value: &ast::Value,
    resolver: &mut NameResolver,
    bech32_decoder: &Bech32Decoder,
    blobs: &BTreeMap<Hash, Vec<u8>>,
) -> Result<BTreeMap<NonFungibleId, (Vec<u8>, Vec<u8>)>, GeneratorError> {
    match value {
        ast::Value::Map(key_type, value_type, elements) => {
            if key_type != &ast::Type::NonFungibleId {
                return Err(GeneratorError::InvalidAstType {
                    expected_type: ast::Type::NonFungibleId,
                    actual: key_type.clone(),
                });
            };
            if value_type != &ast::Type::Tuple {
                return Err(GeneratorError::InvalidAstType {
                    expected_type: ast::Type::Tuple,
                    actual: value_type.clone(),
                });
            };
            if elements.len() % 2 != 0 {
                return Err(GeneratorError::OddNumberOfElements);
            }

            let mut mint_params = BTreeMap::new();
            for i in 0..elements.len() / 2 {
                let non_fungible_id = generate_non_fungible_id(&elements[i * 2])?;
                let non_fungible_data = match elements[i * 2 + 1].clone() {
                    ast::Value::Tuple(values) => {
                        if values.len() != 2 {
                            return Err(GeneratorError::InvalidLength {
                                value_type: ast::Type::Tuple,
                                expected_length: 2,
                                actual: values.len(),
                            });
                        }

                        let immutable_data = scrypto_encode(&generate_args_from_tuple(
                            &values[0],
                            resolver,
                            bech32_decoder,
                            blobs,
                        )?)
                        .map_err(GeneratorError::ArgumentEncodingError)?;
                        let mutable_data = scrypto_encode(&generate_args_from_tuple(
                            &values[1],
                            resolver,
                            bech32_decoder,
                            blobs,
                        )?)
                        .map_err(GeneratorError::ArgumentEncodingError)?;

                        (immutable_data, mutable_data)
                    }
                    v => invalid_type!(v, ast::Type::Tuple)?,
                };
                mint_params.insert(non_fungible_id, non_fungible_data);
            }

            Ok(mint_params)
        }
        v => invalid_type!(v, ast::Type::Array)?,
    }
}

fn generate_uuid_non_fungible_mint_params(
    value: &ast::Value,
    resolver: &mut NameResolver,
    bech32_decoder: &Bech32Decoder,
    blobs: &BTreeMap<Hash, Vec<u8>>,
) -> Result<Vec<(Vec<u8>, Vec<u8>)>, GeneratorError> {
    match value {
        ast::Value::Array(kind, elements) => {
            if kind != &ast::Type::Tuple {
                return Err(GeneratorError::InvalidAstType {
                    expected_type: ast::Type::Tuple,
                    actual: kind.clone(),
                });
            };

            let mut mint_params = Vec::new();
            for element in elements.into_iter() {
                match element {
                    ast::Value::Tuple(values) => {
                        if values.len() != 2 {
                            return Err(GeneratorError::InvalidLength {
                                value_type: ast::Type::Tuple,
                                expected_length: 2,
                                actual: values.len(),
                            });
                        }

                        let immutable_data = scrypto_encode(&generate_args_from_tuple(
                            &values[0],
                            resolver,
                            bech32_decoder,
                            blobs,
                        )?)
                        .map_err(GeneratorError::ArgumentEncodingError)?;
                        let mutable_data = scrypto_encode(&generate_args_from_tuple(
                            &values[1],
                            resolver,
                            bech32_decoder,
                            blobs,
                        )?)
                        .map_err(GeneratorError::ArgumentEncodingError)?;

                        mint_params.push((immutable_data, mutable_data));
                    }
                    v => invalid_type!(v, ast::Type::Tuple)?,
                }
            }

            Ok(mint_params)
        }
        v => invalid_type!(v, ast::Type::Array)?,
    }
}

pub fn generate_value(
    value: &ast::Value,
    expected_type: Option<ScryptoValueKind>,
    resolver: &mut NameResolver,
    bech32_decoder: &Bech32Decoder,
    blobs: &BTreeMap<Hash, Vec<u8>>,
) -> Result<ScryptoValue, GeneratorError> {
    if let Some(ty) = expected_type {
        if ty != value.type_id() {
            return Err(GeneratorError::UnexpectedValue {
                expected_type: ty,
                actual: value.clone(),
            });
        }
    }

    match value {
        // ==============
        // Basic types
        // ==============
        ast::Value::Bool(value) => Ok(Value::Bool { value: *value }),
        ast::Value::I8(value) => Ok(Value::I8 { value: *value }),
        ast::Value::I16(value) => Ok(Value::I16 { value: *value }),
        ast::Value::I32(value) => Ok(Value::I32 { value: *value }),
        ast::Value::I64(value) => Ok(Value::I64 { value: *value }),
        ast::Value::I128(value) => Ok(Value::I128 { value: *value }),
        ast::Value::U8(value) => Ok(Value::U8 { value: *value }),
        ast::Value::U16(value) => Ok(Value::U16 { value: *value }),
        ast::Value::U32(value) => Ok(Value::U32 { value: *value }),
        ast::Value::U64(value) => Ok(Value::U64 { value: *value }),
        ast::Value::U128(value) => Ok(Value::U128 { value: *value }),
        ast::Value::String(value) => Ok(Value::String {
            value: value.clone(),
        }),
        ast::Value::Tuple(fields) => Ok(Value::Tuple {
            fields: generate_singletons(fields, None, resolver, bech32_decoder, blobs)?,
        }),
        ast::Value::Enum(discriminator, fields) => Ok(Value::Enum {
            discriminator: discriminator.clone(),
            fields: generate_singletons(fields, None, resolver, bech32_decoder, blobs)?,
        }),
        ast::Value::Array(element_type, elements) => {
            let element_value_kind = element_type.type_id();
            Ok(Value::Array {
                element_value_kind,
                elements: generate_singletons(
                    elements,
                    Some(element_value_kind),
                    resolver,
                    bech32_decoder,
                    blobs,
                )?,
            })
        }
        ast::Value::Map(key_type, value_type, entries) => {
            let key_value_kind = key_type.type_id();
            let value_value_kind = value_type.type_id();
            Ok(Value::Map {
                key_value_kind,
                value_value_kind,
                entries: generate_kv_entries(
                    entries,
                    key_value_kind,
                    value_value_kind,
                    resolver,
                    bech32_decoder,
                    blobs,
                )?,
            })
        }
        // ==============
        // Aliases
        // ==============
        ast::Value::Some(value) => Ok(Value::Enum {
            discriminator: OPTION_VARIANT_SOME,
            fields: vec![generate_value(
                value,
                None,
                resolver,
                bech32_decoder,
                blobs,
            )?],
        }),
        ast::Value::None => Ok(Value::Enum {
            discriminator: OPTION_VARIANT_NONE,
            fields: vec![],
        }),
        ast::Value::Ok(value) => Ok(Value::Enum {
            discriminator: RESULT_VARIANT_OK,
            fields: vec![generate_value(
                value,
                None,
                resolver,
                bech32_decoder,
                blobs,
            )?],
        }),
        ast::Value::Err(value) => Ok(Value::Enum {
            discriminator: RESULT_VARIANT_ERR,
            fields: vec![generate_value(
                value,
                None,
                resolver,
                bech32_decoder,
                blobs,
            )?],
        }),
        ast::Value::Bytes(value) => {
            let bytes = generate_byte_vec_from_hex(value)?;
            Ok(Value::Array {
                element_value_kind: ValueKind::U8,
                elements: bytes.iter().map(|i| Value::U8 { value: *i }).collect(),
            })
        }
        ast::Value::NonFungibleAddress(resource_address, nfid) => Ok(Value::Tuple {
            fields: vec![
                Value::Custom {
                    value: ScryptoCustomValue::ResourceAddress(generate_resource_address_internal(
                        resource_address,
                        bech32_decoder,
                    )?),
                },
                Value::Custom {
                    value: ScryptoCustomValue::NonFungibleId(generate_non_fungible_id_internal(
                        nfid,
                    )?),
                },
            ],
        }),
        // ==============
        // Custom Types
        // ==============
        ast::Value::PackageAddress(_) => {
            generate_package_address(value, bech32_decoder).map(|v| Value::Custom {
                value: ScryptoCustomValue::PackageAddress(v),
            })
        }
        ast::Value::ComponentAddress(_) => {
            generate_component_address(value, bech32_decoder).map(|v| Value::Custom {
                value: ScryptoCustomValue::ComponentAddress(v),
            })
        }
        ast::Value::ResourceAddress(_) => {
            generate_resource_address(value, bech32_decoder).map(|v| Value::Custom {
                value: ScryptoCustomValue::ResourceAddress(v),
            })
        }

        ast::Value::Own(_) => generate_ownership(value).map(|v| Value::Custom {
            value: ScryptoCustomValue::Own(v),
        }),
        ast::Value::Blob(_) => generate_blob(value, blobs).map(|v| Value::Custom {
            value: ScryptoCustomValue::Blob(v),
        }),

        ast::Value::Bucket(_) => generate_bucket(value, resolver).map(|v| Value::Custom {
            value: ScryptoCustomValue::Bucket(v),
        }),
        ast::Value::Proof(_) => generate_proof(value, resolver).map(|v| Value::Custom {
            value: ScryptoCustomValue::Proof(v),
        }),
        ast::Value::Expression(_) => generate_expression(value).map(|v| Value::Custom {
            value: ScryptoCustomValue::Expression(v),
        }),

        ast::Value::Hash(_) => generate_hash(value).map(|v| Value::Custom {
            value: ScryptoCustomValue::Hash(v),
        }),
        ast::Value::Decimal(_) => generate_decimal(value).map(|v| Value::Custom {
            value: ScryptoCustomValue::Decimal(v),
        }),
        ast::Value::PreciseDecimal(_) => generate_precise_decimal(value).map(|v| Value::Custom {
            value: ScryptoCustomValue::PreciseDecimal(v),
        }),
        ast::Value::EcdsaSecp256k1PublicKey(_) => {
            generate_ecdsa_secp256k1_public_key(value).map(|v| Value::Custom {
                value: ScryptoCustomValue::EcdsaSecp256k1PublicKey(v),
            })
        }
        ast::Value::EcdsaSecp256k1Signature(_) => {
            generate_ecdsa_secp256k1_signature(value).map(|v| Value::Custom {
                value: ScryptoCustomValue::EcdsaSecp256k1Signature(v),
            })
        }
        ast::Value::EddsaEd25519PublicKey(_) => {
            generate_eddsa_ed25519_public_key(value).map(|v| Value::Custom {
                value: ScryptoCustomValue::EddsaEd25519PublicKey(v),
            })
        }
        ast::Value::EddsaEd25519Signature(_) => {
            generate_eddsa_ed25519_signature(value).map(|v| Value::Custom {
                value: ScryptoCustomValue::EddsaEd25519Signature(v),
            })
        }
        ast::Value::NonFungibleId(_) => generate_non_fungible_id(value).map(|v| Value::Custom {
            value: ScryptoCustomValue::NonFungibleId(v),
        }),
    }
}

fn generate_singletons(
    elements: &Vec<ast::Value>,
    expected_type: Option<ScryptoValueKind>,
    resolver: &mut NameResolver,
    bech32_decoder: &Bech32Decoder,
    blobs: &BTreeMap<Hash, Vec<u8>>,
) -> Result<Vec<ScryptoValue>, GeneratorError> {
    let mut result = vec![];
    for element in elements {
        result.push(generate_value(
            element,
            expected_type,
            resolver,
            bech32_decoder,
            blobs,
        )?);
    }
    Ok(result)
}

fn generate_kv_entries(
    elements: &Vec<ast::Value>,
    key_value_kind: ScryptoValueKind,
    value_value_kind: ScryptoValueKind,
    resolver: &mut NameResolver,
    bech32_decoder: &Bech32Decoder,
    blobs: &BTreeMap<Hash, Vec<u8>>,
) -> Result<Vec<(ScryptoValue, ScryptoValue)>, GeneratorError> {
    if elements.len() % 2 != 0 {
        return Err(GeneratorError::OddNumberOfElements);
    }

    let mut result = vec![];
    for i in 0..elements.len() / 2 {
        let key = generate_value(
            &elements[i * 2],
            Some(key_value_kind),
            resolver,
            bech32_decoder,
            blobs,
        )?;
        let value = generate_value(
            &elements[i * 2 + 1],
            Some(value_value_kind),
            resolver,
            bech32_decoder,
            blobs,
        )?;
        result.push((key, value));
    }
    Ok(result)
}

#[cfg(test)]
mod tests {
    use super::*;
    use crate::manifest::lexer::tokenize;
    use crate::manifest::parser::Parser;
    use radix_engine_interface::address::Bech32Decoder;
    use radix_engine_interface::args;
    use radix_engine_interface::node::NetworkDefinition;
    use radix_engine_interface::pdec;

    #[macro_export]
    macro_rules! generate_value_ok {
        ( $s:expr,   $expected:expr ) => {{
            let value = Parser::new(tokenize($s).unwrap()).parse_value().unwrap();
            let mut resolver = NameResolver::new();
            assert_eq!(
                generate_value(
                    &value,
                    None,
                    &mut resolver,
                    &Bech32Decoder::new(&NetworkDefinition::simulator()),
                    &mut BTreeMap::new()
                ),
                Ok($expected)
            );
        }};
    }

    #[macro_export]
    macro_rules! generate_instruction_ok {
        ( $s:expr, $expected:expr, $($blob_hash: expr),* ) => {{
            // If you use the following output for test cases, make sure you've checked the diff
            // println!("{}", crate::manifest::decompile(&[$expected.clone()], &NetworkDefinition::simulator()).unwrap());
            let instruction = Parser::new(tokenize($s).unwrap())
                .parse_instruction()
                .unwrap();
            let mut id_validator = ManifestIdValidator::new();
            let mut resolver = NameResolver::new();
            assert_eq!(
                generate_instruction(
                    &instruction,
                    &mut id_validator,
                    &mut resolver,
                    &Bech32Decoder::new(&NetworkDefinition::simulator()),
                    &mut BTreeMap::from([
                        $(
                            (($blob_hash).parse().unwrap(), Vec::new()),
                        )*
                    ])
                ),
                Ok($expected)
            );
        }}
    }

    #[macro_export]
    macro_rules! generate_value_error {
        ( $s:expr, $expected:expr ) => {{
            let value = Parser::new(tokenize($s).unwrap()).parse_value().unwrap();
            match generate_value(
                &value,
                None,
                &mut NameResolver::new(),
                &Bech32Decoder::new(&NetworkDefinition::simulator()),
                &mut BTreeMap::new(),
            ) {
                Ok(_) => {
                    panic!("Expected {:?} but no error is thrown", $expected);
                }
                Err(e) => {
                    assert_eq!(e, $expected);
                }
            }
        }};
    }

    #[test]
    fn test_value() {
        generate_value_ok!(r#"Tuple()"#, Value::Tuple { fields: vec![] });
        generate_value_ok!(r#"true"#, Value::Bool { value: true });
        generate_value_ok!(r#"false"#, Value::Bool { value: false });
        generate_value_ok!(r#"1i8"#, Value::I8 { value: 1 });
        generate_value_ok!(r#"1i128"#, Value::I128 { value: 1 });
        generate_value_ok!(r#"1u8"#, Value::U8 { value: 1 });
        generate_value_ok!(r#"1u128"#, Value::U128 { value: 1 });
        generate_value_ok!(
            r#"Tuple(Bucket(1u32), Proof(2u32), "bar")"#,
            Value::Tuple {
                fields: vec![
                    Value::Custom {
                        value: ScryptoCustomValue::Bucket(ManifestBucket(1))
                    },
                    Value::Custom {
                        value: ScryptoCustomValue::Proof(ManifestProof(2))
                    },
                    Value::String {
                        value: "bar".into()
                    }
                ]
            }
        );
        generate_value_ok!(
            r#"Tuple(Decimal("1"), Hash("aa37f5a71083a9aa044fb936678bfd74f848e930d2de482a49a73540ea72aa5c"))"#,
            Value::Tuple {
                fields: vec![
                    Value::Custom {
                        value: ScryptoCustomValue::Decimal(Decimal::from_str("1").unwrap())
                    },
                    Value::Custom {
                        value: ScryptoCustomValue::Hash(
                            Hash::from_str(
                                "aa37f5a71083a9aa044fb936678bfd74f848e930d2de482a49a73540ea72aa5c"
                            )
                            .unwrap()
                        )
                    },
                ]
            }
        );
        generate_value_ok!(r#"Tuple()"#, Value::Tuple { fields: vec![] });
        generate_value_ok!(
            r#"Enum(0u8, "abc")"#,
            Value::Enum {
                discriminator: 0,
                fields: vec![Value::String {
                    value: "abc".to_owned()
                }]
            }
        );
        generate_value_ok!(
            r#"Enum(1u8)"#,
            Value::Enum {
                discriminator: 1,
                fields: vec![]
            }
        );
        generate_value_ok!(
            r#"Enum("AccessRule::AllowAll")"#,
            Value::Enum {
                discriminator: 0,
                fields: vec![]
            }
        );
        generate_value_ok!(
            r#"Expression("ENTIRE_WORKTOP")"#,
            Value::Custom {
                value: ScryptoCustomValue::Expression(ManifestExpression::EntireWorktop)
            }
        );
    }

    #[test]
    fn test_failures() {
        generate_value_error!(
            r#"ComponentAddress(100u32)"#,
            GeneratorError::InvalidAstValue {
                expected_type: vec![ast::Type::String],
                actual: ast::Value::U32(100),
            }
        );
        generate_value_error!(
            r#"PackageAddress("invalid_package_address")"#,
            GeneratorError::InvalidPackageAddress("invalid_package_address".into())
        );
        generate_value_error!(
            r#"Decimal("invalid_decimal")"#,
            GeneratorError::InvalidDecimal("invalid_decimal".into())
        );
    }

    #[test]
    fn test_instructions() {
        let bech32_decoder = Bech32Decoder::new(&NetworkDefinition::simulator());
        let component = bech32_decoder
            .validate_and_decode_component_address(
                "component_sim1q2f9vmyrmeladvz0ejfttcztqv3genlsgpu9vue83mcs835hum",
            )
            .unwrap();
        let resource = bech32_decoder
            .validate_and_decode_resource_address(
                "resource_sim1qr9alp6h38ggejqvjl3fzkujpqj2d84gmqy72zuluzwsykwvak",
            )
            .unwrap();
        let owner_badge = NonFungibleAddress::new(resource, NonFungibleId::Number(1));

        generate_instruction_ok!(
            r#"TAKE_FROM_WORKTOP_BY_AMOUNT  Decimal("1")  ResourceAddress("resource_sim1qr9alp6h38ggejqvjl3fzkujpqj2d84gmqy72zuluzwsykwvak")  Bucket("xrd_bucket");"#,
            BasicInstruction::TakeFromWorktopByAmount {
                amount: Decimal::from(1),
                resource_address: resource,
            },
        );
        generate_instruction_ok!(
            r#"TAKE_FROM_WORKTOP  ResourceAddress("resource_sim1qr9alp6h38ggejqvjl3fzkujpqj2d84gmqy72zuluzwsykwvak")  Bucket("xrd_bucket");"#,
            BasicInstruction::TakeFromWorktop {
                resource_address: resource
            },
        );
        generate_instruction_ok!(
            r#"ASSERT_WORKTOP_CONTAINS_BY_AMOUNT  Decimal("1")  ResourceAddress("resource_sim1qr9alp6h38ggejqvjl3fzkujpqj2d84gmqy72zuluzwsykwvak");"#,
            BasicInstruction::AssertWorktopContainsByAmount {
                amount: Decimal::from(1),
                resource_address: resource,
            },
        );
        generate_instruction_ok!(
            r#"CALL_FUNCTION  PackageAddress("package_sim1q8gl2qqsusgzmz92es68wy2fr7zjc523xj57eanm597qrz3dx7")  "Airdrop"  "new"  500u32  PreciseDecimal("120");"#,
            BasicInstruction::CallFunction {
                package_address: Bech32Decoder::for_simulator()
                    .validate_and_decode_package_address(
                        "package_sim1q8gl2qqsusgzmz92es68wy2fr7zjc523xj57eanm597qrz3dx7".into()
                    )
                    .unwrap(),
                blueprint_name: "Airdrop".into(),
                function_name: "new".to_string(),
                args: args!(500u32, pdec!("120"))
            },
        );
        generate_instruction_ok!(
            r#"CALL_METHOD  ComponentAddress("component_sim1q2f9vmyrmeladvz0ejfttcztqv3genlsgpu9vue83mcs835hum")  "refill";"#,
            BasicInstruction::CallMethod {
                component_address: component,
                method_name: "refill".to_string(),
                args: args!()
            },
        );
        generate_instruction_ok!(
            r#"PUBLISH_PACKAGE Blob("36dae540b7889956f1f1d8d46ba23e5e44bf5723aef2a8e6b698686c02583618") Blob("15e8699a6d63a96f66f6feeb609549be2688b96b02119f260ae6dfd012d16a5d") Map<String, Tuple>() Map<String, String>() Tuple(Map<Enum, Enum>(), Map<String, Enum>(), Enum("AccessRule::DenyAll"), Map<Enum, Enum>(), Map<String, Enum>(), Enum("AccessRule::DenyAll"));"#,
            BasicInstruction::PublishPackage {
                code: ManifestBlobRef(
                    "36dae540b7889956f1f1d8d46ba23e5e44bf5723aef2a8e6b698686c02583618"
                        .parse()
                        .unwrap()
                ),
                abi: ManifestBlobRef(
                    "15e8699a6d63a96f66f6feeb609549be2688b96b02119f260ae6dfd012d16a5d"
                        .parse()
                        .unwrap()
                ),
                royalty_config: BTreeMap::new(),
                metadata: BTreeMap::new(),
                access_rules: AccessRules::new()
            },
            "36dae540b7889956f1f1d8d46ba23e5e44bf5723aef2a8e6b698686c02583618",
            "15e8699a6d63a96f66f6feeb609549be2688b96b02119f260ae6dfd012d16a5d"
        );
        generate_instruction_ok!(
            r#"PUBLISH_PACKAGE_WITH_OWNER Blob("36dae540b7889956f1f1d8d46ba23e5e44bf5723aef2a8e6b698686c02583618") Blob("15e8699a6d63a96f66f6feeb609549be2688b96b02119f260ae6dfd012d16a5d") NonFungibleAddress("resource_sim1qr9alp6h38ggejqvjl3fzkujpqj2d84gmqy72zuluzwsykwvak", 1u64);"#,
            BasicInstruction::PublishPackageWithOwner {
                code: ManifestBlobRef(
                    "36dae540b7889956f1f1d8d46ba23e5e44bf5723aef2a8e6b698686c02583618"
                        .parse()
                        .unwrap()
                ),
                abi: ManifestBlobRef(
                    "15e8699a6d63a96f66f6feeb609549be2688b96b02119f260ae6dfd012d16a5d"
                        .parse()
                        .unwrap()
                ),
                owner_badge: owner_badge.clone()
            },
            "36dae540b7889956f1f1d8d46ba23e5e44bf5723aef2a8e6b698686c02583618",
            "15e8699a6d63a96f66f6feeb609549be2688b96b02119f260ae6dfd012d16a5d"
        );

        generate_instruction_ok!(
            r#"CREATE_FUNGIBLE_RESOURCE 18u8 Map<String, String>("name", "Token") Map<Enum, Tuple>(Enum("ResourceMethodAuthKey::Withdraw"), Tuple(Enum("AccessRule::AllowAll"), Enum("AccessRule::DenyAll")), Enum("ResourceMethodAuthKey::Deposit"), Tuple(Enum("AccessRule::AllowAll"), Enum("AccessRule::DenyAll"))) Some(Decimal("500"));"#,
            BasicInstruction::CreateFungibleResource {
                divisibility: 18,
                metadata: BTreeMap::from([("name".to_string(), "Token".to_string())]),
                access_rules: BTreeMap::from([
                    (
                        ResourceMethodAuthKey::Withdraw,
                        (AccessRule::AllowAll, AccessRule::DenyAll)
                    ),
                    (
                        ResourceMethodAuthKey::Deposit,
                        (AccessRule::AllowAll, AccessRule::DenyAll)
                    ),
                ]),
                initial_supply: Some("500".parse().unwrap())
            },
        );
        generate_instruction_ok!(
            r#"CREATE_FUNGIBLE_RESOURCE 18u8 Map<String, String>("name", "Token") Map<Enum, Tuple>(Enum("ResourceMethodAuthKey::Withdraw"), Tuple(Enum("AccessRule::AllowAll"), Enum("AccessRule::DenyAll")), Enum("ResourceMethodAuthKey::Deposit"), Tuple(Enum("AccessRule::AllowAll"), Enum("AccessRule::DenyAll"))) None;"#,
            BasicInstruction::CreateFungibleResource {
                divisibility: 18,
                metadata: BTreeMap::from([("name".to_string(), "Token".to_string())]),
                access_rules: BTreeMap::from([
                    (
                        ResourceMethodAuthKey::Withdraw,
                        (AccessRule::AllowAll, AccessRule::DenyAll)
                    ),
                    (
                        ResourceMethodAuthKey::Deposit,
                        (AccessRule::AllowAll, AccessRule::DenyAll)
                    ),
                ]),
                initial_supply: None
            },
        );
        generate_instruction_ok!(
            r#"CREATE_FUNGIBLE_RESOURCE_WITH_OWNER 18u8 Map<String, String>("name", "Token") NonFungibleAddress("resource_sim1qr9alp6h38ggejqvjl3fzkujpqj2d84gmqy72zuluzwsykwvak", 1u64) Some(Decimal("500"));"#,
            BasicInstruction::CreateFungibleResourceWithOwner {
                divisibility: 18,
                metadata: BTreeMap::from([("name".to_string(), "Token".to_string())]),
                owner_badge: owner_badge.clone(),
                initial_supply: Some("500".parse().unwrap())
            },
        );
        generate_instruction_ok!(
            r#"CREATE_FUNGIBLE_RESOURCE_WITH_OWNER 18u8 Map<String, String>("name", "Token") NonFungibleAddress("resource_sim1qr9alp6h38ggejqvjl3fzkujpqj2d84gmqy72zuluzwsykwvak", 1u64) None;"#,
            BasicInstruction::CreateFungibleResourceWithOwner {
                divisibility: 18,
                metadata: BTreeMap::from([("name".to_string(), "Token".to_string())]),
                owner_badge: owner_badge.clone(),
                initial_supply: None
            },
        );

        generate_instruction_ok!(
            r#"CREATE_NON_FUNGIBLE_RESOURCE Enum("NonFungibleIdKind::Number") Map<String, String>("name", "Token") Map<Enum, Tuple>(Enum("ResourceMethodAuthKey::Withdraw"), Tuple(Enum("AccessRule::AllowAll"), Enum("AccessRule::DenyAll")), Enum("ResourceMethodAuthKey::Deposit"), Tuple(Enum("AccessRule::AllowAll"), Enum("AccessRule::DenyAll"))) Some(Map<NonFungibleId, Tuple>(NonFungibleId(1u64), Tuple(Tuple("Hello World", Decimal("12")), Tuple(12u8, 19u128))));"#,
            BasicInstruction::CreateNonFungibleResource {
                id_type: NonFungibleIdTypeId::Number,
                metadata: BTreeMap::from([("name".to_string(), "Token".to_string())]),
                access_rules: BTreeMap::from([
                    (
                        ResourceMethodAuthKey::Withdraw,
                        (AccessRule::AllowAll, AccessRule::DenyAll)
                    ),
                    (
                        ResourceMethodAuthKey::Deposit,
                        (AccessRule::AllowAll, AccessRule::DenyAll)
                    ),
                ]),
                initial_supply: Some(BTreeMap::from([(
                    NonFungibleId::Number(1),
                    (
                        args!(String::from("Hello World"), Decimal::from("12")),
                        args!(12u8, 19u128)
                    )
                )]))
            },
        );
        generate_instruction_ok!(
            r#"CREATE_NON_FUNGIBLE_RESOURCE Enum("NonFungibleIdKind::Number") Map<String, String>("name", "Token") Map<Enum, Tuple>(Enum("ResourceMethodAuthKey::Withdraw"), Tuple(Enum("AccessRule::AllowAll"), Enum("AccessRule::DenyAll")), Enum("ResourceMethodAuthKey::Deposit"), Tuple(Enum("AccessRule::AllowAll"), Enum("AccessRule::DenyAll"))) None;"#,
            BasicInstruction::CreateNonFungibleResource {
                id_type: NonFungibleIdTypeId::Number,
                metadata: BTreeMap::from([("name".to_string(), "Token".to_string())]),
                access_rules: BTreeMap::from([
                    (
                        ResourceMethodAuthKey::Withdraw,
                        (AccessRule::AllowAll, AccessRule::DenyAll)
                    ),
                    (
                        ResourceMethodAuthKey::Deposit,
                        (AccessRule::AllowAll, AccessRule::DenyAll)
                    ),
                ]),
                initial_supply: None
            },
        );

        generate_instruction_ok!(
            r#"CREATE_NON_FUNGIBLE_RESOURCE_WITH_OWNER Enum("NonFungibleIdKind::Number") Map<String, String>("name", "Token") NonFungibleAddress("resource_sim1qr9alp6h38ggejqvjl3fzkujpqj2d84gmqy72zuluzwsykwvak", 1u64) Some(Map<NonFungibleId, Tuple>(NonFungibleId(1u64), Tuple(Tuple("Hello World", Decimal("12")), Tuple(12u8, 19u128))));"#,
            BasicInstruction::CreateNonFungibleResourceWithOwner {
                id_type: NonFungibleIdTypeId::Number,
                metadata: BTreeMap::from([("name".to_string(), "Token".to_string())]),
                owner_badge: owner_badge.clone(),
                initial_supply: Some(BTreeMap::from([(
                    NonFungibleId::Number(1),
                    (
                        args!(String::from("Hello World"), Decimal::from("12")),
                        args!(12u8, 19u128)
                    )
                )]))
            },
        );
        generate_instruction_ok!(
            r#"CREATE_NON_FUNGIBLE_RESOURCE_WITH_OWNER Enum("NonFungibleIdKind::Number") Map<String, String>("name", "Token") NonFungibleAddress("resource_sim1qr9alp6h38ggejqvjl3fzkujpqj2d84gmqy72zuluzwsykwvak", 1u64) None;"#,
            BasicInstruction::CreateNonFungibleResourceWithOwner {
                id_type: NonFungibleIdTypeId::Number,
                metadata: BTreeMap::from([("name".to_string(), "Token".to_string())]),
                owner_badge: owner_badge.clone(),
                initial_supply: None
            },
        );

        generate_instruction_ok!(
            r#"MINT_FUNGIBLE ResourceAddress("resource_sim1qr9alp6h38ggejqvjl3fzkujpqj2d84gmqy72zuluzwsykwvak") Decimal("100");"#,
            BasicInstruction::MintFungible {
                resource_address: resource,
                amount: Decimal::from_str("100").unwrap()
            },
        );
        generate_instruction_ok!(
            r#"MINT_NON_FUNGIBLE ResourceAddress("resource_sim1qr9alp6h38ggejqvjl3fzkujpqj2d84gmqy72zuluzwsykwvak") Map<NonFungibleId, Tuple>(NonFungibleId(1u64), Tuple(Tuple("Hello World", Decimal("12")), Tuple(12u8, 19u128)));"#,
            BasicInstruction::MintNonFungible {
                resource_address: resource,
                entries: BTreeMap::from([(
                    NonFungibleId::Number(1),
                    (
                        args!(String::from("Hello World"), Decimal::from("12")),
                        args!(12u8, 19u128)
                    )
                )])
            },
        );
    }

    #[test]
    fn test_mint_uuid_non_fungible_instruction() {
        let bech32_decoder = Bech32Decoder::new(&NetworkDefinition::simulator());
        let resource = bech32_decoder
            .validate_and_decode_resource_address(
                "resource_sim1qr9alp6h38ggejqvjl3fzkujpqj2d84gmqy72zuluzwsykwvak",
            )
            .unwrap();
        generate_instruction_ok!(
            r#"
            MINT_UUID_NON_FUNGIBLE
                ResourceAddress("resource_sim1qr9alp6h38ggejqvjl3fzkujpqj2d84gmqy72zuluzwsykwvak")
                Array<Tuple>(
                    Tuple(
                        Tuple("Hello World", Decimal("12")),
                        Tuple(12u8, 19u128)
                    )
                );
            "#,
            BasicInstruction::MintUuidNonFungible {
                resource_address: resource,
                entries: Vec::from([(
                    args!(String::from("Hello World"), Decimal::from("12")),
                    args!(12u8, 19u128)
                )])
            },
        );
    }
}<|MERGE_RESOLUTION|>--- conflicted
+++ resolved
@@ -536,37 +536,6 @@
                 generate_non_fungible_mint_params,
             )?,
         },
-<<<<<<< HEAD
-        ast::Instruction::CreateValidator { key } => BasicInstruction::CreateValidator {
-            key: generate_ecdsa_secp256k1_public_key(key)?,
-        },
-        ast::Instruction::RegisterValidator { validator } => BasicInstruction::RegisterValidator {
-            validator_address: generate_system_address(validator, bech32_decoder)?,
-        },
-        ast::Instruction::UnregisterValidator { validator } => {
-            BasicInstruction::UnregisterValidator {
-                validator_address: generate_system_address(validator, bech32_decoder)?,
-            }
-        }
-        ast::Instruction::StakeValidator { validator, stake } => {
-            let bucket_id = generate_bucket(stake, resolver)?;
-            id_validator
-                .drop_bucket(&bucket_id)
-                .map_err(GeneratorError::IdValidationError)?;
-            BasicInstruction::StakeValidator {
-                validator_address: generate_system_address(validator, bech32_decoder)?,
-                stake: bucket_id,
-            }
-        }
-
-        ast::Instruction::UnstakeValidator { validator, amount } => {
-            BasicInstruction::UnstakeValidator {
-                validator_address: generate_system_address(validator, bech32_decoder)?,
-                amount: generate_decimal(amount)?,
-            }
-        }
-=======
->>>>>>> b9ca1b66
     })
 }
 
