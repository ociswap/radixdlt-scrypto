use radix_engine_common::native_addresses::PACKAGE_PACKAGE;
use radix_engine_interface::api::node_modules::auth::*;
use radix_engine_interface::api::node_modules::metadata::{
    MetadataSetInput, MetadataValue, METADATA_SET_IDENT,
};
use radix_engine_interface::api::node_modules::royalty::{
    ComponentClaimRoyaltiesInput, ComponentSetRoyaltyInput,
    COMPONENT_ROYALTY_CLAIM_ROYALTIES_IDENT, COMPONENT_ROYALTY_SET_ROYALTY_IDENT,
};
use radix_engine_interface::api::ObjectModuleId;
use radix_engine_interface::blueprints::access_controller::{
    RuleSet, ACCESS_CONTROLLER_BLUEPRINT, ACCESS_CONTROLLER_CREATE_GLOBAL_IDENT,
};
use radix_engine_interface::blueprints::account::*;
use radix_engine_interface::blueprints::consensus_manager::{
    ConsensusManagerCreateValidatorInput, CONSENSUS_MANAGER_CREATE_VALIDATOR_IDENT,
    VALIDATOR_CLAIM_XRD_IDENT, VALIDATOR_REGISTER_IDENT, VALIDATOR_STAKE_AS_OWNER_IDENT,
    VALIDATOR_STAKE_IDENT, VALIDATOR_UNREGISTER_IDENT, VALIDATOR_UNSTAKE_IDENT,
};
use radix_engine_interface::blueprints::identity::{
    IdentityCreateAdvancedInput, IdentityCreateInput, IDENTITY_BLUEPRINT,
    IDENTITY_CREATE_ADVANCED_IDENT, IDENTITY_CREATE_IDENT,
};
use radix_engine_interface::blueprints::package::{
    PackageClaimRoyaltiesInput, PackageDefinition, PackagePublishWasmAdvancedManifestInput,
    PackagePublishWasmManifestInput, PACKAGE_BLUEPRINT, PACKAGE_CLAIM_ROYALTIES_IDENT,
    PACKAGE_PUBLISH_WASM_ADVANCED_IDENT, PACKAGE_PUBLISH_WASM_IDENT,
};
use radix_engine_interface::blueprints::resource::ResourceMethodAuthKey::{Burn, Mint};
use radix_engine_interface::blueprints::resource::*;
use radix_engine_interface::constants::{
    ACCESS_CONTROLLER_PACKAGE, ACCOUNT_PACKAGE, CONSENSUS_MANAGER, IDENTITY_PACKAGE,
    RESOURCE_PACKAGE,
};
use radix_engine_interface::crypto::{hash, Hash, Secp256k1PublicKey};
#[cfg(feature = "dump_manifest_to_file")]
use radix_engine_interface::data::manifest::manifest_encode;
use radix_engine_interface::data::manifest::{model::*, ManifestEncode, ManifestValue};
use radix_engine_interface::data::scrypto::model::*;
use radix_engine_interface::math::*;
use radix_engine_interface::types::*;
use radix_engine_interface::*;
use sbor::rust::borrow::ToOwned;
use sbor::rust::collections::*;
use sbor::rust::string::String;
use sbor::rust::string::ToString;
use sbor::rust::vec::Vec;

use crate::model::*;
use crate::validation::*;

/// Utility for building transaction manifest.
pub struct ManifestBuilder {
    /// ID validator for calculating transaction object id
    id_allocator: ManifestIdAllocator,
    /// Instructions generated.
    instructions: Vec<InstructionV1>,
    /// Blobs
    blobs: BTreeMap<Hash, Vec<u8>>,
}

#[derive(Debug, Clone, PartialEq, Eq, ManifestSbor)]
pub struct TransactionManifestV1 {
    pub instructions: Vec<InstructionV1>,
    pub blobs: BTreeMap<Hash, Vec<u8>>,
}

impl TransactionManifestV1 {
    pub fn from_intent(intent: &IntentV1) -> Self {
        Self {
            instructions: intent.instructions.0.clone(),
            blobs: intent
                .blobs
                .blobs
                .iter()
                .map(|blob| (hash(&blob.0), blob.0.clone()))
                .collect(),
        }
    }

    pub fn for_intent(self) -> (InstructionsV1, BlobsV1) {
        (
            InstructionsV1(self.instructions),
            BlobsV1 {
                blobs: self
                    .blobs
                    .into_values()
                    .into_iter()
                    .map(|blob| BlobV1(blob))
                    .collect(),
            },
        )
    }
}

pub struct Symbols {
    pub new_buckets: Vec<ManifestBucket>,
    pub new_proofs: Vec<ManifestProof>,
    pub new_address_reservations: Vec<ManifestAddressReservation>,
    pub new_addresses: Vec<u32>,
}

impl ManifestBuilder {
    /// Starts a new transaction builder.
    pub fn new() -> Self {
        Self {
            id_allocator: ManifestIdAllocator::new(),
            instructions: Vec::new(),
            blobs: BTreeMap::default(),
        }
    }

    /// Adds a raw instruction.
    pub fn add_instruction(
        &mut self,
        inst: InstructionV1,
    ) -> (&mut Self, Option<ManifestBucket>, Option<ManifestProof>) {
        let (builder, mut symbols) = self.add_instruction_advanced(inst);

        (builder, symbols.new_buckets.pop(), symbols.new_proofs.pop())
    }

    pub fn add_instruction_advanced(&mut self, inst: InstructionV1) -> (&mut Self, Symbols) {
        let mut new_buckets: Vec<ManifestBucket> = Vec::new();
        let mut new_proofs: Vec<ManifestProof> = Vec::new();
        let mut new_address_reservations: Vec<ManifestAddressReservation> = Vec::new();
        let mut new_addresses: Vec<u32> = Vec::new();

        match &inst {
            InstructionV1::TakeAllFromWorktop { .. }
            | InstructionV1::TakeFromWorktop { .. }
            | InstructionV1::TakeNonFungiblesFromWorktop { .. } => {
                new_buckets.push(self.id_allocator.new_bucket_id());
            }
            InstructionV1::PopFromAuthZone { .. }
            | InstructionV1::CreateProofFromAuthZone { .. }
            | InstructionV1::CreateProofFromAuthZoneOfAmount { .. }
            | InstructionV1::CreateProofFromAuthZoneOfNonFungibles { .. }
            | InstructionV1::CreateProofFromAuthZoneOfAll { .. }
            | InstructionV1::CreateProofFromBucket { .. }
            | InstructionV1::CreateProofFromBucketOfAmount { .. }
            | InstructionV1::CreateProofFromBucketOfNonFungibles { .. }
            | InstructionV1::CreateProofFromBucketOfAll { .. }
            | InstructionV1::CloneProof { .. } => {
                new_proofs.push(self.id_allocator.new_proof_id());
            }
            InstructionV1::AllocateGlobalAddress { .. } => {
                new_address_reservations.push(self.id_allocator.new_address_reservation_id());
                new_addresses.push(self.id_allocator.new_address_id());
            }
            _ => {}
        }

        self.instructions.push(inst);

        (
            self,
            Symbols {
                new_buckets,
                new_proofs,
                new_address_reservations,
                new_addresses,
            },
        )
    }

    /// Takes resource from worktop.
    pub fn take_all_from_worktop<F>(
        &mut self,
        resource_address: ResourceAddress,
        then: F,
    ) -> &mut Self
    where
        F: FnOnce(&mut Self, ManifestBucket) -> &mut Self,
    {
        let (builder, bucket_id, _) =
            self.add_instruction(InstructionV1::TakeAllFromWorktop { resource_address });
        then(builder, bucket_id.unwrap())
    }

    /// Takes resource from worktop, by amount.
    pub fn take_from_worktop<F>(
        &mut self,
        resource_address: ResourceAddress,
        amount: Decimal,
        then: F,
    ) -> &mut Self
    where
        F: FnOnce(&mut Self, ManifestBucket) -> &mut Self,
    {
        let (builder, bucket_id, _) = self.add_instruction(InstructionV1::TakeFromWorktop {
            amount,
            resource_address,
        });
        then(builder, bucket_id.unwrap())
    }

    /// Takes resource from worktop, by non-fungible ids.
    pub fn take_non_fungibles_from_worktop<F>(
        &mut self,
        resource_address: ResourceAddress,
        ids: &BTreeSet<NonFungibleLocalId>,
        then: F,
    ) -> &mut Self
    where
        F: FnOnce(&mut Self, ManifestBucket) -> &mut Self,
    {
        let (builder, bucket_id, _) =
            self.add_instruction(InstructionV1::TakeNonFungiblesFromWorktop {
                ids: ids.clone().into_iter().collect(),
                resource_address,
            });
        then(builder, bucket_id.unwrap())
    }

    /// Adds a bucket of resource to worktop.
    pub fn return_to_worktop(&mut self, bucket_id: ManifestBucket) -> &mut Self {
        self.add_instruction(InstructionV1::ReturnToWorktop { bucket_id })
            .0
    }

    /// Asserts that worktop contains resource.
    pub fn assert_worktop_contains(
        &mut self,
        resource_address: ResourceAddress,
        amount: Decimal,
    ) -> &mut Self {
        self.add_instruction(InstructionV1::AssertWorktopContains {
            amount,
            resource_address,
        })
        .0
    }

    /// Asserts that worktop contains resource.
    pub fn assert_worktop_contains_non_fungibles(
        &mut self,
        resource_address: ResourceAddress,
        ids: &BTreeSet<NonFungibleLocalId>,
    ) -> &mut Self {
        self.add_instruction(InstructionV1::AssertWorktopContainsNonFungibles {
            ids: ids.clone().into_iter().collect(),
            resource_address,
        })
        .0
    }

    /// Pops the most recent proof from auth zone.
    pub fn pop_from_auth_zone<F>(&mut self, then: F) -> &mut Self
    where
        F: FnOnce(&mut Self, ManifestProof) -> &mut Self,
    {
        let (builder, _, proof_id) = self.add_instruction(InstructionV1::PopFromAuthZone {});
        then(builder, proof_id.unwrap())
    }

    /// Pushes a proof onto the auth zone
    pub fn push_to_auth_zone(&mut self, proof_id: ManifestProof) -> &mut Self {
        self.add_instruction(InstructionV1::PushToAuthZone { proof_id });
        self
    }

    /// Clears the auth zone.
    pub fn clear_auth_zone(&mut self) -> &mut Self {
        self.add_instruction(InstructionV1::ClearAuthZone).0
    }

    /// Creates proof from the auth zone.
    pub fn create_proof_from_auth_zone<F>(
        &mut self,
        resource_address: ResourceAddress,
        then: F,
    ) -> &mut Self
    where
        F: FnOnce(&mut Self, ManifestProof) -> &mut Self,
    {
        let (builder, _, proof_id) =
            self.add_instruction(InstructionV1::CreateProofFromAuthZone { resource_address });
        then(builder, proof_id.unwrap())
    }

    /// Creates proof from the auth zone by amount.
    pub fn create_proof_from_auth_zone_of_amount<F>(
        &mut self,
        resource_address: ResourceAddress,
        amount: Decimal,
        then: F,
    ) -> &mut Self
    where
        F: FnOnce(&mut Self, ManifestProof) -> &mut Self,
    {
        let (builder, _, proof_id) =
            self.add_instruction(InstructionV1::CreateProofFromAuthZoneOfAmount {
                amount,
                resource_address,
            });
        then(builder, proof_id.unwrap())
    }

    /// Creates proof from the auth zone by non-fungible ids.
    pub fn create_proof_from_auth_zone_of_non_fungibles<F>(
        &mut self,
        resource_address: ResourceAddress,
        ids: &BTreeSet<NonFungibleLocalId>,
        then: F,
    ) -> &mut Self
    where
        F: FnOnce(&mut Self, ManifestProof) -> &mut Self,
    {
        let (builder, _, proof_id) =
            self.add_instruction(InstructionV1::CreateProofFromAuthZoneOfNonFungibles {
                ids: ids.clone().into_iter().collect(),
                resource_address,
            });
        then(builder, proof_id.unwrap())
    }

    /// Creates proof from the auth zone
    pub fn create_proof_from_auth_zone_of_all<F>(
        &mut self,
        resource_address: ResourceAddress,
        then: F,
    ) -> &mut Self
    where
        F: FnOnce(&mut Self, ManifestProof) -> &mut Self,
    {
        let (builder, _, proof_id) =
            self.add_instruction(InstructionV1::CreateProofFromAuthZoneOfAll { resource_address });
        then(builder, proof_id.unwrap())
    }

    /// Creates proof from a bucket.
    pub fn create_proof_from_bucket<F>(&mut self, bucket_id: &ManifestBucket, then: F) -> &mut Self
    where
        F: FnOnce(&mut Self, ManifestProof) -> &mut Self,
    {
        let (builder, _, proof_id) = self.add_instruction(InstructionV1::CreateProofFromBucket {
            bucket_id: bucket_id.clone(),
        });
        then(builder, proof_id.unwrap())
    }

    pub fn create_proof_from_bucket_of_amount<F>(
        &mut self,
        bucket_id: &ManifestBucket,
        amount: Decimal,
        then: F,
    ) -> &mut Self
    where
        F: FnOnce(&mut Self, ManifestProof) -> &mut Self,
    {
        let (builder, _, proof_id) =
            self.add_instruction(InstructionV1::CreateProofFromBucketOfAmount {
                bucket_id: bucket_id.clone(),
                amount,
            });
        then(builder, proof_id.unwrap())
    }

    pub fn create_proof_from_bucket_of_non_fungibles<F>(
        &mut self,
        bucket_id: &ManifestBucket,
        ids: BTreeSet<NonFungibleLocalId>,
        then: F,
    ) -> &mut Self
    where
        F: FnOnce(&mut Self, ManifestProof) -> &mut Self,
    {
        let (builder, _, proof_id) =
            self.add_instruction(InstructionV1::CreateProofFromBucketOfNonFungibles {
                bucket_id: bucket_id.clone(),
                ids: ids.into_iter().collect(),
            });
        then(builder, proof_id.unwrap())
    }

    pub fn create_proof_from_bucket_of_all<F>(
        &mut self,
        bucket_id: &ManifestBucket,
        then: F,
    ) -> &mut Self
    where
        F: FnOnce(&mut Self, ManifestProof) -> &mut Self,
    {
        let (builder, _, proof_id) =
            self.add_instruction(InstructionV1::CreateProofFromBucketOfAll {
                bucket_id: bucket_id.clone(),
            });
        then(builder, proof_id.unwrap())
    }

    /// Clones a proof.
    pub fn clone_proof<F>(&mut self, proof_id: &ManifestProof, then: F) -> &mut Self
    where
        F: FnOnce(&mut Self, ManifestProof) -> &mut Self,
    {
        let (builder, _, proof_id) = self.add_instruction(InstructionV1::CloneProof {
            proof_id: proof_id.clone(),
        });
        then(builder, proof_id.unwrap())
    }

    pub fn allocate_global_address<F>(&mut self, blueprint_id: BlueprintId, then: F) -> &mut Self
    where
        F: FnOnce(&mut Self, ManifestAddressReservation, u32) -> &mut Self,
    {
        let (builder, mut symbols) =
            self.add_instruction_advanced(InstructionV1::AllocateGlobalAddress {
                package_address: blueprint_id.package_address,
                blueprint_name: blueprint_id.blueprint_name,
            });
        then(
            builder,
            symbols.new_address_reservations.pop().unwrap(),
            symbols.new_addresses.pop().unwrap(),
        )
    }

    /// Drops a proof.
    pub fn drop_proof(&mut self, proof_id: ManifestProof) -> &mut Self {
        self.add_instruction(InstructionV1::DropProof { proof_id })
            .0
    }

    /// Drops all proofs.
    pub fn drop_all_proofs(&mut self) -> &mut Self {
        self.add_instruction(InstructionV1::DropAllProofs).0
    }

    /// Drops all virtual proofs.
    pub fn clear_signature_proofs(&mut self) -> &mut Self {
        self.add_instruction(InstructionV1::ClearSignatureProofs).0
    }

    /// Creates a fungible resource
    pub fn create_fungible_resource<R: Into<AccessRule>>(
        &mut self,
        track_total_supply: bool,
        divisibility: u8,
        metadata: BTreeMap<String, MetadataValue>,
        access_rules: BTreeMap<ResourceMethodAuthKey, (AccessRule, R)>,
        initial_supply: Option<Decimal>,
    ) -> &mut Self {
        let access_rules = access_rules
            .into_iter()
            .map(|(k, v)| (k, (v.0, v.1.into())))
            .collect();
        if let Some(initial_supply) = initial_supply {
            self.add_instruction(InstructionV1::CallFunction {
                package_address: RESOURCE_PACKAGE.into(),
                blueprint_name: FUNGIBLE_RESOURCE_MANAGER_BLUEPRINT.to_string(),
                function_name: FUNGIBLE_RESOURCE_MANAGER_CREATE_WITH_INITIAL_SUPPLY_IDENT
                    .to_string(),
                args: to_manifest_value_and_unwrap!(
                    &FungibleResourceManagerCreateWithInitialSupplyInput {
                        divisibility,
                        track_total_supply,
                        metadata,
                        access_rules,
                        initial_supply,
                    }
                ),
            });
        } else {
            self.add_instruction(InstructionV1::CallFunction {
                package_address: RESOURCE_PACKAGE.into(),
                blueprint_name: FUNGIBLE_RESOURCE_MANAGER_BLUEPRINT.to_string(),
                function_name: FUNGIBLE_RESOURCE_MANAGER_CREATE_IDENT.to_string(),
                args: to_manifest_value_and_unwrap!(&FungibleResourceManagerCreateInput {
                    divisibility,
                    track_total_supply,
                    metadata,
                    access_rules,
                }),
            });
        }

        self
    }

    /// Creates a new non-fungible resource
    pub fn create_non_fungible_resource<R, T, V>(
        &mut self,
        id_type: NonFungibleIdType,
        track_total_supply: bool,
        metadata: BTreeMap<String, MetadataValue>,
        access_rules: BTreeMap<ResourceMethodAuthKey, (AccessRule, R)>,
        initial_supply: Option<T>,
    ) -> &mut Self
    where
        R: Into<AccessRule>,
        T: IntoIterator<Item = (NonFungibleLocalId, V)>,
        V: ManifestEncode + NonFungibleData,
    {
        let access_rules = access_rules
            .into_iter()
            .map(|(k, v)| (k, (v.0, v.1.into())))
            .collect();

        if let Some(initial_supply) = initial_supply {
            let entries = initial_supply
                .into_iter()
                .map(|(id, e)| (id, (to_manifest_value_and_unwrap!(&e),)))
                .collect();

            self.add_instruction(InstructionV1::CallFunction {
                package_address: RESOURCE_PACKAGE.into(),
                blueprint_name: NON_FUNGIBLE_RESOURCE_MANAGER_BLUEPRINT.to_string(),
                function_name: NON_FUNGIBLE_RESOURCE_MANAGER_CREATE_WITH_INITIAL_SUPPLY_IDENT
                    .to_string(),
                args: to_manifest_value_and_unwrap!(
                    &NonFungibleResourceManagerCreateWithInitialSupplyManifestInput {
                        id_type,
                        track_total_supply,
                        non_fungible_schema: NonFungibleDataSchema::new_schema::<V>(),
                        metadata,
                        access_rules,
                        entries,
                    }
                ),
            });
        } else {
            self.add_instruction(InstructionV1::CallFunction {
                package_address: RESOURCE_PACKAGE.into(),
                blueprint_name: NON_FUNGIBLE_RESOURCE_MANAGER_BLUEPRINT.to_string(),
                function_name: NON_FUNGIBLE_RESOURCE_MANAGER_CREATE_IDENT.to_string(),
                args: to_manifest_value_and_unwrap!(&NonFungibleResourceManagerCreateInput {
                    id_type,
                    track_total_supply,
                    non_fungible_schema: NonFungibleDataSchema::new_schema::<V>(),
                    metadata,
                    access_rules,
                }),
            });
        }

        self
    }

    pub fn create_identity_advanced(&mut self, owner_rule: OwnerRole) -> &mut Self {
        self.add_instruction(InstructionV1::CallFunction {
            package_address: IDENTITY_PACKAGE.into(),
            blueprint_name: IDENTITY_BLUEPRINT.to_string(),
            function_name: IDENTITY_CREATE_ADVANCED_IDENT.to_string(),
            args: to_manifest_value_and_unwrap!(&IdentityCreateAdvancedInput { owner_rule }),
        });
        self
    }

    pub fn create_identity(&mut self) -> &mut Self {
        self.add_instruction(InstructionV1::CallFunction {
            package_address: IDENTITY_PACKAGE.into(),
            blueprint_name: IDENTITY_BLUEPRINT.to_string(),
            function_name: IDENTITY_CREATE_IDENT.to_string(),
            args: to_manifest_value_and_unwrap!(&IdentityCreateInput {}),
        });
        self
    }

    pub fn create_validator(&mut self, key: Secp256k1PublicKey, fee_factor: Decimal) -> &mut Self {
        self.add_instruction(InstructionV1::CallMethod {
            address: CONSENSUS_MANAGER.into(),
            method_name: CONSENSUS_MANAGER_CREATE_VALIDATOR_IDENT.to_string(),
            args: to_manifest_value_and_unwrap!(&ConsensusManagerCreateValidatorInput {
                key,
                fee_factor
            }),
        });
        self
    }

    pub fn register_validator(&mut self, validator_address: ComponentAddress) -> &mut Self {
        self.add_instruction(InstructionV1::CallMethod {
            address: validator_address.into(),
            method_name: VALIDATOR_REGISTER_IDENT.to_string(),
            args: manifest_args!(),
        });
        self
    }

    pub fn unregister_validator(&mut self, validator_address: ComponentAddress) -> &mut Self {
        self.add_instruction(InstructionV1::CallMethod {
            address: validator_address.into(),
            method_name: VALIDATOR_UNREGISTER_IDENT.to_string(),
            args: manifest_args!(),
        });
        self
    }

    pub fn stake_validator_as_owner(
        &mut self,
        validator_address: ComponentAddress,
        bucket: ManifestBucket,
    ) -> &mut Self {
        self.add_instruction(InstructionV1::CallMethod {
            address: validator_address.into(),
            method_name: VALIDATOR_STAKE_AS_OWNER_IDENT.to_string(),
            args: manifest_args!(bucket),
        });
        self
    }

    pub fn stake_validator(
        &mut self,
        validator_address: ComponentAddress,
        bucket: ManifestBucket,
    ) -> &mut Self {
        self.add_instruction(InstructionV1::CallMethod {
            address: validator_address.into(),
            method_name: VALIDATOR_STAKE_IDENT.to_string(),
            args: manifest_args!(bucket),
        });
        self
    }

    pub fn unstake_validator(
        &mut self,
        validator_address: ComponentAddress,
        bucket: ManifestBucket,
    ) -> &mut Self {
        self.add_instruction(InstructionV1::CallMethod {
            address: validator_address.into(),
            method_name: VALIDATOR_UNSTAKE_IDENT.to_string(),
            args: manifest_args!(bucket),
        });
        self
    }

    pub fn claim_xrd(
        &mut self,
        validator_address: ComponentAddress,
        bucket: ManifestBucket,
    ) -> &mut Self {
        self.add_instruction(InstructionV1::CallMethod {
            address: validator_address.into(),
            method_name: VALIDATOR_CLAIM_XRD_IDENT.to_string(),
            args: manifest_args!(bucket),
        });
        self
    }

    /// Calls a function where the arguments should be an array of encoded Scrypto value.
    pub fn call_function(
        &mut self,
        package_address: PackageAddress,
        blueprint_name: &str,
        function_name: &str,
        args: ManifestValue,
    ) -> &mut Self {
        self.add_instruction(InstructionV1::CallFunction {
            package_address: package_address.into(),
            blueprint_name: blueprint_name.to_string(),
            function_name: function_name.to_string(),
            args: to_manifest_value_and_unwrap!(&args),
        });
        self
    }

    /// Calls a scrypto method where the arguments should be an array of encoded Scrypto value.
    pub fn call_method<A: Into<GlobalAddress>>(
        &mut self,
        address: A,
        method_name: &str,
        args: ManifestValue,
    ) -> &mut Self {
        self.add_instruction(InstructionV1::CallMethod {
            address: address.into().into(),
            method_name: method_name.to_owned(),
            args: args,
        });
        self
    }

    pub fn claim_package_royalty(&mut self, package_address: PackageAddress) -> &mut Self {
        self.add_instruction(InstructionV1::CallMethod {
            address: package_address.into(),
            method_name: PACKAGE_CLAIM_ROYALTIES_IDENT.to_string(),
            args: to_manifest_value_and_unwrap!(&PackageClaimRoyaltiesInput {}),
        })
        .0
    }

    pub fn set_component_royalty<S: ToString>(
        &mut self,
        component_address: ComponentAddress,
        method: S,
        amount: RoyaltyAmount,
    ) -> &mut Self {
        self.add_instruction(InstructionV1::CallRoyaltyMethod {
            address: component_address.into(),
            method_name: COMPONENT_ROYALTY_SET_ROYALTY_IDENT.to_string(),
            args: to_manifest_value_and_unwrap!(&ComponentSetRoyaltyInput {
                method: method.to_string(),
                amount,
            }),
        })
        .0
    }

    pub fn claim_component_royalties(&mut self, component_address: ComponentAddress) -> &mut Self {
        self.add_instruction(InstructionV1::CallRoyaltyMethod {
            address: component_address.into(),
            method_name: COMPONENT_ROYALTY_CLAIM_ROYALTIES_IDENT.to_string(),
            args: to_manifest_value_and_unwrap!(&ComponentClaimRoyaltiesInput {}),
        })
        .0
    }

    pub fn update_role(
        &mut self,
        address: GlobalAddress,
        module: ObjectModuleId,
        role_key: RoleKey,
        rule: AccessRule,
    ) -> &mut Self {
        self.add_instruction(InstructionV1::CallAccessRulesMethod {
            address: address.into(),
            method_name: ACCESS_RULES_UPDATE_ROLE_IDENT.to_string(),
            args: to_manifest_value_and_unwrap!(&AccessRulesUpdateRoleInput {
                module,
                role_key,
                rule: Some(rule),
                mutability: None,
            }),
        })
        .0
    }

    pub fn update_role_mutability(
        &mut self,
        address: GlobalAddress,
        module: ObjectModuleId,
        role_key: RoleKey,
        mutability: (RoleList, bool),
    ) -> &mut Self {
        self.add_instruction(InstructionV1::CallAccessRulesMethod {
            address: address.into(),
            method_name: ACCESS_RULES_UPDATE_ROLE_IDENT.to_string(),
            args: to_manifest_value_and_unwrap!(&AccessRulesUpdateRoleInput {
                module,
                role_key,
                rule: None,
                mutability: Some(mutability),
            }),
        })
        .0
    }

    pub fn set_metadata(
        &mut self,
        address: GlobalAddress,
        key: String,
        value: MetadataValue,
    ) -> &mut Self {
        self.add_instruction(InstructionV1::CallMetadataMethod {
            address: address.into(),
            method_name: METADATA_SET_IDENT.to_string(),
            args: to_manifest_value_and_unwrap!(&MetadataSetInput { key, value }),
        })
        .0
    }

    /// Publishes a package.
    pub fn publish_package_advanced(
        &mut self,
        code: Vec<u8>,
        definition: PackageDefinition,
        metadata: BTreeMap<String, MetadataValue>,
        owner_rule: OwnerRole,
    ) -> &mut Self {
        let code_hash = hash(&code);
        self.blobs.insert(code_hash, code);

        self.add_instruction(InstructionV1::CallFunction {
            package_address: PACKAGE_PACKAGE.into(),
            blueprint_name: PACKAGE_BLUEPRINT.to_string(),
            function_name: PACKAGE_PUBLISH_WASM_ADVANCED_IDENT.to_string(),
            args: to_manifest_value_and_unwrap!(&PackagePublishWasmAdvancedManifestInput {
                code: ManifestBlobRef(code_hash.0),
                setup: definition,
                metadata,
                package_address: None,
                owner_rule,
            }),
        });
        self
    }

    /// Publishes a package with an owner badge.
    pub fn publish_package(&mut self, code: Vec<u8>, definition: PackageDefinition) -> &mut Self {
        let code_hash = hash(&code);
        self.blobs.insert(code_hash, code);

        self.add_instruction(InstructionV1::CallFunction {
            package_address: PACKAGE_PACKAGE.into(),
            blueprint_name: PACKAGE_BLUEPRINT.to_string(),
            function_name: PACKAGE_PUBLISH_WASM_IDENT.to_string(),
            args: to_manifest_value_and_unwrap!(&PackagePublishWasmManifestInput {
                code: ManifestBlobRef(code_hash.0),
                setup: definition,
                metadata: BTreeMap::new(),
            }),
        });
        self
    }

    /// Publishes a package with an owner badge.
    pub fn publish_package_with_owner(
        &mut self,
        code: Vec<u8>,
        definition: PackageDefinition,
        owner_badge: NonFungibleGlobalId,
    ) -> &mut Self {
        let code_hash = hash(&code);
        self.blobs.insert(code_hash, code);

        self.add_instruction(InstructionV1::CallFunction {
            package_address: PACKAGE_PACKAGE.into(),
            blueprint_name: PACKAGE_BLUEPRINT.to_string(),
            function_name: PACKAGE_PUBLISH_WASM_ADVANCED_IDENT.to_string(),
            args: to_manifest_value_and_unwrap!(&PackagePublishWasmAdvancedManifestInput {
                package_address: None,
                code: ManifestBlobRef(code_hash.0),
                setup: definition,
                metadata: BTreeMap::new(),
                owner_rule: OwnerRole::Fixed(rule!(require(owner_badge.clone()))),
            }),
        });
        self
    }

    /// Builds a transaction manifest.
    pub fn build(&self) -> TransactionManifestV1 {
        let m = TransactionManifestV1 {
            instructions: self.instructions.clone(),
            blobs: self.blobs.clone(),
        };
        #[cfg(feature = "dump_manifest_to_file")]
        {
            let bytes = manifest_encode(&m).unwrap();
            let m_hash = hash(&bytes);
            let path = format!("manifest_{:?}.raw", m_hash);
            std::fs::write(&path, bytes).unwrap();
            println!("manifest dumped to file {}", &path);
        }
        m
    }

    /// Creates a token resource with mutable supply.
    pub fn new_token_mutable(
        &mut self,
        metadata: BTreeMap<String, MetadataValue>,
        minter_rule: AccessRule,
    ) -> &mut Self {
        let mut access_rules = BTreeMap::new();
        access_rules.insert(
            ResourceMethodAuthKey::Withdraw,
            (rule!(allow_all), rule!(deny_all)),
        );
        access_rules.insert(Mint, (minter_rule.clone(), rule!(deny_all)));
        access_rules.insert(Burn, (minter_rule.clone(), rule!(deny_all)));

        let initial_supply = Option::None;
        self.create_fungible_resource(true, 18, metadata, access_rules, initial_supply)
    }

    /// Creates a token resource with fixed supply.
    pub fn new_token_fixed(
        &mut self,
        metadata: BTreeMap<String, MetadataValue>,
        initial_supply: Decimal,
    ) -> &mut Self {
        let mut access_rules = BTreeMap::new();
        access_rules.insert(
            ResourceMethodAuthKey::Withdraw,
            (rule!(allow_all), rule!(deny_all)),
        );

        self.create_fungible_resource(true, 18, metadata, access_rules, Some(initial_supply))
    }

    /// Creates a badge resource with mutable supply.
    pub fn new_badge_mutable(
        &mut self,
        metadata: BTreeMap<String, MetadataValue>,
        minter_rule: AccessRule,
    ) -> &mut Self {
        let mut access_rules = BTreeMap::new();
        access_rules.insert(
            ResourceMethodAuthKey::Withdraw,
            (rule!(allow_all), rule!(deny_all)),
        );
        access_rules.insert(Mint, (minter_rule.clone(), rule!(deny_all)));
        access_rules.insert(Burn, (minter_rule.clone(), rule!(deny_all)));

        let initial_supply = Option::None;
        self.create_fungible_resource(false, 0, metadata, access_rules, initial_supply)
    }

    /// Creates a badge resource with fixed supply.
    pub fn new_badge_fixed(
        &mut self,
        metadata: BTreeMap<String, MetadataValue>,
        initial_supply: Decimal,
    ) -> &mut Self {
        let mut access_rules = BTreeMap::new();
        access_rules.insert(
            ResourceMethodAuthKey::Withdraw,
            (rule!(allow_all), rule!(deny_all)),
        );

        self.create_fungible_resource(false, 0, metadata, access_rules, Some(initial_supply))
    }

    pub fn burn_from_worktop(
        &mut self,
        amount: Decimal,
        resource_address: ResourceAddress,
    ) -> &mut Self {
        self.take_from_worktop(resource_address, amount, |builder, bucket_id| {
            builder
                .add_instruction(InstructionV1::BurnResource { bucket_id })
                .0
        })
    }

    pub fn burn_all_from_worktop(&mut self, resource_address: ResourceAddress) -> &mut Self {
        self.take_all_from_worktop(resource_address, |builder, bucket_id| {
            builder
                .add_instruction(InstructionV1::BurnResource { bucket_id })
                .0
        })
    }

    pub fn mint_fungible(
        &mut self,
        resource_address: ResourceAddress,
        amount: Decimal,
    ) -> &mut Self {
        self.add_instruction(InstructionV1::CallMethod {
            address: resource_address.into(),
            method_name: FUNGIBLE_RESOURCE_MANAGER_MINT_IDENT.to_string(),
            args: to_manifest_value_and_unwrap!(&FungibleResourceManagerMintInput { amount }),
        });
        self
    }

    pub fn mint_non_fungible<T, V>(
        &mut self,
        resource_address: ResourceAddress,
        entries: T,
    ) -> &mut Self
    where
        T: IntoIterator<Item = (NonFungibleLocalId, V)>,
        V: ManifestEncode,
    {
        let entries = entries
            .into_iter()
            .map(|(id, e)| (id, (to_manifest_value_and_unwrap!(&e),)))
            .collect();

        self.add_instruction(InstructionV1::CallMethod {
            address: resource_address.into(),
            method_name: NON_FUNGIBLE_RESOURCE_MANAGER_MINT_IDENT.to_string(),
            args: to_manifest_value_and_unwrap!(&NonFungibleResourceManagerMintManifestInput {
                entries
            }),
        });
        self
    }

    pub fn mint_ruid_non_fungible<T, V>(
        &mut self,
        resource_address: ResourceAddress,
        entries: T,
    ) -> &mut Self
    where
        T: IntoIterator<Item = V>,
        V: ManifestEncode,
    {
        let entries = entries
            .into_iter()
            .map(|e| (to_manifest_value_and_unwrap!(&e),))
            .collect();

        self.add_instruction(InstructionV1::CallMethod {
            address: resource_address.into(),
            method_name: NON_FUNGIBLE_RESOURCE_MANAGER_MINT_RUID_IDENT.to_string(),
            args: to_manifest_value_and_unwrap!(&NonFungibleResourceManagerMintRuidManifestInput {
                entries
            }),
        });
        self
    }

    pub fn recall(&mut self, vault_id: InternalAddress, amount: Decimal) -> &mut Self {
        self.add_instruction(InstructionV1::CallDirectVaultMethod {
            address: vault_id,
            method_name: VAULT_RECALL_IDENT.to_string(),
            args: to_manifest_value_and_unwrap!(&VaultRecallInput { amount }),
        });
        self
    }

    pub fn freeze_withdraw(&mut self, vault_id: InternalAddress) -> &mut Self {
        self.add_instruction(InstructionV1::CallDirectVaultMethod {
            address: vault_id,
            method_name: VAULT_FREEZE_IDENT.to_string(),
<<<<<<< HEAD
            args: to_manifest_value(&VaultFreezeInput {
                to_freeze: VaultFreezeFlags::WITHDRAW,
            }),
        });
        self
    }

    pub fn unfreeze_withdraw(&mut self, vault_id: InternalAddress) -> &mut Self {
        self.add_instruction(InstructionV1::CallDirectVaultMethod {
            address: vault_id,
            method_name: VAULT_UNFREEZE_IDENT.to_string(),
            args: to_manifest_value(&VaultUnfreezeInput {
                to_unfreeze: VaultFreezeFlags::WITHDRAW,
            }),
        });
        self
    }

    pub fn freeze_deposit(&mut self, vault_id: InternalAddress) -> &mut Self {
        self.add_instruction(InstructionV1::CallDirectVaultMethod {
            address: vault_id,
            method_name: VAULT_FREEZE_IDENT.to_string(),
            args: to_manifest_value(&VaultFreezeInput {
                to_freeze: VaultFreezeFlags::DEPOSIT,
            }),
=======
            args: to_manifest_value_and_unwrap!(&VaultFreezeInput {}),
>>>>>>> 67a29658
        });
        self
    }

    pub fn unfreeze_deposit(&mut self, vault_id: InternalAddress) -> &mut Self {
        self.add_instruction(InstructionV1::CallDirectVaultMethod {
            address: vault_id,
            method_name: VAULT_UNFREEZE_IDENT.to_string(),
<<<<<<< HEAD
            args: to_manifest_value(&VaultUnfreezeInput {
                to_unfreeze: VaultFreezeFlags::DEPOSIT,
            }),
        });
        self
    }

    pub fn freeze_burn(&mut self, vault_id: InternalAddress) -> &mut Self {
        self.add_instruction(InstructionV1::CallDirectVaultMethod {
            address: vault_id,
            method_name: VAULT_FREEZE_IDENT.to_string(),
            args: to_manifest_value(&VaultFreezeInput {
                to_freeze: VaultFreezeFlags::BURN,
            }),
        });
        self
    }

    pub fn unfreeze_burn(&mut self, vault_id: InternalAddress) -> &mut Self {
        self.add_instruction(InstructionV1::CallDirectVaultMethod {
            address: vault_id,
            method_name: VAULT_UNFREEZE_IDENT.to_string(),
            args: to_manifest_value(&VaultUnfreezeInput {
                to_unfreeze: VaultFreezeFlags::BURN,
            }),
=======
            args: to_manifest_value_and_unwrap!(&VaultUnfreezeInput {}),
>>>>>>> 67a29658
        });
        self
    }

    pub fn burn_non_fungible(&mut self, non_fungible_global_id: NonFungibleGlobalId) -> &mut Self {
        let mut ids = BTreeSet::new();
        ids.insert(non_fungible_global_id.local_id().clone());
        self.take_non_fungibles_from_worktop(
            non_fungible_global_id.resource_address().clone(),
            &ids,
            |builder, bucket_id| {
                builder
                    .add_instruction(InstructionV1::BurnResource { bucket_id })
                    .0
            },
        )
    }

    /// Creates an account.
    pub fn new_account_advanced(&mut self, owner_role: OwnerRole) -> &mut Self {
        self.add_instruction(InstructionV1::CallFunction {
            package_address: ACCOUNT_PACKAGE.into(),
            blueprint_name: ACCOUNT_BLUEPRINT.to_string(),
            function_name: ACCOUNT_CREATE_ADVANCED_IDENT.to_string(),
            args: to_manifest_value_and_unwrap!(&AccountCreateAdvancedInput { owner_role }),
        })
        .0
    }

    pub fn lock_fee_and_withdraw(
        &mut self,
        account: ComponentAddress,
        amount_to_lock: Decimal,
        resource_address: ResourceAddress,
        amount: Decimal,
    ) -> &mut Self {
        let args = to_manifest_value_and_unwrap!(&AccountLockFeeAndWithdrawInput {
            resource_address,
            amount,
            amount_to_lock,
        });

        self.add_instruction(InstructionV1::CallMethod {
            address: account.into(),
            method_name: ACCOUNT_LOCK_FEE_AND_WITHDRAW_IDENT.to_string(),
            args,
        })
        .0
    }

    pub fn lock_fee_and_withdraw_non_fungibles(
        &mut self,
        account: ComponentAddress,
        amount_to_lock: Decimal,
        resource_address: ResourceAddress,
        ids: BTreeSet<NonFungibleLocalId>,
    ) -> &mut Self {
        let args = to_manifest_value_and_unwrap!(&AccountLockFeeAndWithdrawNonFungiblesInput {
            amount_to_lock,
            resource_address,
            ids,
        });

        self.add_instruction(InstructionV1::CallMethod {
            address: account.into(),
            method_name: ACCOUNT_LOCK_FEE_AND_WITHDRAW_NON_FUNGIBLES_IDENT.to_string(),
            args,
        })
        .0
    }

    /// Locks a fee from the XRD vault of an account.
    pub fn lock_fee<A: Into<GlobalAddress>>(&mut self, account: A, amount: Decimal) -> &mut Self {
        let args = to_manifest_value_and_unwrap!(&AccountLockFeeInput { amount });

        self.add_instruction(InstructionV1::CallMethod {
            address: account.into().into(),
            method_name: ACCOUNT_LOCK_FEE_IDENT.to_string(),
            args,
        })
        .0
    }

    pub fn lock_contingent_fee(&mut self, account: ComponentAddress, amount: Decimal) -> &mut Self {
        let args = to_manifest_value_and_unwrap!(&AccountLockContingentFeeInput { amount });

        self.add_instruction(InstructionV1::CallMethod {
            address: account.into(),
            method_name: ACCOUNT_LOCK_CONTINGENT_FEE_IDENT.to_string(),
            args,
        })
        .0
    }

    /// Withdraws resource from an account.
    pub fn withdraw_from_account(
        &mut self,
        account: ComponentAddress,
        resource_address: ResourceAddress,
        amount: Decimal,
    ) -> &mut Self {
        let args = to_manifest_value_and_unwrap!(&AccountWithdrawInput {
            resource_address,
            amount,
        });

        self.add_instruction(InstructionV1::CallMethod {
            address: account.into(),
            method_name: ACCOUNT_WITHDRAW_IDENT.to_string(),
            args,
        })
        .0
    }

    /// Withdraws resource from an account.
    pub fn withdraw_non_fungibles_from_account(
        &mut self,
        account: ComponentAddress,
        resource_address: ResourceAddress,
        ids: &BTreeSet<NonFungibleLocalId>,
    ) -> &mut Self {
        let args = to_manifest_value_and_unwrap!(&AccountWithdrawNonFungiblesInput {
            ids: ids.clone(),
            resource_address,
        });

        self.add_instruction(InstructionV1::CallMethod {
            address: account.into(),
            method_name: ACCOUNT_WITHDRAW_NON_FUNGIBLES_IDENT.to_string(),
            args,
        })
        .0
    }

    /// Withdraws resource from an account.
    pub fn burn_in_account(
        &mut self,
        account: ComponentAddress,
        resource_address: ResourceAddress,
        amount: Decimal,
    ) -> &mut Self {
        let args = to_manifest_value(&AccountBurnInput {
            resource_address,
            amount,
        });

        self.add_instruction(InstructionV1::CallMethod {
            address: account.into(),
            method_name: ACCOUNT_BURN_IDENT.to_string(),
            args,
        })
        .0
    }

    /// Creates resource proof from an account.
    pub fn create_proof_from_account(
        &mut self,
        account: ComponentAddress,
        resource_address: ResourceAddress,
    ) -> &mut Self {
        let args = to_manifest_value_and_unwrap!(&AccountCreateProofInput { resource_address });

        self.add_instruction(InstructionV1::CallMethod {
            address: account.into(),
            method_name: ACCOUNT_CREATE_PROOF_IDENT.to_string(),
            args,
        })
        .0
    }

    /// Creates resource proof from an account.
    pub fn create_proof_from_account_of_amount(
        &mut self,
        account: ComponentAddress,
        resource_address: ResourceAddress,
        amount: Decimal,
    ) -> &mut Self {
        let args = to_manifest_value_and_unwrap!(&AccountCreateProofOfAmountInput {
            resource_address,
            amount,
        });

        self.add_instruction(InstructionV1::CallMethod {
            address: account.into(),
            method_name: ACCOUNT_CREATE_PROOF_OF_AMOUNT_IDENT.to_string(),
            args,
        })
        .0
    }

    /// Creates resource proof from an account.
    pub fn create_proof_from_account_of_non_fungibles(
        &mut self,
        account: ComponentAddress,
        resource_address: ResourceAddress,
        ids: &BTreeSet<NonFungibleLocalId>,
    ) -> &mut Self {
        let args = to_manifest_value_and_unwrap!(&AccountCreateProofOfNonFungiblesInput {
            resource_address,
            ids: ids.clone(),
        });

        self.add_instruction(InstructionV1::CallMethod {
            address: account.into(),
            method_name: ACCOUNT_CREATE_PROOF_OF_NON_FUNGIBLES_IDENT.to_string(),
            args,
        })
        .0
    }

    pub fn create_access_controller(
        &mut self,
        controlled_asset: ManifestBucket,
        primary_role: AccessRule,
        recovery_role: AccessRule,
        confirmation_role: AccessRule,
        timed_recovery_delay_in_minutes: Option<u32>,
    ) -> &mut Self {
        self.add_instruction(InstructionV1::CallFunction {
            package_address: ACCESS_CONTROLLER_PACKAGE.into(),
            blueprint_name: ACCESS_CONTROLLER_BLUEPRINT.to_string(),
            function_name: ACCESS_CONTROLLER_CREATE_GLOBAL_IDENT.to_string(),
            args: manifest_args!(
                controlled_asset,
                RuleSet {
                    primary_role,
                    recovery_role,
                    confirmation_role,
                },
                timed_recovery_delay_in_minutes
            ),
        });
        self
    }

    pub fn deposit_batch(&mut self, account_address: ComponentAddress) -> &mut Self {
        self.call_method(
            account_address,
            ACCOUNT_DEPOSIT_BATCH_IDENT,
            manifest_args!(ManifestExpression::EntireWorktop),
        )
    }

    pub fn try_deposit_batch_or_abort(&mut self, account_address: ComponentAddress) -> &mut Self {
        self.call_method(
            account_address,
            ACCOUNT_TRY_DEPOSIT_BATCH_OR_ABORT_IDENT,
            manifest_args!(ManifestExpression::EntireWorktop),
        )
    }

    pub fn try_deposit_batch_or_refund(&mut self, account_address: ComponentAddress) -> &mut Self {
        self.call_method(
            account_address,
            ACCOUNT_TRY_DEPOSIT_BATCH_OR_REFUND_IDENT,
            manifest_args!(ManifestExpression::EntireWorktop),
        )
    }

    pub fn borrow_mut<F, E>(&mut self, handler: F) -> Result<&mut Self, E>
    where
        F: FnOnce(&mut Self) -> Result<&mut Self, E>,
    {
        handler(self)
    }
}<|MERGE_RESOLUTION|>--- conflicted
+++ resolved
@@ -1006,8 +1006,7 @@
         self.add_instruction(InstructionV1::CallDirectVaultMethod {
             address: vault_id,
             method_name: VAULT_FREEZE_IDENT.to_string(),
-<<<<<<< HEAD
-            args: to_manifest_value(&VaultFreezeInput {
+            args: to_manifest_value_and_unwrap!(&VaultFreezeInput {
                 to_freeze: VaultFreezeFlags::WITHDRAW,
             }),
         });
@@ -1018,7 +1017,7 @@
         self.add_instruction(InstructionV1::CallDirectVaultMethod {
             address: vault_id,
             method_name: VAULT_UNFREEZE_IDENT.to_string(),
-            args: to_manifest_value(&VaultUnfreezeInput {
+            args: to_manifest_value_and_unwrap!(&VaultUnfreezeInput {
                 to_unfreeze: VaultFreezeFlags::WITHDRAW,
             }),
         });
@@ -1029,12 +1028,9 @@
         self.add_instruction(InstructionV1::CallDirectVaultMethod {
             address: vault_id,
             method_name: VAULT_FREEZE_IDENT.to_string(),
-            args: to_manifest_value(&VaultFreezeInput {
+            args: to_manifest_value_and_unwrap!(&VaultFreezeInput {
                 to_freeze: VaultFreezeFlags::DEPOSIT,
             }),
-=======
-            args: to_manifest_value_and_unwrap!(&VaultFreezeInput {}),
->>>>>>> 67a29658
         });
         self
     }
@@ -1043,8 +1039,7 @@
         self.add_instruction(InstructionV1::CallDirectVaultMethod {
             address: vault_id,
             method_name: VAULT_UNFREEZE_IDENT.to_string(),
-<<<<<<< HEAD
-            args: to_manifest_value(&VaultUnfreezeInput {
+            args: to_manifest_value_and_unwrap!(&VaultUnfreezeInput {
                 to_unfreeze: VaultFreezeFlags::DEPOSIT,
             }),
         });
@@ -1055,7 +1050,7 @@
         self.add_instruction(InstructionV1::CallDirectVaultMethod {
             address: vault_id,
             method_name: VAULT_FREEZE_IDENT.to_string(),
-            args: to_manifest_value(&VaultFreezeInput {
+            args: to_manifest_value_and_unwrap!(&VaultFreezeInput {
                 to_freeze: VaultFreezeFlags::BURN,
             }),
         });
@@ -1066,12 +1061,9 @@
         self.add_instruction(InstructionV1::CallDirectVaultMethod {
             address: vault_id,
             method_name: VAULT_UNFREEZE_IDENT.to_string(),
-            args: to_manifest_value(&VaultUnfreezeInput {
+            args: to_manifest_value_and_unwrap!(&VaultUnfreezeInput {
                 to_unfreeze: VaultFreezeFlags::BURN,
             }),
-=======
-            args: to_manifest_value_and_unwrap!(&VaultUnfreezeInput {}),
->>>>>>> 67a29658
         });
         self
     }
@@ -1213,10 +1205,7 @@
         resource_address: ResourceAddress,
         amount: Decimal,
     ) -> &mut Self {
-        let args = to_manifest_value(&AccountBurnInput {
-            resource_address,
-            amount,
-        });
+        let args = to_manifest_value_and_unwrap!(&AccountBurnInput { resource_address, amount });
 
         self.add_instruction(InstructionV1::CallMethod {
             address: account.into(),
