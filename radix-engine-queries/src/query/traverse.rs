--- conflicted
+++ resolved
@@ -2,21 +2,17 @@
 use radix_engine::track::db_key_mapper::{
     MappedSubstateDatabase, SpreadPrefixKeyMapper, SubstateKeyContent,
 };
-use radix_engine::types::{ScryptoValue, SubstateKey, TupleKey};
+use radix_engine::types::{MapKey, ScryptoValue, SubstateKey, TupleKey};
+use radix_engine_interface::blueprints::account::ACCOUNT_BLUEPRINT;
 use radix_engine_interface::blueprints::resource::{
     LiquidNonFungibleVault, FUNGIBLE_VAULT_BLUEPRINT, NON_FUNGIBLE_VAULT_BLUEPRINT,
 };
-use radix_engine_interface::constants::RESOURCE_PACKAGE;
+use radix_engine_interface::constants::{ACCOUNT_PACKAGE, RESOURCE_PACKAGE};
 use radix_engine_interface::data::scrypto::model::NonFungibleLocalId;
 use radix_engine_interface::types::{
-<<<<<<< HEAD
     FungibleVaultOffset, IndexedScryptoValue, ModuleNumber, NonFungibleVaultOffset, ObjectInfo,
     ResourceAddress, TypeInfoOffset, ACCESS_RULES_BASE_MODULE, METADATA_BASE_MODULE,
     OBJECT_BASE_MODULE, ROYALTY_BASE_MODULE, TYPE_INFO_BASE_MODULE,
-=======
-    FungibleVaultOffset, IndexedScryptoValue, IntoEnumIterator, MapKey, ModuleId,
-    NonFungibleVaultOffset, ObjectInfo, ResourceAddress, SysModuleId, TypeInfoOffset,
->>>>>>> a6d7ab73
 };
 use radix_engine_interface::{blueprints::resource::LiquidFungibleResource, types::NodeId};
 use radix_engine_store_interface::interface::SubstateDatabase;
@@ -55,11 +51,7 @@
 
     fn visit_node_id(
         &mut self,
-<<<<<<< HEAD
-        _parent_id: Option<&(NodeId, ModuleNumber, DbSortKey)>,
-=======
-        _parent_id: Option<&(NodeId, ModuleId, SubstateKey)>,
->>>>>>> a6d7ab73
+        _parent_id: Option<&(NodeId, ModuleNumber, SubstateKey)>,
         _node_id: &NodeId,
         _depth: u32,
     ) {
@@ -77,11 +69,7 @@
 
     pub fn traverse_all_descendents(
         &mut self,
-<<<<<<< HEAD
-        parent_node_id: Option<&(NodeId, ModuleNumber, DbSortKey)>,
-=======
-        parent_node_id: Option<&(NodeId, ModuleId, SubstateKey)>,
->>>>>>> a6d7ab73
+        parent_node_id: Option<&(NodeId, ModuleNumber, SubstateKey)>,
         node_id: NodeId,
     ) {
         self.traverse_recursive(parent_node_id, node_id, 0)
@@ -89,11 +77,7 @@
 
     fn traverse_recursive(
         &mut self,
-<<<<<<< HEAD
-        parent: Option<&(NodeId, ModuleNumber, DbSortKey)>,
-=======
-        parent: Option<&(NodeId, ModuleId, SubstateKey)>,
->>>>>>> a6d7ab73
+        parent: Option<&(NodeId, ModuleNumber, SubstateKey)>,
         node_id: NodeId,
         depth: u32,
     ) {
@@ -118,28 +102,16 @@
             TypeInfoSubstate::KeyValueStore(_) => {
                 for (substate_key, value) in self
                     .substate_db
-<<<<<<< HEAD
-                    .list_mapped_substates::<SpreadPrefixKeyMapper>(&node_id, OBJECT_BASE_MODULE)
-=======
                     .list_mapped::<SpreadPrefixKeyMapper, ScryptoValue, MapKey>(
                         &node_id,
-                        SysModuleId::Virtualized.into(),
+                        OBJECT_BASE_MODULE,
                     )
->>>>>>> a6d7ab73
                 {
                     let (_, owned_nodes, _) =
                         IndexedScryptoValue::from_scrypto_value(value).unpack();
                     for child_node_id in owned_nodes {
                         self.traverse_recursive(
-<<<<<<< HEAD
-                            Some(&(node_id, OBJECT_BASE_MODULE, db_sort_key.clone())),
-=======
-                            Some(&(
-                                node_id,
-                                SysModuleId::Virtualized.into(),
-                                substate_key.clone(),
-                            )),
->>>>>>> a6d7ab73
+                            Some(&(node_id, OBJECT_BASE_MODULE, substate_key.clone())),
                             child_node_id,
                             depth + 1,
                         );
@@ -202,42 +174,23 @@
                         );
                     }
                 } else {
-<<<<<<< HEAD
-                    for t in [
+                    for module_num in [
                         TYPE_INFO_BASE_MODULE,
-                        METADATA_BASE_MODULE,
                         ROYALTY_BASE_MODULE,
                         ACCESS_RULES_BASE_MODULE,
-                        OBJECT_BASE_MODULE,
                     ] {
-                        // List all iterable modules (currently `ObjectState` & `Metadata`)
-                        let x = self
-                            .substate_db
-                            .list_mapped_substates::<SpreadPrefixKeyMapper>(&node_id, t);
-                        for (db_sort_key, substate_value) in x {
-                            let (_, owned_nodes, _) = IndexedScryptoValue::from_vec(substate_value)
-                                .expect("Substate is not a scrypto value")
-                                .unpack();
-                            for child_node_id in owned_nodes {
-                                self.traverse_recursive(
-                                    Some(&(node_id, OBJECT_BASE_MODULE, db_sort_key.clone())),
-                                    child_node_id,
-                                    depth + 1,
-                                );
-=======
-                    for module_id in SysModuleId::iter() {
-                        match module_id {
-                            SysModuleId::Object
-                            | SysModuleId::TypeInfo
-                            | SysModuleId::Royalty
-                            | SysModuleId::AccessRules => {
-                                self.traverse_substates::<TupleKey>(node_id, module_id, depth)
-                            }
-                            SysModuleId::Metadata | SysModuleId::Virtualized => {
-                                self.traverse_substates::<MapKey>(node_id, module_id, depth)
->>>>>>> a6d7ab73
-                            }
-                        }
+                        self.traverse_substates::<TupleKey>(node_id, module_num, depth)
+                    }
+                    for module_num in [METADATA_BASE_MODULE] {
+                        self.traverse_substates::<MapKey>(node_id, module_num, depth)
+                    }
+
+                    if blueprint.package_address.eq(&ACCOUNT_PACKAGE)
+                        && blueprint.blueprint_name.eq(ACCOUNT_BLUEPRINT)
+                    {
+                        self.traverse_substates::<MapKey>(node_id, OBJECT_BASE_MODULE, depth)
+                    } else {
+                        self.traverse_substates::<TupleKey>(node_id, OBJECT_BASE_MODULE, depth)
                     }
                 }
             }
@@ -247,18 +200,18 @@
     fn traverse_substates<K: SubstateKeyContent>(
         &mut self,
         node_id: NodeId,
-        module_id: SysModuleId,
+        module_num: ModuleNumber,
         depth: u32,
     ) {
         let entries = self
             .substate_db
-            .list_mapped::<SpreadPrefixKeyMapper, ScryptoValue, K>(&node_id, module_id.into());
+            .list_mapped::<SpreadPrefixKeyMapper, ScryptoValue, K>(&node_id, module_num);
         for (substate_key, substate_value) in entries {
             let (_, owned_nodes, _) =
                 IndexedScryptoValue::from_scrypto_value(substate_value).unpack();
             for child_node_id in owned_nodes {
                 self.traverse_recursive(
-                    Some(&(node_id, module_id.into(), substate_key.clone())),
+                    Some(&(node_id, module_num, substate_key.clone())),
                     child_node_id,
                     depth + 1,
                 );
