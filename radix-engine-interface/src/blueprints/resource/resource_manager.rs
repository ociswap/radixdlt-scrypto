--- conflicted
+++ resolved
@@ -3,7 +3,6 @@
 #[cfg(feature = "radix_engine_fuzzing")]
 use arbitrary::Arbitrary;
 
-<<<<<<< HEAD
 pub const MINT_AUTHORITY: &str = "mint";
 pub const BURN_AUTHORITY: &str = "burn";
 pub const UPDATE_NON_FUNGIBLE_DATA_AUTHORITY: &str = "update_non_fungible_data";
@@ -12,9 +11,7 @@
 pub const RECALL_AUTHORITY: &str = "recall";
 
 // TODO: Remove?
-=======
 #[cfg_attr(feature = "radix_engine_fuzzing", derive(Arbitrary))]
->>>>>>> 8c7401f2
 #[derive(Debug, Clone, Copy, PartialEq, Eq, Hash, PartialOrd, Ord, ScryptoSbor, ManifestSbor)]
 pub enum ResourceMethodAuthKey {
     Mint,
