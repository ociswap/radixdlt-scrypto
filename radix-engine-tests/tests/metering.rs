use radix_engine::transaction::TransactionReceipt;
use radix_engine::types::*;
use radix_engine_constants::DEFAULT_MAX_INVOKE_INPUT_SIZE;
use radix_engine_interface::blueprints::package::PackageDefinition;
use scrypto_unit::*;
use transaction::builder::*;
use utils::ContextualDisplay;

// For WASM-specific metering tests, see `wasm_metering.rs`.

#[cfg(feature = "std")]
fn execute_with_time_logging(
    test_runner: &mut TestRunner,
    manifest: TransactionManifestV1,
    proofs: Vec<NonFungibleGlobalId>,
) -> (TransactionReceipt, u32) {
    let start = std::time::Instant::now();
    let receipt = test_runner.execute_manifest(manifest, proofs);
    let duration = start.elapsed();
    println!(
        "Time elapsed is: {:?} - NOTE: this is a very bad measure. Use benchmarks instead.",
        duration
    );
    (receipt, duration.as_millis().try_into().unwrap())
}

#[cfg(feature = "alloc")]
fn execute_with_time_logging(
    test_runner: &mut TestRunner,
    manifest: TransactionManifestV1,
    proofs: Vec<NonFungibleGlobalId>,
) -> (TransactionReceipt, u32) {
    let receipt = test_runner.execute_manifest(manifest, proofs);
    (receipt, 0)
}

#[test]
fn test_basic_transfer() {
    // Arrange
    let mut test_runner = TestRunner::builder().build();
    let (public_key1, _, account1) = test_runner.new_allocated_account();
    let (_, _, account2) = test_runner.new_allocated_account();

    // Act
    let manifest = ManifestBuilder::new()
        .lock_fee(account1, 10u32.into())
        .withdraw_from_account(account1, RADIX_TOKEN, 100u32.into())
        .call_method(
            account2,
            "try_deposit_batch_or_abort",
            manifest_args!(ManifestExpression::EntireWorktop),
        )
        .build();

    let (receipt, _) = execute_with_time_logging(
        &mut test_runner,
        manifest,
        vec![NonFungibleGlobalId::from_public_key(&public_key1)],
    );
    let commit_result = receipt.expect_commit(true);

    // Assert
    // NOTE: If this test fails, it should print out the actual fee table in the error logs.
    // Or you can run just this test with the below:
    // cargo test -p radix-engine-tests --test metering -- test_basic_transfer
    assert_eq!(
        commit_result.fee_summary.execution_cost_sum,
        1104 /* AllocateNodeId */
        + 1744 /* CreateNode */
        + 6142 /* DropLock */
        + 1680 /* DropNode */
        + 1140299 /* Invoke */
        + 422021 /* LockSubstate */
        + 8624 /* ReadSubstate */
        + 65000 /* RunNative */
        + 7500 /* RunSystem */
        + 50000 /* TxBaseCost */
        + 1325 /* TxPayloadCost */
        + 100000 /* TxSignatureVerification */
        + 979 /* WriteSubstate */
    );
}

#[test]
fn test_radiswap() {
    let mut test_runner = TestRunner::builder().build();

    // Scrypto developer
    let (pk1, _, _) = test_runner.new_allocated_account();
    // Radiswap operator
    let (pk2, _, account2) = test_runner.new_allocated_account();
    // Radiswap user
    let (pk3, _, account3) = test_runner.new_allocated_account();

    // Publish package
    let package_address = test_runner.publish_package(
        include_bytes!("../../assets/radiswap.wasm").to_vec(),
        manifest_decode(include_bytes!("../../assets/radiswap.schema")).unwrap(),
        btreemap!(),
        OwnerRole::Fixed(rule!(require(NonFungibleGlobalId::from_public_key(&pk1)))),
    );

    // Instantiate Radiswap
    let btc = test_runner.create_fungible_resource(1_000_000.into(), 18, account2);
    let eth = test_runner.create_fungible_resource(1_000_000.into(), 18, account2);
    let component_address: ComponentAddress = test_runner
        .execute_manifest(
            ManifestBuilder::new()
                .lock_fee(account2, 10u32.into())
                .call_function(package_address, "Radiswap", "new", manifest_args!(btc, eth))
                .call_method(
                    account2,
                    "try_deposit_batch_or_abort",
                    manifest_args!(ManifestExpression::EntireWorktop),
                )
                .build(),
            vec![NonFungibleGlobalId::from_public_key(&pk2)],
        )
        .expect_commit(true)
        .output(1);

    // Contributing an initial amount to radiswap
    let btc_init_amount = Decimal::from(500_000);
    let eth_init_amount = Decimal::from(300_000);
    test_runner
        .execute_manifest(
            ManifestBuilder::new()
                .lock_fee(account2, 10u32.into())
                .withdraw_from_account(account2, btc, btc_init_amount)
                .withdraw_from_account(account2, eth, eth_init_amount)
                .take_all_from_worktop(btc, |builder, bucket1| {
                    builder.take_all_from_worktop(eth, |builder, bucket2| {
                        builder.call_method(
                            component_address,
                            "add_liquidity",
                            manifest_args!(bucket1, bucket2),
                        )
                    })
                })
                .call_method(
                    account2,
                    "try_deposit_batch_or_abort",
                    manifest_args!(ManifestExpression::EntireWorktop),
                )
                .build(),
            vec![NonFungibleGlobalId::from_public_key(&pk2)],
        )
        .expect_commit(true);

    // Transfer `10,000 BTC` from `account2` to `account3`
    let btc_amount = Decimal::from(10_000);
    test_runner
        .execute_manifest(
            ManifestBuilder::new()
                .lock_fee(account2, 10u32.into())
                .withdraw_from_account(account2, btc, btc_amount)
                .call_method(
                    account3,
                    "try_deposit_batch_or_abort",
                    manifest_args!(ManifestExpression::EntireWorktop),
                )
                .build(),
            vec![NonFungibleGlobalId::from_public_key(&pk2)],
        )
        .expect_commit_success();
    assert_eq!(test_runner.account_balance(account3, btc), Some(btc_amount));

    // Swap 2,000 BTC into ETH
    let btc_to_swap = Decimal::from(2000);
    let receipt = test_runner.execute_manifest(
        ManifestBuilder::new()
            .lock_fee(account3, 10u32.into())
            .withdraw_from_account(account3, btc, btc_to_swap)
            .take_all_from_worktop(btc, |builder, bucket| {
                builder.call_method(component_address, "swap", manifest_args!(bucket))
            })
            .call_method(
                account3,
                "try_deposit_batch_or_abort",
                manifest_args!(ManifestExpression::EntireWorktop),
            )
            .build(),
        vec![NonFungibleGlobalId::from_public_key(&pk3)],
    );
    let remaining_btc = test_runner.account_balance(account3, btc).unwrap();
    let eth_received = test_runner.account_balance(account3, eth).unwrap();
    assert_eq!(remaining_btc, btc_amount - btc_to_swap);
    assert_eq!(eth_received, dec!("1195.219123505976095617"));
    let commit_result = receipt.expect_commit(true);

    // NOTE: If this test fails, it should print out the actual fee table in the error logs.
    // Or you can run just this test with the below:
    // cargo test -p radix-engine-tests --test metering -- test_radiswap
    assert_eq!(
        commit_result.fee_summary.execution_cost_sum,
        2553 /* AllocateNodeId */
        + 4044 /* CreateNode */
        + 14689 /* DropLock */
        + 3780 /* DropNode */
        + 3803738 /* Invoke */
        + 2485917 /* LockSubstate */
        + 20608 /* ReadSubstate */
        + 137500 /* RunNative */
        + 20000 /* RunSystem */
        + 606030 /* RunWasm */
        + 50000 /* TxBaseCost */
        + 1735 /* TxPayloadCost */
        + 100000 /* TxSignatureVerification */
        + 2123 /* WriteSubstate */
    );

    assert_eq!(
        commit_result.fee_summary.total_execution_cost_xrd,
<<<<<<< HEAD
        dec!("0.7253681"),
=======
        dec!("0.7252657"),
>>>>>>> 810ca79c
    );
    assert_eq!(commit_result.fee_summary.total_royalty_cost_xrd, dec!("2"));
}

#[test]
fn test_flash_loan() {
    let mut test_runner = TestRunner::builder().build();

    // Scrypto developer
    let (pk1, _, _) = test_runner.new_allocated_account();
    // Flash loan operator
    let (pk2, _, account2) = test_runner.new_allocated_account();
    // Flash loan user
    let (pk3, _, account3) = test_runner.new_allocated_account();

    // Publish package
    let package_address = test_runner.publish_package(
        include_bytes!("../../assets/flash_loan.wasm").to_vec(),
        manifest_decode(include_bytes!("../../assets/flash_loan.schema")).unwrap(),
        btreemap!(),
        OwnerRole::Fixed(rule!(require(NonFungibleGlobalId::from_public_key(&pk1)))),
    );

    // Instantiate flash_loan
    let xrd_init_amount = Decimal::from(100);
    let (component_address, promise_token_address) = test_runner
        .execute_manifest(
            ManifestBuilder::new()
                .lock_fee(account2, 10u32.into())
                .withdraw_from_account(account2, RADIX_TOKEN, xrd_init_amount)
                .take_all_from_worktop(RADIX_TOKEN, |builder, bucket1| {
                    builder.call_function(
                        package_address,
                        "BasicFlashLoan",
                        "instantiate_default",
                        manifest_args!(bucket1),
                    )
                })
                .call_method(
                    account2,
                    "try_deposit_batch_or_abort",
                    manifest_args!(ManifestExpression::EntireWorktop),
                )
                .build(),
            vec![NonFungibleGlobalId::from_public_key(&pk2)],
        )
        .expect_commit(true)
        .output::<(ComponentAddress, ResourceAddress)>(3);

    // Take loan
    let loan_amount = Decimal::from(50);
    let repay_amount = loan_amount * dec!("1.001");
    let old_balance = test_runner.account_balance(account3, RADIX_TOKEN).unwrap();
    let receipt = test_runner.execute_manifest(
        ManifestBuilder::new()
            .lock_fee(account3, 10u32.into())
            .call_method(component_address, "take_loan", manifest_args!(loan_amount))
            .withdraw_from_account(account3, RADIX_TOKEN, dec!(10))
            .take_from_worktop(RADIX_TOKEN, repay_amount, |builder, bucket1| {
                builder.take_all_from_worktop(promise_token_address, |builder, bucket2| {
                    builder.call_method(
                        component_address,
                        "repay_loan",
                        manifest_args!(bucket1, bucket2),
                    )
                })
            })
            .call_method(
                account3,
                "try_deposit_batch_or_abort",
                manifest_args!(ManifestExpression::EntireWorktop),
            )
            .build(),
        vec![NonFungibleGlobalId::from_public_key(&pk3)],
    );
    let commit_result = receipt.expect_commit(true);
    let new_balance = test_runner.account_balance(account3, RADIX_TOKEN).unwrap();
    assert!(test_runner
        .account_balance(account3, promise_token_address)
        .is_none());
    assert_eq!(
        old_balance - new_balance,
        commit_result.fee_summary.total_execution_cost_xrd
            + commit_result.fee_summary.total_royalty_cost_xrd
            + (repay_amount - loan_amount)
    );

    // NOTE: If this test fails, it should print out the actual fee table in the error logs.
    // Or you can run just this test with the below:
    // cargo test -p radix-engine-tests --test metering -- test_flash_loan
    assert_eq!(
        commit_result.fee_summary.execution_cost_sum,
        4002 /* AllocateNodeId */
        + 6322 /* CreateNode */
        + 23199 /* DropLock */
        + 6090 /* DropNode */
        + 4768533 /* Invoke */
        + 4384951 /* LockSubstate */
        + 32928 /* ReadSubstate */
        + 205000 /* RunNative */
        + 40000 /* RunSystem */
        + 1176945 /* RunWasm */
        + 50000 /* TxBaseCost */
        + 2530 /* TxPayloadCost */
        + 100000 /* TxSignatureVerification */
        + 4436 /* WriteSubstate */
    );
}

#[test]
fn test_publish_large_package() {
    // Arrange
    let mut test_runner = TestRunner::builder().build();

    // Act
    let code = wat2wasm(&format!(
        r#"
                (module
                    (data (i32.const 0) "{}")
                    (memory $0 64)
                    (export "memory" (memory $0))
                )
            "#,
        "i".repeat(DEFAULT_MAX_INVOKE_INPUT_SIZE - 1024)
    ));
    let manifest = ManifestBuilder::new()
        .lock_fee(test_runner.faucet_component(), 100.into())
        .publish_package_advanced(
            code,
            PackageDefinition::default(),
            BTreeMap::new(),
            OwnerRole::None,
        )
        .build();

    let (receipt, _) = execute_with_time_logging(&mut test_runner, manifest, vec![]);

    receipt.expect_commit_success();
}

#[test]
fn should_be_able_run_large_manifest() {
    // Arrange
    let mut test_runner = TestRunner::builder().build();

    // Act
    let (public_key, _, account) = test_runner.new_allocated_account();

    // Act
    let mut builder = ManifestBuilder::new();
    builder.lock_fee(account, 100u32.into());
    builder.withdraw_from_account(account, RADIX_TOKEN, 100u32.into());
    for _ in 0..40 {
        builder.take_from_worktop(RADIX_TOKEN, 1.into(), |builder, bid| {
            builder.return_to_worktop(bid)
        });
    }
    builder.call_method(
        account,
        "try_deposit_batch_or_abort",
        manifest_args!(ManifestExpression::EntireWorktop),
    );
    let manifest = builder.build();

    let (receipt, _) = execute_with_time_logging(
        &mut test_runner,
        manifest,
        vec![NonFungibleGlobalId::from_public_key(&public_key)],
    );

    // Assert
    receipt.expect_commit(true);
}

#[test]
fn should_be_able_to_generate_5_proofs_and_then_lock_fee() {
    // Arrange
    let mut test_runner = TestRunner::builder().build();
    let (public_key, _, account) = test_runner.new_allocated_account();
    let resource_address = test_runner.create_fungible_resource(100.into(), 0, account);

    // Act
    let mut builder = ManifestBuilder::new();
    for _ in 0..5 {
        builder.create_proof_from_account_of_amount(account, resource_address, 1.into());
    }
    builder.lock_fee(account, 100u32.into());
    let manifest = builder.build();

    let (receipt, _) = execute_with_time_logging(
        &mut test_runner,
        manifest,
        vec![NonFungibleGlobalId::from_public_key(&public_key)],
    );

    // Assert
    receipt.expect_commit(true);
}

fn setup_test_runner_with_fee_blueprint_component() -> (TestRunner, ComponentAddress) {
    // Basic setup
    let mut test_runner = TestRunner::builder().build();
    let (public_key, _, account) = test_runner.new_allocated_account();

    // Publish package and instantiate component
    let package_address = test_runner.compile_and_publish("./tests/blueprints/fee");
    let receipt1 = test_runner.execute_manifest(
        ManifestBuilder::new()
            .lock_fee(account, 10u32.into())
            .withdraw_from_account(account, RADIX_TOKEN, 10u32.into())
            .take_all_from_worktop(RADIX_TOKEN, |builder, bucket_id| {
                builder.call_function(package_address, "Fee", "new", manifest_args!(bucket_id));
                builder
            })
            .build(),
        vec![NonFungibleGlobalId::from_public_key(&public_key)],
    );
    let commit_result = receipt1.expect_commit(true);
    let component_address = commit_result.new_component_addresses()[0];

    (test_runner, component_address)
}

#[test]
fn spin_loop_should_end_in_reasonable_amount_of_time() {
    let (mut test_runner, component_address) = setup_test_runner_with_fee_blueprint_component();

    let manifest = ManifestBuilder::new()
        // First, lock the fee so that the loan will be repaid
        .call_method(
            component_address,
            "lock_fee",
            manifest_args!(Decimal::from(10)),
        )
        // Now spin-loop to wait for the fee loan to burn through
        .call_method(component_address, "spin_loop", manifest_args!())
        .build();

    let (receipt, _) = execute_with_time_logging(&mut test_runner, manifest, vec![]);

    // No assertion here - this is just a sanity-test
    println!("{}", receipt.display(&Bech32Encoder::for_simulator()));
    receipt.expect_commit_failure();
}<|MERGE_RESOLUTION|>--- conflicted
+++ resolved
@@ -211,11 +211,7 @@
 
     assert_eq!(
         commit_result.fee_summary.total_execution_cost_xrd,
-<<<<<<< HEAD
         dec!("0.7253681"),
-=======
-        dec!("0.7252657"),
->>>>>>> 810ca79c
     );
     assert_eq!(commit_result.fee_summary.total_royalty_cost_xrd, dec!("2"));
 }
