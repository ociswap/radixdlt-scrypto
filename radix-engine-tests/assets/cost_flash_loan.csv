--- conflicted
+++ resolved
@@ -1,18 +1,9 @@
-<<<<<<< HEAD
-Total Cost (XRD)                                                           ,      0.1818919,    100.0%
-+ Execution Cost (XRD)                                                     ,      0.1815319,     99.8%
-=======
-Total Cost (XRD)                                                           ,      0.1375514,    100.0%
-+ Execution Cost (XRD)                                                     ,      0.1371914,     99.7%
->>>>>>> 34c447e1
+Total Cost (XRD)                                                           ,     0.13758855,    100.0%
++ Execution Cost (XRD)                                                     ,     0.13722855,     99.7%
 + Tipping Cost (XRD)                                                       ,              0,      0.0%
 + State Expansion Cost (XRD)                                               ,        0.00036,      0.3%
 + Royalty Cost (XRD)                                                       ,              0,      0.0%
-<<<<<<< HEAD
-Total Cost Units Consumed                                                  ,       18153190,    100.0%
-=======
-Total Cost Units Consumed                                                  ,       13719140,    100.0%
->>>>>>> 34c447e1
+Total Cost Units Consumed                                                  ,       13722855,    100.0%
 AfterInvoke                                                                ,           1880,      0.0%
 AllocateNodeId                                                             ,          30500,      0.2%
 BeforeInvoke                                                               ,          34224,      0.2%
@@ -26,38 +17,21 @@
 EmitEvent                                                                  ,           7140,      0.1%
 GenerateRuid                                                               ,            500,      0.0%
 LockFee                                                                    ,            500,      0.0%
-<<<<<<< HEAD
-OpenSubstate::GlobalAccount                                                ,         735488,      4.1%
-OpenSubstate::GlobalFungibleResourceManager                                ,         505628,      2.8%
-OpenSubstate::GlobalGenericComponent                                       ,          85944,      0.5%
-OpenSubstate::GlobalNonFungibleResourceManager                             ,        1400552,      7.7%
-OpenSubstate::GlobalPackage                                                ,        6463634,     35.6%
-OpenSubstate::InternalFungibleVault                                        ,         699780,      3.9%
-OpenSubstate::InternalGenericComponent                                     ,         303268,      1.7%
-PrepareWasmCode                                                            ,        1808404,     10.0%
-QueryActor                                                                 ,           9500,      0.1%
-QueryAuthZone                                                              ,           2000,      0.0%
-ReadSubstate                                                               ,        2516322,     13.9%
-RunNativeCode::AuthZone_pop                                                ,          50666,      0.3%
-RunNativeCode::AuthZone_push                                               ,          59672,      0.3%
-RunNativeCode::Worktop_drain                                               ,          22525,      0.1%
-=======
-OpenSubstate                                                               ,        3845630,     28.0%
+OpenSubstate                                                               ,        3845677,     28.0%
 OpenSubstate::GlobalAccount                                                ,          15452,      0.1%
 OpenSubstate::GlobalFungibleResourceManager                                ,          25562,      0.2%
 OpenSubstate::GlobalGenericComponent                                       ,           5924,      0.0%
 OpenSubstate::GlobalNonFungibleResourceManager                             ,          40472,      0.3%
-OpenSubstate::GlobalPackage                                                ,        1851682,     13.5%
+OpenSubstate::GlobalPackage                                                ,        1853062,     13.5%
 OpenSubstate::InternalFungibleVault                                        ,          59680,      0.4%
 OpenSubstate::InternalGenericComponent                                     ,         303268,      2.2%
-PrepareWasmCode                                                            ,        1612600,     11.8%
+PrepareWasmCode                                                            ,        1613508,     11.8%
 QueryActor                                                                 ,           9500,      0.1%
 QueryAuthZone                                                              ,           2000,      0.0%
-ReadSubstate                                                               ,        2324700,     16.9%
+ReadSubstate                                                               ,        2326080,     17.0%
 RunNativeCode::AuthZone_pop                                                ,          50666,      0.4%
 RunNativeCode::AuthZone_push                                               ,          59672,      0.4%
 RunNativeCode::Worktop_drain                                               ,          22525,      0.2%
->>>>>>> 34c447e1
 RunNativeCode::Worktop_drop                                                ,          16371,      0.1%
 RunNativeCode::Worktop_put                                                 ,          73233,      0.5%
 RunNativeCode::Worktop_take                                                ,           8910,      0.1%
