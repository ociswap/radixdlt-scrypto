--- conflicted
+++ resolved
@@ -1,64 +1,33 @@
-<<<<<<< HEAD
-Total Cost (XRD)                                                           ,    0.187888878,   100.00%
-+ Execution Cost (XRD)                                                     ,     0.17877036,    95.15%
-+ Tipping Cost (XRD)                                                       ,    0.008938518,     4.76%
+Total Cost (XRD)                                                           ,     0.18700272,   100.00%
++ Execution Cost (XRD)                                                     ,      0.1779264,    95.15%
++ Tipping Cost (XRD)                                                       ,     0.00889632,     4.76%
 + State Expansion Cost (XRD)                                               ,        0.00018,     0.10%
 + Royalty Cost (XRD)                                                       ,              0,     0.00%
-Total Cost Units Consumed                                                  ,       17877036,   100.00%
-=======
-Total Cost (XRD)                                                           ,   0.1869454635,   100.00%
-+ Execution Cost (XRD)                                                     ,     0.17787187,    95.15%
-+ Tipping Cost (XRD)                                                       ,   0.0088935935,     4.76%
-+ State Expansion Cost (XRD)                                               ,        0.00018,     0.10%
-+ Royalty Cost (XRD)                                                       ,              0,     0.00%
-Total Cost Units Consumed                                                  ,       17787187,   100.00%
->>>>>>> da143202
+Total Cost Units Consumed                                                  ,       17792640,   100.00%
 AfterInvoke                                                                ,           1948,     0.01%
 AllocateNodeId                                                             ,          26500,     0.15%
 BeforeInvoke                                                               ,          28516,     0.16%
 CloseSubstate                                                              ,         311500,     1.75%
 Commit::GlobalAccount                                                      ,         100002,     0.56%
-<<<<<<< HEAD
 Commit::GlobalGenericComponent                                             ,         100025,     0.56%
 Commit::GlobalNonFungibleResourceManager                                   ,         200012,     1.12%
-Commit::InternalFungibleVault                                              ,         400033,     2.24%
-CreateNode                                                                 ,          50870,     0.28%
-DropNode                                                                   ,          50884,     0.28%
+Commit::InternalFungibleVault                                              ,         400033,     2.25%
+CreateNode                                                                 ,          50870,     0.29%
+DropNode                                                                   ,          50884,     0.29%
 EmitEvent                                                                  ,           7140,     0.04%
 GenerateRuid                                                               ,            500,     0.00%
 LockFee                                                                    ,            500,     0.00%
-OpenSubstate::GlobalAccount                                                ,         728930,     4.08%
-OpenSubstate::GlobalFungibleResourceManager                                ,         592722,     3.32%
+OpenSubstate::GlobalAccount                                                ,         728930,     4.10%
+OpenSubstate::GlobalFungibleResourceManager                                ,         511350,     2.87%
 OpenSubstate::GlobalGenericComponent                                       ,         163944,     0.92%
-OpenSubstate::GlobalNonFungibleResourceManager                             ,         747020,     4.18%
-OpenSubstate::GlobalPackage                                                ,        6857478,    38.36%
-OpenSubstate::InternalFungibleVault                                        ,         666138,     3.73%
-OpenSubstate::InternalGenericComponent                                     ,         193422,     1.08%
-PrepareWasmCode                                                            ,        2200712,    12.31%
-QueryActor                                                                 ,          15000,     0.08%
-QueryAuthZone                                                              ,           2000,     0.01%
-ReadSubstate                                                               ,        2710852,    15.16%
-=======
-Commit::GlobalGenericComponent                                             ,         100024,     0.56%
-Commit::GlobalNonFungibleResourceManager                                   ,         200010,     1.12%
-Commit::InternalFungibleVault                                              ,         400025,     2.25%
-CreateNode                                                                 ,          50044,     0.28%
-DropNode                                                                   ,          50044,     0.28%
-EmitEvent                                                                  ,           7140,     0.04%
-GenerateRuid                                                               ,            500,     0.00%
-LockFee                                                                    ,            500,     0.00%
-OpenSubstate::GlobalAccount                                                ,         728840,     4.10%
-OpenSubstate::GlobalFungibleResourceManager                                ,         511262,     2.87%
-OpenSubstate::GlobalGenericComponent                                       ,         163884,     0.92%
-OpenSubstate::GlobalNonFungibleResourceManager                             ,         746944,     4.20%
-OpenSubstate::GlobalPackage                                                ,        6857128,    38.55%
-OpenSubstate::InternalFungibleVault                                        ,         665918,     3.74%
-OpenSubstate::InternalGenericComponent                                     ,         192288,     1.08%
+OpenSubstate::GlobalNonFungibleResourceManager                             ,         747020,     4.20%
+OpenSubstate::GlobalPackage                                                ,        6857128,    38.54%
+OpenSubstate::InternalFungibleVault                                        ,         666138,     3.74%
+OpenSubstate::InternalGenericComponent                                     ,         193422,     1.09%
 PrepareWasmCode                                                            ,        2200712,    12.37%
 QueryActor                                                                 ,          15000,     0.08%
 QueryAuthZone                                                              ,           2000,     0.01%
-ReadSubstate                                                               ,        2708120,    15.23%
->>>>>>> da143202
+ReadSubstate                                                               ,        2709178,    15.23%
 RunNativeCode::AuthZone_pop                                                ,          50666,     0.28%
 RunNativeCode::AuthZone_push                                               ,          59672,     0.34%
 RunNativeCode::Worktop_drain                                               ,          22525,     0.13%
