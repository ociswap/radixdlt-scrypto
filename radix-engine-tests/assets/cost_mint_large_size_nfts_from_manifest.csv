--- conflicted
+++ resolved
@@ -1,39 +1,21 @@
-<<<<<<< HEAD
-Total Cost (XRD)                                                           ,  10.8160960435,    100.0%
-+ Execution Cost (XRD)                                                     ,     0.99669147,      9.2%
-+ Tipping Cost (XRD)                                                       ,   0.0498345735,      0.5%
-+ State Expansion Cost (XRD)                                               ,        9.76957,     90.3%
+Total Cost (XRD)                                                           ,  10.7986148415,    100.0%
++ Execution Cost (XRD)                                                     ,     0.99665223,      9.2%
++ Tipping Cost (XRD)                                                       ,   0.0498326115,      0.5%
++ State Expansion Cost (XRD)                                               ,        9.75213,     90.3%
 + Royalty Cost (XRD)                                                       ,              0,      0.0%
-Total Cost Units Consumed                                                  ,       99669147,    100.0%
-=======
-Total Cost (XRD)                                                           ,   10.891281575,    100.0%
-+ Execution Cost (XRD)                                                     ,      0.9998015,      9.2%
-+ Tipping Cost (XRD)                                                       ,    0.049990075,      0.5%
-+ State Expansion Cost (XRD)                                               ,        9.84149,     90.4%
-+ Royalty Cost (XRD)                                                       ,              0,      0.0%
-Total Cost Units Consumed                                                  ,       99980150,    100.0%
->>>>>>> 06b3185b
+Total Cost Units Consumed                                                  ,       99665223,    100.0%
 AfterInvoke                                                                ,            494,      0.0%
 AllocateNodeId                                                             ,          10500,      0.0%
 BeforeInvoke                                                               ,        1956800,      2.0%
 CloseSubstate                                                              ,         225500,      0.2%
 Commit::GlobalAccount                                                      ,         200012,      0.2%
 Commit::GlobalGenericComponent                                             ,         100018,      0.1%
-<<<<<<< HEAD
 Commit::GlobalNonFungibleResourceManager                                   ,       23843413,     23.9%
 Commit::InternalFungibleVault                                              ,         100010,      0.1%
-Commit::InternalNonFungibleVault                                           ,       22200482,     22.3%
+Commit::InternalNonFungibleVault                                           ,       22200046,     22.3%
 CreateNode                                                                 ,        1972144,      2.0%
 DropNode                                                                   ,          21322,      0.0%
 EmitEvent                                                                  ,           9668,      0.0%
-=======
-Commit::GlobalNonFungibleResourceManager                                   ,       24045645,     24.1%
-Commit::InternalFungibleVault                                              ,         100010,      0.1%
-Commit::InternalNonFungibleVault                                           ,       22400046,     22.4%
-CreateNode                                                                 ,        1989968,      2.0%
-DropNode                                                                   ,          21286,      0.0%
-EmitEvent                                                                  ,           9740,      0.0%
->>>>>>> 06b3185b
 LockFee                                                                    ,            500,      0.0%
 MoveModules                                                                ,           2500,      0.0%
 OpenSubstate::GlobalAccount                                                ,         807320,      0.8%
@@ -59,13 +41,8 @@
 RunNativeCode::lock_fee                                                    ,          61733,      0.1%
 RunNativeCode::put_NonFungibleVault                                        ,          17297,      0.0%
 RunNativeCode::try_deposit_batch_or_abort                                  ,          63706,      0.1%
-<<<<<<< HEAD
 RunWasmCode::Faucet_lock_fee                                               ,          17987,      0.0%
-SetSubstate                                                                ,         113796,      0.1%
-=======
-RunWasmCode::Faucet_lock_fee                                               ,          17654,      0.0%
-SetSubstate                                                                ,         111320,      0.1%
->>>>>>> 06b3185b
+SetSubstate                                                                ,         110308,      0.1%
 TxBaseCost                                                                 ,          50000,      0.1%
 TxPayloadCost                                                              ,       38981600,     39.1%
 TxSignatureVerification                                                    ,              0,      0.0%
