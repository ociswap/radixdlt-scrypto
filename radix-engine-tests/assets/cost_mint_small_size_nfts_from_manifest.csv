<<<<<<< HEAD
Total Cost (XRD)                                                           ,    1.109733006,    100.0%
+ Execution Cost (XRD)                                                     ,     0.97754572,     88.1%
+ Tipping Cost (XRD)                                                       ,    0.048877286,      4.4%
+ State Expansion Cost (XRD)                                               ,        0.08331,      7.5%
+ Royalty Cost (XRD)                                                       ,              0,      0.0%
Total Cost Units Consumed                                                  ,       97754572,    100.0%
=======
Total Cost (XRD)                                                           ,     1.06324236,    100.0%
+ Execution Cost (XRD)                                                     ,     0.97993236,     92.2%
+ Tipping Cost (XRD)                                                       ,              0,      0.0%
+ State Expansion Cost (XRD)                                               ,        0.08331,      7.8%
+ Royalty Cost (XRD)                                                       ,              0,      0.0%
Total Cost Units Consumed                                                  ,       97993236,    100.0%
>>>>>>> d2bf46a6
AfterInvoke                                                                ,            494,      0.0%
AllocateNodeId                                                             ,          10500,      0.0%
BeforeInvoke                                                               ,          22224,      0.0%
CloseSubstate                                                              ,         329500,      0.3%
Commit::GlobalAccount                                                      ,         200012,      0.2%
Commit::GlobalGenericComponent                                             ,         100018,      0.1%
Commit::GlobalNonFungibleResourceManager                                   ,       43901388,     44.9%
Commit::InternalFungibleVault                                              ,         100010,      0.1%
Commit::InternalNonFungibleVault                                           ,       42500046,     43.5%
CreateNode                                                                 ,          40816,      0.0%
DropNode                                                                   ,          24976,      0.0%
EmitEvent                                                                  ,          16976,      0.0%
LockFee                                                                    ,            500,      0.0%
MoveModules                                                                ,           2500,      0.0%
OpenSubstate::GlobalAccount                                                ,         807320,      0.8%
OpenSubstate::GlobalFungibleResourceManager                                ,         242656,      0.2%
OpenSubstate::GlobalGenericComponent                                       ,          82866,      0.1%
OpenSubstate::GlobalNonFungibleResourceManager                             ,          13950,      0.0%
OpenSubstate::GlobalPackage                                                ,        5736954,      5.9%
OpenSubstate::InternalFungibleVault                                        ,         167274,      0.2%
OpenSubstate::InternalGenericComponent                                     ,          77326,      0.1%
OpenSubstate::InternalKeyValueStore                                        ,          80726,      0.1%
<<<<<<< HEAD
OpenSubstate::InternalNonFungibleVault                                     ,         321150,      0.3%
PrepareWasmCode                                                            ,         624890,      0.6%
QueryActor                                                                 ,           2000,      0.0%
ReadSubstate                                                               ,        1217052,      1.2%
=======
OpenSubstate::InternalNonFungibleVault                                     ,         321896,      0.3%
PrepareWasmCode                                                            ,         698756,      0.7%
QueryActor                                                                 ,           2000,      0.0%
ReadSubstate                                                               ,        1294508,      1.3%
>>>>>>> d2bf46a6
RunNativeCode::Worktop_drain                                               ,          22525,      0.0%
RunNativeCode::Worktop_drop                                                ,          16371,      0.0%
RunNativeCode::Worktop_put                                                 ,          24411,      0.0%
RunNativeCode::create                                                      ,          45707,      0.0%
RunNativeCode::create_empty_vault_NonFungibleResourceManager               ,          54136,      0.1%
RunNativeCode::create_with_data                                            ,          26638,      0.0%
RunNativeCode::create_with_initial_supply_NonFungibleResourceManager       ,         186631,      0.2%
RunNativeCode::get_amount_NonFungibleBucket                                ,          30064,      0.0%
RunNativeCode::lock_fee                                                    ,          61733,      0.1%
RunNativeCode::put_NonFungibleVault                                        ,          17297,      0.0%
RunNativeCode::try_deposit_batch_or_abort                                  ,          63706,      0.1%
RunWasmCode::Faucet_lock_fee                                               ,          17987,      0.0%
SetSubstate                                                                ,         213026,      0.2%
TxBaseCost                                                                 ,          50000,      0.1%
TxPayloadCost                                                              ,         290080,      0.3%
TxSignatureVerification                                                    ,              0,      0.0%
WriteSubstate                                                              ,          15480,      0.0%<|MERGE_RESOLUTION|>--- conflicted
+++ resolved
@@ -1,18 +1,9 @@
-<<<<<<< HEAD
-Total Cost (XRD)                                                           ,    1.109733006,    100.0%
-+ Execution Cost (XRD)                                                     ,     0.97754572,     88.1%
-+ Tipping Cost (XRD)                                                       ,    0.048877286,      4.4%
-+ State Expansion Cost (XRD)                                               ,        0.08331,      7.5%
+Total Cost (XRD)                                                           ,     1.06095252,    100.0%
++ Execution Cost (XRD)                                                     ,     0.97764252,     92.1%
++ Tipping Cost (XRD)                                                       ,              0,      0.0%
++ State Expansion Cost (XRD)                                               ,        0.08331,      7.9%
 + Royalty Cost (XRD)                                                       ,              0,      0.0%
-Total Cost Units Consumed                                                  ,       97754572,    100.0%
-=======
-Total Cost (XRD)                                                           ,     1.06324236,    100.0%
-+ Execution Cost (XRD)                                                     ,     0.97993236,     92.2%
-+ Tipping Cost (XRD)                                                       ,              0,      0.0%
-+ State Expansion Cost (XRD)                                               ,        0.08331,      7.8%
-+ Royalty Cost (XRD)                                                       ,              0,      0.0%
-Total Cost Units Consumed                                                  ,       97993236,    100.0%
->>>>>>> d2bf46a6
+Total Cost Units Consumed                                                  ,       97764252,    100.0%
 AfterInvoke                                                                ,            494,      0.0%
 AllocateNodeId                                                             ,          10500,      0.0%
 BeforeInvoke                                                               ,          22224,      0.0%
@@ -35,17 +26,10 @@
 OpenSubstate::InternalFungibleVault                                        ,         167274,      0.2%
 OpenSubstate::InternalGenericComponent                                     ,          77326,      0.1%
 OpenSubstate::InternalKeyValueStore                                        ,          80726,      0.1%
-<<<<<<< HEAD
-OpenSubstate::InternalNonFungibleVault                                     ,         321150,      0.3%
+OpenSubstate::InternalNonFungibleVault                                     ,         321896,      0.3%
 PrepareWasmCode                                                            ,         624890,      0.6%
 QueryActor                                                                 ,           2000,      0.0%
-ReadSubstate                                                               ,        1217052,      1.2%
-=======
-OpenSubstate::InternalNonFungibleVault                                     ,         321896,      0.3%
-PrepareWasmCode                                                            ,         698756,      0.7%
-QueryActor                                                                 ,           2000,      0.0%
-ReadSubstate                                                               ,        1294508,      1.3%
->>>>>>> d2bf46a6
+ReadSubstate                                                               ,        1220642,      1.2%
 RunNativeCode::Worktop_drain                                               ,          22525,      0.0%
 RunNativeCode::Worktop_drop                                                ,          16371,      0.0%
 RunNativeCode::Worktop_put                                                 ,          24411,      0.0%
