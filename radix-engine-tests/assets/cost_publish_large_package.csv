<<<<<<< HEAD
Total Cost (XRD)                                                           ,    21.84207579,    100.0%
- Execution Cost (XRD)                                                     ,     0.86894629,      4.0%
=======
Total Cost (XRD)                                                           ,    21.84215656,    100.0%
- Execution Cost (XRD)                                                     ,     0.86902706,      4.0%
>>>>>>> 196e2b42
- Finalization Cost (XRD)                                                  ,      0.0168395,      0.1%
- Tipping Cost (XRD)                                                       ,              0,      0.0%
- State Expansion Cost (XRD)                                               ,       20.95629,     95.9%
- Tipping Cost (XRD)                                                       ,              0,      0.0%
- Royalty Cost (XRD)                                                       ,              0,      0.0%
<<<<<<< HEAD
Execution Cost Breakdown                                                   ,       86894629,    100.0%
=======
Execution Cost Breakdown                                                   ,       86902706,    100.0%
>>>>>>> 196e2b42
- AllocateNodeId                                                           ,           1560,      0.0%
- BeforeInvoke                                                             ,        2096382,      2.4%
- CloseSubstate                                                            ,          13230,      0.0%
- CreateNode                                                               ,        4198000,      4.8%
- DropNode                                                                 ,          15857,      0.0%
- EmitEvent                                                                ,           1144,      0.0%
- LockFee                                                                  ,            500,      0.0%
- MoveModule                                                               ,            664,      0.0%
- OpenSubstate::GlobalFungibleResourceManager                              ,         125255,      0.1%
- OpenSubstate::GlobalGenericComponent                                     ,          43212,      0.0%
- OpenSubstate::GlobalPackage                                              ,        2832107,      3.3%
- OpenSubstate::InternalFungibleVault                                      ,          86983,      0.1%
- OpenSubstate::InternalGenericComponent                                   ,          14239,      0.0%
- OpenSubstate::InternalKeyValueStore                                      ,          40474,      0.0%
- PrepareWasmCode                                                          ,         653350,      0.8%
- QueryActor                                                               ,           1500,      0.0%
- ReadSubstate                                                             ,         767094,      0.9%
- RunNativeCode::Worktop_drop                                              ,          15385,      0.0%
- RunNativeCode::create                                                    ,          31390,      0.0%
- RunNativeCode::create_empty_vault_FungibleResourceManager                ,          29769,      0.0%
- RunNativeCode::create_with_data                                          ,          27941,      0.0%
- RunNativeCode::lock_fee                                                  ,          48766,      0.1%
- RunNativeCode::publish_wasm_advanced                                     ,       33916773,     39.0%
- RunWasmCode::Faucet_lock_fee                                             ,          18320,      0.0%
- ValidateTxPayload                                                        ,       41911560,     48.2%
- VerifyTxSignatures                                                       ,              0,      0.0%
- WriteSubstate                                                            ,           2934,      0.0%
Finalization Cost Breakdown                                                ,        1683950,    100.0%
- BaseCost                                                                 ,          50000,      3.0%
- CommitEvents                                                             ,          10018,      0.6%
- CommitLogs                                                               ,              0,      0.0%
- CommitStateUpdates::GlobalGenericComponent                               ,         100018,      5.9%
- CommitStateUpdates::GlobalPackage                                        ,        1123861,     66.7%
- CommitStateUpdates::InternalFungibleVault                                ,         400053,     23.8%<|MERGE_RESOLUTION|>--- conflicted
+++ resolved
@@ -1,20 +1,11 @@
-<<<<<<< HEAD
-Total Cost (XRD)                                                           ,    21.84207579,    100.0%
-- Execution Cost (XRD)                                                     ,     0.86894629,      4.0%
-=======
-Total Cost (XRD)                                                           ,    21.84215656,    100.0%
-- Execution Cost (XRD)                                                     ,     0.86902706,      4.0%
->>>>>>> 196e2b42
+Total Cost (XRD)                                                           ,    21.84207339,    100.0%
+- Execution Cost (XRD)                                                     ,     0.86894389,      4.0%
 - Finalization Cost (XRD)                                                  ,      0.0168395,      0.1%
 - Tipping Cost (XRD)                                                       ,              0,      0.0%
 - State Expansion Cost (XRD)                                               ,       20.95629,     95.9%
 - Tipping Cost (XRD)                                                       ,              0,      0.0%
 - Royalty Cost (XRD)                                                       ,              0,      0.0%
-<<<<<<< HEAD
-Execution Cost Breakdown                                                   ,       86894629,    100.0%
-=======
-Execution Cost Breakdown                                                   ,       86902706,    100.0%
->>>>>>> 196e2b42
+Execution Cost Breakdown                                                   ,       86894389,    100.0%
 - AllocateNodeId                                                           ,           1560,      0.0%
 - BeforeInvoke                                                             ,        2096382,      2.4%
 - CloseSubstate                                                            ,          13230,      0.0%
