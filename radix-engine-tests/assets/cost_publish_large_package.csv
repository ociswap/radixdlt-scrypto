--- conflicted
+++ resolved
@@ -1,26 +1,13 @@
-<<<<<<< HEAD
-Total Cost (XRD)                                                           ,   21.879118668,    100.0%
-+ Execution Cost (XRD)                                                     ,     0.87897016,      4.0%
-+ Tipping Cost (XRD)                                                       ,    0.043948508,      0.2%
+Total Cost (XRD)                                                           ,   21.879178266,    100.0%
++ Execution Cost (XRD)                                                     ,     0.87902692,      4.0%
++ Tipping Cost (XRD)                                                       ,    0.043951346,      0.2%
 + State Expansion Cost (XRD)                                               ,        20.9562,     95.8%
 + Royalty Cost (XRD)                                                       ,              0,      0.0%
-Total Cost Units Consumed                                                  ,       87897016,    100.0%
+Total Cost Units Consumed                                                  ,       87902692,    100.0%
 AfterInvoke                                                                ,            274,      0.0%
 AllocateNodeId                                                             ,           7500,      0.0%
 BeforeInvoke                                                               ,        2099672,      2.4%
-CloseSubstate                                                              ,          65000,      0.1%
-=======
-Total Cost (XRD)                                                           ,  21.9040136325,    100.0%
-+ Execution Cost (XRD)                                                     ,     0.90267965,      4.1%
-+ Tipping Cost (XRD)                                                       ,   0.0451339825,      0.2%
-+ State Expansion Cost (XRD)                                               ,        20.9562,     95.7%
-+ Royalty Cost (XRD)                                                       ,              0,      0.0%
-Total Cost Units Consumed                                                  ,       90267965,    100.0%
-AfterInvoke                                                                ,            274,      0.0%
-AllocateNodeId                                                             ,           7500,      0.0%
-BeforeInvoke                                                               ,        2099672,      2.3%
 CloseSubstate                                                              ,          66500,      0.1%
->>>>>>> e544d449
 Commit::GlobalGenericComponent                                             ,         100018,      0.1%
 Commit::GlobalPackage                                                      ,        1123859,      1.3%
 Commit::InternalFungibleVault                                              ,         400053,      0.5%
@@ -28,22 +15,12 @@
 DropNode                                                                   ,          11614,      0.0%
 EmitEvent                                                                  ,           1288,      0.0%
 LockFee                                                                    ,            500,      0.0%
-<<<<<<< HEAD
 OpenSubstate::GlobalFungibleResourceManager                                ,           5784,      0.0%
 OpenSubstate::GlobalGenericComponent                                       ,           2852,      0.0%
 OpenSubstate::GlobalPackage                                                ,         815468,      0.9%
-OpenSubstate::InternalFungibleVault                                        ,           8722,      0.0%
-OpenSubstate::InternalGenericComponent                                     ,          32470,      0.0%
+OpenSubstate::InternalFungibleVault                                        ,           9462,      0.0%
+OpenSubstate::InternalGenericComponent                                     ,          33818,      0.0%
 OpenSubstate::InternalKeyValueStore                                        ,            706,      0.0%
-=======
-MoveModules                                                                ,           6000,      0.0%
-OpenSubstate::GlobalFungibleResourceManager                                ,         245816,      0.3%
-OpenSubstate::GlobalGenericComponent                                       ,          82866,      0.1%
-OpenSubstate::GlobalPackage                                                ,        4973916,      5.5%
-OpenSubstate::InternalFungibleVault                                        ,         169494,      0.2%
-OpenSubstate::InternalGenericComponent                                     ,          33818,      0.0%
-OpenSubstate::InternalKeyValueStore                                        ,          80726,      0.1%
->>>>>>> e544d449
 PrepareWasmCode                                                            ,         698756,      0.8%
 QueryActor                                                                 ,           1500,      0.0%
 ReadSubstate                                                               ,         869316,      1.0%
