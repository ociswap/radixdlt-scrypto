--- conflicted
+++ resolved
@@ -702,17 +702,8 @@
 
                     let input: Test_x_Input = ::scrypto::data::scrypto_decode(&::scrypto::engine::wasm_api::copy_buffer(args)).unwrap();
                     let component_id: radix_engine_interface::api::types::ComponentId = ::scrypto::data::scrypto_decode(&::scrypto::engine::wasm_api::copy_buffer(component_id)).unwrap();
-<<<<<<< HEAD
                     let mut component_data = ::scrypto::runtime::ComponentStatePointer::new(component_id);
-                    let state: DataRef<Test_impl::Test> = component_data.get();
-=======
-                    let mut component_data = ::scrypto::runtime::DataPointer::new(
-                        radix_engine_interface::api::types::RENodeId::Component(component_id),
-                        radix_engine_interface::api::types::SubstateOffset::Component(radix_engine_interface::api::types::ComponentOffset::State),
-                    );
                     let state: DataRef<test::Test> = component_data.get();
->>>>>>> 8a9fadd3
-
                     let return_data = test::Test::x(state.deref(), input.arg0);
                     return ::scrypto::engine::wasm_api::forget_vec(::scrypto::data::scrypto_encode(&return_data).unwrap());
                 }
@@ -918,33 +909,40 @@
                 #[derive(::sbor::Categorize, ::sbor::Encode, ::sbor::Decode, ::scrypto::LegacyDescribe)]
                 #[sbor(custom_value_kind = "::scrypto::data::ScryptoCustomValueKind")]
                 pub struct TestComponent {
-                    pub component: ::scrypto::component::Component,
-                }
-
-                impl ::scrypto::component::LocalComponent for TestComponent {
+                    pub component: ::scrypto::component::OwnedComponent,
+                }
+
+                impl ::scrypto::component::Component for TestComponent {
+                    fn call<T: ScryptoDecode>(&self, method: &str, args: Vec<u8>) -> T {
+                        self.component.call(method, args)
+                    }
+                    fn set_metadata<K: AsRef<str>, V: AsRef<str>>(&self, name: K, value: V) {
+                        self.component.set_metadata(name, value);
+                    }
+                    fn add_access_check(&self, access_rules: ::scrypto::model::AccessRules) {
+                        self.component.add_access_check(access_rules);
+                    }
+                    fn set_royalty_config(&self, royalty_config: ::scrypto::model::RoyaltyConfig) {
+                        self.component.set_royalty_config(royalty_config);
+                    }
+                    fn claim_royalty(&self) -> Bucket {
+                        self.component.claim_royalty()
+                    }
+
                     fn package_address(&self) -> ::scrypto::model::PackageAddress {
                         self.component.package_address()
                     }
                     fn blueprint_name(&self) -> String {
                         self.component.blueprint_name()
                     }
-                    fn metadata<K: AsRef<str>, V: AsRef<str>>(&mut self, name: K, value: V) -> &mut Self {
-                        self.component.metadata(name, value);
-                        self
-                    }
-                    fn add_access_check(&mut self, access_rules: ::scrypto::model::AccessRules) -> &mut Self {
-                        self.component.add_access_check(access_rules);
-                        self
-                    }
-                    fn set_royalty_config(&mut self, royalty_config: ::scrypto::model::RoyaltyConfig) -> &mut Self {
-                        self.component.set_royalty_config(royalty_config);
-                        self
-                    }
+                    fn access_rules_chain(&self) -> Vec<ComponentAccessRules> {
+                        self.component.access_rules_chain()
+                    }
+                }
+
+                impl ::scrypto::component::LocalComponent for TestComponent {
                     fn globalize(self) -> ComponentAddress {
                         self.component.globalize()
-                    }
-                    fn globalize_with_owner(self, owner_badge: NonFungibleGlobalId) -> ComponentAddress {
-                        self.component.globalize_with_owner(owner_badge)
                     }
                 }
 
@@ -957,34 +955,35 @@
                 }
 
                 impl From<ComponentAddress> for TestGlobalComponentRef {
-                    fn from(component: ComponentAddress) -> Self {
+                    fn from(address: ComponentAddress) -> Self {
                         Self {
-                            component: ::scrypto::component::GlobalComponentRef(component)
-                        }
-                    }
-                }
-
-                impl ::scrypto::component::GlobalComponent for TestGlobalComponentRef {
+                            component: ::scrypto::component::GlobalComponentRef(address)
+                        }
+                    }
+                }
+
+                impl ::scrypto::component::Component for TestGlobalComponentRef {
+                    fn call<T: ScryptoDecode>(&self, method: &str, args: Vec<u8>) -> T {
+                        self.component.call(method, args)
+                    }
+                    fn set_metadata<K: AsRef<str>, V: AsRef<str>>(&self, name: K, value: V) {
+                        self.component.set_metadata(name, value);
+                    }
+                    fn add_access_check(&self, access_rules: ::scrypto::model::AccessRules) {
+                        self.component.add_access_check(access_rules);
+                    }
+                    fn set_royalty_config(&self, royalty_config: ::scrypto::model::RoyaltyConfig) {
+                        self.component.set_royalty_config(royalty_config);
+                    }
+                    fn claim_royalty(&self) -> Bucket {
+                        self.component.claim_royalty()
+                    }
+
                     fn package_address(&self) -> ::scrypto::model::PackageAddress {
                         self.component.package_address()
                     }
                     fn blueprint_name(&self) -> String {
                         self.component.blueprint_name()
-                    }
-                    fn metadata<K: AsRef<str>, V: AsRef<str>>(&mut self, name: K, value: V) -> &mut Self {
-                        self.component.metadata(name, value);
-                        self
-                    }
-                    fn add_access_check(&mut self, access_rules: ::scrypto::model::AccessRules) -> &mut Self {
-                        self.component.add_access_check(access_rules);
-                        self
-                    }
-                    fn set_royalty_config(&mut self, royalty_config: ::scrypto::model::RoyaltyConfig) -> &mut Self {
-                        self.component.set_royalty_config(royalty_config);
-                        self
-                    }
-                    fn claim_royalty(&self) -> Bucket {
-                        self.component.claim_royalty()
                     }
                     fn access_rules_chain(&self) -> Vec<ComponentAccessRules> {
                         self.component.access_rules_chain()
