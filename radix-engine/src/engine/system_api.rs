use sbor::rust::string::String;
use sbor::rust::vec::Vec;
use scrypto::core::SNodeRef;
use scrypto::engine::types::*;
use scrypto::resource::AccessRule;
use scrypto::values::*;

use crate::engine::call_frame::{REValueRef, SubstateAddress};
use crate::engine::values::*;
use crate::engine::*;
use crate::fee::*;
use crate::ledger::ReadableSubstateStore;
use crate::wasm::*;

pub trait SystemApi<'p, 's, W, I, S>
where
    W: WasmEngine<I>,
    I: WasmInstance,
    S: ReadableSubstateStore,
{
    fn cost_unit_counter(&mut self) -> &mut CostUnitCounter;

    fn fee_table(&self) -> &FeeTable;

    fn invoke_snode(
        &mut self,
        snode_ref: SNodeRef,
        fn_ident: String,
        input: ScryptoValue,
    ) -> Result<ScryptoValue, RuntimeError>;

<<<<<<< HEAD
    fn globalize_value(&mut self, value_id: &ValueId);
    fn borrow_value(&self, value_id: &ValueId) -> REValueRef<'_, 's, S>;
    fn borrow_value_mut(&mut self, value_id: &ValueId) -> RENativeValueRef;
    fn return_value_mut(&mut self, val_ref: RENativeValueRef);
    fn drop_value(&mut self, value_id: &ValueId) -> REValue;
=======
    fn globalize_value(&mut self, value_id: &ValueId) -> Result<(), CostUnitCounterError>;

    fn borrow_value(
        &mut self,
        value_id: &ValueId,
    ) -> Result<REValueRef<'_, 'p, 's, S>, CostUnitCounterError>;

    fn borrow_value_mut(
        &mut self,
        value_id: &ValueId,
    ) -> Result<RENativeValueRef<'p>, CostUnitCounterError>;

    fn return_value_mut(
        &mut self,
        value_id: ValueId,
        val_ref: RENativeValueRef<'p>,
    ) -> Result<(), CostUnitCounterError>;

    fn drop_value(&mut self, value_id: &ValueId) -> Result<REValue, CostUnitCounterError>;

>>>>>>> a15b3940
    fn create_value<V: Into<REValueByComplexity>>(&mut self, v: V)
        -> Result<ValueId, RuntimeError>;
    fn read_value_data(&mut self, address: SubstateAddress) -> Result<ScryptoValue, RuntimeError>;
    fn write_value_data(
        &mut self,
        address: SubstateAddress,
        value: ScryptoValue,
    ) -> Result<(), RuntimeError>;
    fn remove_value_data(&mut self, address: SubstateAddress)
        -> Result<ScryptoValue, RuntimeError>;

    fn transaction_hash(&mut self) -> Result<Hash, CostUnitCounterError>;

    fn generate_uuid(&mut self) -> Result<u128, CostUnitCounterError>;

    fn emit_log(&mut self, level: Level, message: String) -> Result<(), CostUnitCounterError>;

    fn check_access_rule(
        &mut self,
        access_rule: AccessRule,
        proof_ids: Vec<ProofId>,
    ) -> Result<bool, RuntimeError>;
}<|MERGE_RESOLUTION|>--- conflicted
+++ resolved
@@ -29,34 +29,25 @@
         input: ScryptoValue,
     ) -> Result<ScryptoValue, RuntimeError>;
 
-<<<<<<< HEAD
-    fn globalize_value(&mut self, value_id: &ValueId);
-    fn borrow_value(&self, value_id: &ValueId) -> REValueRef<'_, 's, S>;
-    fn borrow_value_mut(&mut self, value_id: &ValueId) -> RENativeValueRef;
-    fn return_value_mut(&mut self, val_ref: RENativeValueRef);
-    fn drop_value(&mut self, value_id: &ValueId) -> REValue;
-=======
     fn globalize_value(&mut self, value_id: &ValueId) -> Result<(), CostUnitCounterError>;
 
     fn borrow_value(
         &mut self,
         value_id: &ValueId,
-    ) -> Result<REValueRef<'_, 'p, 's, S>, CostUnitCounterError>;
+    ) -> Result<REValueRef<'_, 's, S>, CostUnitCounterError>;
 
     fn borrow_value_mut(
         &mut self,
         value_id: &ValueId,
-    ) -> Result<RENativeValueRef<'p>, CostUnitCounterError>;
+    ) -> Result<RENativeValueRef, CostUnitCounterError>;
 
     fn return_value_mut(
         &mut self,
-        value_id: ValueId,
-        val_ref: RENativeValueRef<'p>,
+        val_ref: RENativeValueRef,
     ) -> Result<(), CostUnitCounterError>;
 
     fn drop_value(&mut self, value_id: &ValueId) -> Result<REValue, CostUnitCounterError>;
 
->>>>>>> a15b3940
     fn create_value<V: Into<REValueByComplexity>>(&mut self, v: V)
         -> Result<ValueId, RuntimeError>;
     fn read_value_data(&mut self, address: SubstateAddress) -> Result<ScryptoValue, RuntimeError>;
