use indexmap::{IndexMap, IndexSet};
use sbor::rust::collections::*;
use sbor::rust::format;
use sbor::rust::ops::RangeFull;
use sbor::rust::string::String;
use sbor::rust::vec;
use sbor::rust::vec::Vec;
use sbor::*;
use scrypto::buffer::scrypto_decode;
use scrypto::buffer::scrypto_encode;
use scrypto::core::Network;
use scrypto::engine::types::*;
use scrypto::values::ScryptoValue;
use transaction::validation::*;

use crate::engine::track::BorrowedSubstate::Taken;
use crate::engine::{REValue, SubstateOperation, SubstateOperationsReceipt};
use crate::ledger::*;
use crate::model::*;

enum BorrowedSubstate {
    Loaded(SubstateValue, u32),
    LoadedMut(SubstateValue),
    Taken,
}

impl BorrowedSubstate {
    fn loaded(value: SubstateValue, mutable: bool) -> Self {
        if mutable {
            BorrowedSubstate::LoadedMut(value)
        } else {
            BorrowedSubstate::Loaded(value, 1)
        }
    }
}

/// Facilitates transactional state updates.
pub struct Track<'s, S: ReadableSubstateStore> {
    substate_store: &'s mut S,
    transaction_hash: Hash,
    transaction_network: Network,
    id_allocator: IdAllocator,
    logs: Vec<(Level, String)>,

    new_addresses: Vec<Address>,
    borrowed_substates: HashMap<Address, BorrowedSubstate>,

    down_substates: Vec<PhysicalSubstateId>,
    down_virtual_substates: Vec<VirtualSubstateId>,
    up_substates: IndexMap<Address, SubstateValue>,
    up_virtual_substate_space: IndexSet<Address>,
}

#[derive(Debug)]
pub enum TrackError {
    Reentrancy,
    NotFound,
}

pub struct BorrowedSNodes {
    borrowed_substates: HashSet<Address>,
}

impl BorrowedSNodes {
    pub fn is_empty(&self) -> bool {
        self.borrowed_substates.is_empty()
    }
}

pub struct TrackReceipt {
    pub new_addresses: Vec<Address>,
    pub logs: Vec<(Level, String)>,
    pub substates: SubstateOperationsReceipt,
}

#[derive(Debug, Clone, PartialEq, Eq)]
pub struct SubstateUpdate<T> {
    pub prev_id: Option<PhysicalSubstateId>,
    pub value: T,
}

#[derive(Debug, Clone, TypeId, Encode, Decode, PartialEq, Eq)]
pub enum SubstateParentId {
    Exists(PhysicalSubstateId),
    New(usize),
}

#[derive(Debug, Clone, TypeId, Encode, Decode, PartialEq, Eq)]
pub struct VirtualSubstateId(pub SubstateParentId, pub Vec<u8>);

/// Represents a Radix Engine address. Each maps a unique substate key.
#[derive(Debug, Clone, PartialEq, Eq, Hash)]
pub enum Address {
    Resource(ResourceAddress),
    GlobalComponent(ComponentAddress),
    Package(PackageAddress),
    NonFungibleSet(ResourceAddress),
    NonFungible(ResourceAddress, Vec<u8>),
    KeyValueStore(ComponentAddress, KeyValueStoreId),
    KeyValueStoreEntry(ComponentAddress, KeyValueStoreId, Vec<u8>),
    Vault(ComponentAddress, VaultId),
    LocalComponent(ComponentAddress, ComponentAddress),
    System,
}

#[derive(Debug)]
pub enum SubstateValue {
    System(System),
    Resource(ResourceManager),
    Component(Component),
    Package(ValidatedPackage),
    Vault(Vault, Option<ResourceContainer>),
    NonFungible(Option<NonFungible>),
    KeyValueStoreEntry(Option<Vec<u8>>),
}

impl Address {
    pub fn encode(&self) -> Vec<u8> {
        // TODO: How much do we gain from this specialized codec?
        match self {
            Address::System => vec![0u8], // TODO: inconsistent encoding
            Address::Resource(resource_address) => scrypto_encode(resource_address),
            Address::GlobalComponent(component_address) => scrypto_encode(component_address),
            Address::Package(package_address) => scrypto_encode(package_address),
            Address::Vault(component_address, vault_id) => {
                let mut substate_key = scrypto_encode(component_address);
                substate_key.extend(scrypto_encode(vault_id));
                substate_key
            }
            Address::LocalComponent(component_address, child_id) => {
                let mut substate_key = scrypto_encode(component_address);
                substate_key.extend(scrypto_encode(child_id));
                substate_key
            }
            Address::NonFungibleSet(resource_address) => {
                let mut substate_key = scrypto_encode(resource_address);
                substate_key.extend(scrypto_encode(&()));
                substate_key
            }
            Address::NonFungible(resource_address, key) => {
                let mut substate_key = scrypto_encode(resource_address);
                substate_key.extend(scrypto_encode(&()));
                substate_key.extend(key); // TODO: size prefix breaks sortability, but now inconsistent encoding
                substate_key
            }
            Address::KeyValueStore(component_address, kv_store_id) => {
                let mut substate_key = scrypto_encode(component_address);
                substate_key.extend(scrypto_encode(kv_store_id));
                substate_key
            }
            Address::KeyValueStoreEntry(component_address, kv_store_id, key) => {
                let mut substate_key = scrypto_encode(component_address);
                substate_key.extend(scrypto_encode(kv_store_id));
                substate_key.extend(key); // TODO: size prefix breaks sortability, but now inconsistent encoding
                substate_key
            }
        }
    }

    pub fn decode(slice: &[u8]) -> Self {
        todo!()
    }
}

impl Into<Address> for PackageAddress {
    fn into(self) -> Address {
        Address::Package(self)
    }
}

impl Into<Address> for ComponentAddress {
    fn into(self) -> Address {
        Address::GlobalComponent(self)
    }
}

impl Into<Address> for ResourceAddress {
    fn into(self) -> Address {
        Address::Resource(self)
    }
}

impl Into<Address> for (ComponentAddress, VaultId) {
    fn into(self) -> Address {
        Address::Vault(self.0, self.1)
    }
}

impl Into<Address> for (ComponentAddress, ComponentAddress) {
    fn into(self) -> Address {
        Address::LocalComponent(self.0, self.1)
    }
}

impl Into<PackageAddress> for Address {
    fn into(self) -> PackageAddress {
        if let Address::Package(package_address) = self {
            return package_address;
        } else {
            panic!("Address is not a package address");
        }
    }
}

impl Into<ComponentAddress> for Address {
    fn into(self) -> ComponentAddress {
        if let Address::GlobalComponent(component_address) = self {
            return component_address;
        } else {
            panic!("Address is not a component address");
        }
    }
}

impl Into<ResourceAddress> for Address {
    fn into(self) -> ResourceAddress {
        if let Address::Resource(resource_address) = self {
            return resource_address;
        } else {
            panic!("Address is not a resource address");
        }
    }
}

impl Into<(ComponentAddress, VaultId)> for Address {
    fn into(self) -> (ComponentAddress, VaultId) {
        if let Address::Vault(component_address, id) = self {
            return (component_address, id);
        } else {
            panic!("Address is not a vault address");
        }
    }
}

impl SubstateValue {
    fn encode(&self) -> Vec<u8> {
        match self {
            SubstateValue::Resource(resource_manager) => scrypto_encode(resource_manager),
            SubstateValue::Package(package) => scrypto_encode(package),
            SubstateValue::Component(component) => scrypto_encode(component),
            SubstateValue::Vault(liquid, locked) => {
                assert!(
                    locked.is_none(),
                    "Attempted to serialize a vault which is partially locked"
                );
                scrypto_encode(liquid)
            }
            SubstateValue::NonFungible(non_fungible) => scrypto_encode(non_fungible),
            SubstateValue::KeyValueStoreEntry(value) => scrypto_encode(value),
            SubstateValue::System(system) => scrypto_encode(system),
        }
    }

    pub fn vault_mut(&mut self) -> (&mut Vault, &mut Option<ResourceContainer>) {
        if let SubstateValue::Vault(liquid, locked) = self {
            (liquid, locked)
        } else {
            panic!("Not a vault");
        }
    }

    pub fn vault(&self) -> (&Vault, &Option<ResourceContainer>) {
        if let SubstateValue::Vault(liquid, locked) = self {
            (liquid, locked)
        } else {
            panic!("Not a vault");
        }
    }

    pub fn resource_manager_mut(&mut self) -> &mut ResourceManager {
        if let SubstateValue::Resource(resource_manager) = self {
            resource_manager
        } else {
            panic!("Not a resource manager");
        }
    }

    pub fn system(&self) -> &System {
        if let SubstateValue::System(system) = self {
            system
        } else {
            panic!("Not a system value");
        }
    }

    pub fn system_mut(&mut self) -> &mut System {
        if let SubstateValue::System(system) = self {
            system
        } else {
            panic!("Not a system value");
        }
    }

    pub fn resource_manager(&self) -> &ResourceManager {
        if let SubstateValue::Resource(resource_manager) = self {
            resource_manager
        } else {
            panic!("Not a resource manager");
        }
    }

    pub fn component(&self) -> &Component {
        if let SubstateValue::Component(component) = self {
            component
        } else {
            panic!("Not a component");
        }
    }

    pub fn component_mut(&mut self) -> &mut Component {
        if let SubstateValue::Component(component) = self {
            component
        } else {
            panic!("Not a component");
        }
    }

    pub fn package(&self) -> &ValidatedPackage {
        if let SubstateValue::Package(package) = self {
            package
        } else {
            panic!("Not a package");
        }
    }

    pub fn non_fungible(&self) -> &Option<NonFungible> {
        if let SubstateValue::NonFungible(non_fungible) = self {
            non_fungible
        } else {
            panic!("Not a NonFungible");
        }
    }

    pub fn kv_entry(&self) -> &Option<Vec<u8>> {
        if let SubstateValue::KeyValueStoreEntry(kv_entry) = self {
            kv_entry
        } else {
            panic!("Not a KVEntry");
        }
    }
}

impl Into<SubstateValue> for System {
    fn into(self) -> SubstateValue {
        SubstateValue::System(self)
    }
}

impl Into<SubstateValue> for ValidatedPackage {
    fn into(self) -> SubstateValue {
        SubstateValue::Package(self)
    }
}

impl Into<SubstateValue> for Component {
    fn into(self) -> SubstateValue {
        SubstateValue::Component(self)
    }
}

impl Into<SubstateValue> for ResourceManager {
    fn into(self) -> SubstateValue {
        SubstateValue::Resource(self)
    }
}

impl Into<SubstateValue> for Vault {
    fn into(self) -> SubstateValue {
        SubstateValue::Vault(self, None)
    }
}

impl Into<SubstateValue> for Option<NonFungible> {
    fn into(self) -> SubstateValue {
        SubstateValue::NonFungible(self)
    }
}

impl Into<SubstateValue> for Option<ScryptoValue> {
    fn into(self) -> SubstateValue {
        SubstateValue::KeyValueStoreEntry(self.map(|v| v.raw))
    }
}

impl Into<Component> for SubstateValue {
    fn into(self) -> Component {
        if let SubstateValue::Component(component) = self {
            component
        } else {
            panic!("Not a component");
        }
    }
}

impl Into<ResourceManager> for SubstateValue {
    fn into(self) -> ResourceManager {
        if let SubstateValue::Resource(resource_manager) = self {
            resource_manager
        } else {
            panic!("Not a resource manager");
        }
    }
}

impl Into<Vault> for SubstateValue {
    fn into(self) -> Vault {
        if let SubstateValue::Vault(liquid, locked) = self {
            assert!(
                locked.is_none(),
                "Attempted to convert a partially-locked vault into substate value"
            );
            liquid
        } else {
            panic!("Not a vault");
        }
    }
}

impl<'s, S: ReadableSubstateStore> Track<'s, S> {
    pub fn new(
        substate_store: &'s mut S,
        transaction_hash: Hash,
        transaction_network: Network,
    ) -> Self {
        Self {
            substate_store,
            transaction_hash,
            transaction_network,
            id_allocator: IdAllocator::new(IdSpace::Application),
            logs: Vec::new(),

            new_addresses: Vec::new(),
            borrowed_substates: HashMap::new(),

            down_substates: Vec::new(),
            down_virtual_substates: Vec::new(),
            up_substates: IndexMap::new(),
            up_virtual_substate_space: IndexSet::new(),
        }
    }

    /// Returns the transaction hash.
    pub fn transaction_hash(&self) -> Hash {
        self.transaction_hash
    }
    pub fn transaction_network(&self) -> Network {
        self.transaction_network.clone()
    }

    /// Adds a log message.
    pub fn add_log(&mut self, level: Level, message: String) {
        self.logs.push((level, message));
    }

<<<<<<< HEAD
    /// Creates a new uuid key with a given value
    pub fn create_uuid_value<T: Into<SubstateValue>>(&mut self, value: T) -> Address {
        let substate_value = value.into();
        let address = match substate_value {
            SubstateValue::Package(_) => {
                let package_address = self.new_package_address();
                Address::Package(package_address)
            }
            SubstateValue::Resource(ref resource_manager) => {
                let resource_address = self.new_resource_address();
                // TODO: Move this into application layer
                if let ResourceType::NonFungible = resource_manager.resource_type() {
                    let space_address = Address::NonFungibleSet(resource_address);
                    self.up_virtual_substate_space.insert(space_address);
                }
                Address::Resource(resource_address)
            }
            _ => panic!("Trying to create uuid value with invalid value"),
        };

        self.new_addresses.push(address.clone());
        self.up_substates.insert(address.clone(), substate_value);
        address
    }

    pub fn create_uuid_value_2<A: Into<Address>, V: Into<SubstateValue>>(
=======
    /// Creates a row with the given key/value
    pub fn create_uuid_value<A: Into<Address>, V: Into<SubstateValue>>(
>>>>>>> 8ae39301
        &mut self,
        addr: A,
        value: V,
    ) {
        let address = addr.into();
        self.new_addresses.push(address.clone());
        self.up_substates.insert(address, value.into());
    }

    // TODO: Make more generic
    pub fn create_non_fungible_space(&mut self, resource_address: ResourceAddress) {
        let space_address = resource_to_non_fungible_space!(resource_address);
        self.up_virtual_substate_space.insert(space_address);
    }

    pub fn create_key_space(
        &mut self,
        component_address: ComponentAddress,
        kv_store_id: KeyValueStoreId,
    ) {
        self.up_virtual_substate_space
            .insert(Address::KeyValueStore(component_address, kv_store_id));
    }

    pub fn take_lock<A: Into<Address>>(
        &mut self,
        addr: A,
        mutable: bool,
        write_through: bool,
    ) -> Result<(), TrackError> {
        let address = addr.into();

        // TODO: to read/write a value owned by track requires three coordinated steps:
        // 1. Attempt to acquire the lock
        // 2. Apply the operation
        // 3. Release lock
        //
        // A better idea is properly move the lock-unlock into the operation OR to have a proper
        // representation of locked resource and apply operation on top of it.

        if write_through {
            if self.up_substates.contains_key(&address)
                || self.borrowed_substates.contains_key(&address)
            {
                return Err(TrackError::NotFound);
            }

            return Ok(());
        }

        let maybe_value = self.up_substates.remove(&address);
        if let Some(value) = maybe_value {
            self.borrowed_substates
                .insert(address, BorrowedSubstate::loaded(value, mutable));
            return Ok(());
        }

        if let Some(current) = self.borrowed_substates.get_mut(&address) {
            if mutable {
                return Err(TrackError::Reentrancy);
            } else {
                match current {
                    BorrowedSubstate::Taken | BorrowedSubstate::LoadedMut(..) => {
                        panic!("Should never get here")
                    }
                    BorrowedSubstate::Loaded(_, ref mut count) => *count = *count + 1,
                }
                return Ok(());
            }
        }

        if let Some(substate) = self.substate_store.get_substate(&address) {
            self.down_substates.push(substate.phys_id);
            let value = match address {
                Address::GlobalComponent(_) | Address::LocalComponent(..) => {
                    let component = scrypto_decode(&substate.value).unwrap();
                    SubstateValue::Component(component)
                }
                Address::Resource(_) => {
                    let resource_manager = scrypto_decode(&substate.value).unwrap();
                    SubstateValue::Resource(resource_manager)
                }
                Address::Vault(..) => {
                    let vault = scrypto_decode(&substate.value).unwrap();
                    SubstateValue::Vault(vault, None)
                }
                Address::Package(..) => {
                    let package = scrypto_decode(&substate.value).unwrap();
                    SubstateValue::Package(package)
                }
                Address::System => {
                    let system = scrypto_decode(&substate.value).unwrap();
                    SubstateValue::System(system)
                }
                _ => panic!("Attempting to borrow unsupported value {:?}", address),
            };

            self.borrowed_substates
                .insert(address.clone(), BorrowedSubstate::loaded(value, mutable));
            Ok(())
        } else {
            Err(TrackError::NotFound)
        }
    }

    pub fn read_value<A: Into<Address>>(&self, addr: A) -> &SubstateValue {
        let address: Address = addr.into();
        match self
            .borrowed_substates
            .get(&address)
            .expect(&format!("{:?} was never locked", address))
        {
            BorrowedSubstate::LoadedMut(value) => value,
            BorrowedSubstate::Loaded(value, ..) => value,
            BorrowedSubstate::Taken => panic!("Value was already taken"),
        }
    }

    pub fn take_value<A: Into<Address>>(&mut self, addr: A) -> SubstateValue {
        let address: Address = addr.into();
        match self
            .borrowed_substates
            .insert(address.clone(), Taken)
            .expect(&format!("{:?} was never locked", address))
        {
            BorrowedSubstate::LoadedMut(value) => value,
            BorrowedSubstate::Loaded(..) => panic!("Cannot take value on immutable: {:?}", address),
            BorrowedSubstate::Taken => panic!("Value was already taken"),
        }
    }

    pub fn write_value<A: Into<Address>, V: Into<SubstateValue>>(&mut self, addr: A, value: V) {
        let address: Address = addr.into();

        let cur_value = self
            .borrowed_substates
            .get(&address)
            .expect("value was never locked");
        match cur_value {
            BorrowedSubstate::Loaded(..) => panic!("Cannot write to immutable"),
            BorrowedSubstate::LoadedMut(..) | BorrowedSubstate::Taken => {}
        }

        self.borrowed_substates
            .insert(address, BorrowedSubstate::LoadedMut(value.into()));
    }

    // TODO: Replace with more generic write_value once Component is split into more substates
    pub fn write_component_value(&mut self, address: Address, value: Vec<u8>) {
        match address {
            Address::GlobalComponent(..) | Address::LocalComponent(..) => {}
            _ => panic!("Unexpected address"),
        }

        let borrowed = self
            .borrowed_substates
            .get_mut(&address)
            .expect("Value was never locked");
        match borrowed {
            BorrowedSubstate::Taken => panic!("Value was taken"),
            BorrowedSubstate::Loaded(..) => panic!("Cannot write to immutable"),
            BorrowedSubstate::LoadedMut(component_val) => {
                component_val.component_mut().set_state(value);
            }
        }
    }

    pub fn release_lock<A: Into<Address>>(&mut self, addr: A, write_through: bool) {
        let address = addr.into();
        let borrowed = self
            .borrowed_substates
            .remove(&address)
            .expect("Value was never borrowed");

        if write_through {
            match borrowed {
                BorrowedSubstate::Taken => panic!("Value was never returned"),
                BorrowedSubstate::LoadedMut(value) => {
                    self.up_substates.insert(address, value);
                }
                BorrowedSubstate::Loaded(value, mut count) => {
                    count = count - 1;
                    if count == 0 {
                        self.up_substates.insert(address, value);
                    } else {
                        self.borrowed_substates
                            .insert(address, BorrowedSubstate::Loaded(value, count));
                    }
                }
            }
        } else {
            match borrowed {
                BorrowedSubstate::Taken => panic!("Value was never returned"),
                BorrowedSubstate::LoadedMut(value) => {
                    self.up_substates.insert(address, value);
                }
                BorrowedSubstate::Loaded(value, mut count) => {
                    count = count - 1;
                    if count == 0 {
                        self.up_substates.insert(address, value);
                    } else {
                        self.borrowed_substates
                            .insert(address, BorrowedSubstate::Loaded(value, count));
                    }
                }
            }
        }
    }

    /// Returns the value of a key value pair
    pub fn read_key_value(&mut self, parent_address: Address, key: Vec<u8>) -> SubstateValue {
        // TODO: consider using a single address as function input
        let address = match parent_address {
            Address::NonFungibleSet(resource_address) => {
                Address::NonFungible(resource_address, key)
            }
            Address::KeyValueStore(component_address, store_id) => {
                Address::KeyValueStoreEntry(component_address, store_id, key)
            }
            _ => panic!("Unsupported key value"),
        };

        if let Some(cur) = self.up_substates.get(&address) {
            match cur {
                SubstateValue::KeyValueStoreEntry(e) => {
                    return SubstateValue::KeyValueStoreEntry(e.clone())
                }
                SubstateValue::NonFungible(n) => return SubstateValue::NonFungible(n.clone()),
                _ => panic!("Unsupported key value"),
            }
        }
        match parent_address {
            Address::NonFungibleSet(_) => self
                .substate_store
                .get_substate(&address)
                .map(|r| {
                    let non_fungible = scrypto_decode(&r.value).unwrap();
                    SubstateValue::NonFungible(non_fungible)
                })
                .unwrap_or(SubstateValue::NonFungible(None)),
            Address::KeyValueStore(..) => self
                .substate_store
                .get_substate(&address)
                .map(|r| {
                    let kv_store_entry = scrypto_decode(&r.value).unwrap();
                    SubstateValue::KeyValueStoreEntry(kv_store_entry)
                })
                .unwrap_or(SubstateValue::KeyValueStoreEntry(None)),
            _ => panic!("Invalid keyed value address {:?}", parent_address),
        }
    }

    /// Sets a key value
    pub fn set_key_value<V: Into<SubstateValue>>(
        &mut self,
        parent_address: Address,
        key: Vec<u8>,
        value: V,
    ) {
        // TODO: consider using a single address as function input
        let address = match parent_address {
            Address::NonFungibleSet(resource_address) => {
                Address::NonFungible(resource_address, key.clone())
            }
            Address::KeyValueStore(component_address, store_id) => {
                Address::KeyValueStoreEntry(component_address, store_id, key.clone())
            }
            _ => panic!("Unsupported key value"),
        };

        if self.up_substates.remove(&address).is_none() {
            let cur: Option<Substate> = self.substate_store.get_substate(&address);
            if let Some(Substate { value: _, phys_id }) = cur {
                self.down_substates.push(phys_id);
            } else {
                let parent_id = self.get_substate_parent_id(&parent_address);
                let virtual_substate_id = VirtualSubstateId(parent_id, key);
                self.down_virtual_substates.push(virtual_substate_id);
            }
        };

        self.up_substates.insert(address, value.into());
    }

    fn get_substate_parent_id(&mut self, space_address: &Address) -> SubstateParentId {
        if let Some(index) = self.up_virtual_substate_space.get_index_of(space_address) {
            SubstateParentId::New(index)
        } else {
            let substate_id = self.substate_store.get_space(space_address).unwrap();
            SubstateParentId::Exists(substate_id)
        }
    }

    /// Creates a new package ID.
    pub fn new_package_address(&mut self) -> PackageAddress {
        // Security Alert: ensure ID allocating will practically never fail
        let package_address = self
            .id_allocator
            .new_package_address(self.transaction_hash())
            .unwrap();
        package_address
    }

    /// Creates a new component address.
    pub fn new_component_address(&mut self, component: &Component) -> ComponentAddress {
        let component_address = self
            .id_allocator
            .new_component_address(
                self.transaction_hash(),
                &component.package_address(),
                component.blueprint_name(),
            )
            .unwrap();
        component_address
    }

    /// Creates a new resource address.
    pub fn new_resource_address(&mut self) -> ResourceAddress {
        let resource_address = self
            .id_allocator
            .new_resource_address(self.transaction_hash())
            .unwrap();
        resource_address
    }

    /// Creates a new UUID.
    pub fn new_uuid(&mut self) -> u128 {
        self.id_allocator.new_uuid(self.transaction_hash()).unwrap()
    }

    /// Creates a new bucket ID.
    pub fn new_bucket_id(&mut self) -> BucketId {
        self.id_allocator.new_bucket_id().unwrap()
    }

    /// Creates a new vault ID.
    pub fn new_vault_id(&mut self) -> VaultId {
        self.id_allocator
            .new_vault_id(self.transaction_hash())
            .unwrap()
    }

    /// Creates a new reference id.
    pub fn new_proof_id(&mut self) -> ProofId {
        self.id_allocator.new_proof_id().unwrap()
    }

    /// Creates a new map id.
    pub fn new_kv_store_id(&mut self) -> KeyValueStoreId {
        self.id_allocator
            .new_kv_store_id(self.transaction_hash())
            .unwrap()
    }

    pub fn to_receipt(mut self) -> TrackReceipt {
        if !self.borrowed_substates.is_empty() {
            panic!("There should be nothing borrowed by end of transaction.");
        }

        let mut store_instructions = Vec::new();
        for substate_id in self.down_substates {
            store_instructions.push(SubstateOperation::Down(substate_id));
        }
        for virtual_substate_id in self.down_virtual_substates {
            store_instructions.push(SubstateOperation::VirtualDown(virtual_substate_id));
        }
        for (address, value) in self.up_substates.drain(RangeFull) {
            store_instructions.push(SubstateOperation::Up(address.encode(), value.encode()));
        }
        for space_address in self.up_virtual_substate_space.drain(RangeFull) {
            store_instructions.push(SubstateOperation::VirtualUp(space_address.encode()));
        }

        let substates = SubstateOperationsReceipt {
            substate_operations: store_instructions,
        };
        TrackReceipt {
            new_addresses: self.new_addresses,
            substates,
            logs: self.logs,
        }
    }

    pub fn insert_objects_into_component(
        &mut self,
        values: HashMap<ValueId, REValue>,
        component_address: ComponentAddress,
    ) {
        for (id, value) in values {
            match value {
                REValue::Vault(vault) => {
                    let addr: (ComponentAddress, VaultId) = (component_address, id.into());
                    self.create_uuid_value(addr, vault);
                }
                REValue::Component {
                    component,
                    child_values,
                } => {
                    let addr: (ComponentAddress, ComponentAddress) = (component_address, id.into());
                    self.create_uuid_value(addr, component);
                    let child_values = child_values
                        .into_iter()
                        .map(|(id, v)| (id, v.into_inner()))
                        .collect();
                    self.insert_objects_into_component(child_values, component_address);
                }
                REValue::KeyValueStore {
                    store,
                    child_values,
                } => {
                    let id = id.into();
                    self.create_key_space(component_address, id);
                    let parent_address = Address::KeyValueStore(component_address, id);
                    for (k, v) in store.store {
                        self.set_key_value(parent_address.clone(), k, Some(v));
                    }
                    let child_values = child_values
                        .into_iter()
                        .map(|(id, v)| (id, v.into_inner()))
                        .collect();
                    self.insert_objects_into_component(child_values, component_address);
                }
                _ => panic!("Invalid value being persisted: {:?}", value),
            }
        }
    }
}<|MERGE_RESOLUTION|>--- conflicted
+++ resolved
@@ -452,37 +452,8 @@
         self.logs.push((level, message));
     }
 
-<<<<<<< HEAD
-    /// Creates a new uuid key with a given value
-    pub fn create_uuid_value<T: Into<SubstateValue>>(&mut self, value: T) -> Address {
-        let substate_value = value.into();
-        let address = match substate_value {
-            SubstateValue::Package(_) => {
-                let package_address = self.new_package_address();
-                Address::Package(package_address)
-            }
-            SubstateValue::Resource(ref resource_manager) => {
-                let resource_address = self.new_resource_address();
-                // TODO: Move this into application layer
-                if let ResourceType::NonFungible = resource_manager.resource_type() {
-                    let space_address = Address::NonFungibleSet(resource_address);
-                    self.up_virtual_substate_space.insert(space_address);
-                }
-                Address::Resource(resource_address)
-            }
-            _ => panic!("Trying to create uuid value with invalid value"),
-        };
-
-        self.new_addresses.push(address.clone());
-        self.up_substates.insert(address.clone(), substate_value);
-        address
-    }
-
-    pub fn create_uuid_value_2<A: Into<Address>, V: Into<SubstateValue>>(
-=======
     /// Creates a row with the given key/value
     pub fn create_uuid_value<A: Into<Address>, V: Into<SubstateValue>>(
->>>>>>> 8ae39301
         &mut self,
         addr: A,
         value: V,
@@ -494,7 +465,7 @@
 
     // TODO: Make more generic
     pub fn create_non_fungible_space(&mut self, resource_address: ResourceAddress) {
-        let space_address = resource_to_non_fungible_space!(resource_address);
+        let space_address = Address::Resource(resource_address);
         self.up_virtual_substate_space.insert(space_address);
     }
 
