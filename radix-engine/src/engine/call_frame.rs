use colored::*;
use sbor::path::SborPath;
use sbor::rust::borrow::ToOwned;
use sbor::rust::boxed::Box;
use sbor::rust::cell::{RefCell, RefMut};
use sbor::rust::collections::*;
use sbor::rust::format;
use sbor::rust::marker::*;
use sbor::rust::ops::Deref;
use sbor::rust::ops::DerefMut;
use sbor::rust::string::String;
use sbor::rust::string::ToString;
use sbor::rust::vec;
use sbor::rust::vec::Vec;
use sbor::*;
use scrypto::core::{SNodeRef, ScryptoActor};
use scrypto::engine::types::*;
use scrypto::resource::AuthZoneClearInput;
use scrypto::values::*;
use transaction::validation::*;

use crate::engine::LoadedSNodeState::{Borrowed, Consumed, Static};
use crate::engine::*;
use crate::fee::*;
use crate::ledger::*;
use crate::model::*;
use crate::wasm::*;

/// A call frame is the basic unit that forms a transaction call stack, which keeps track of the
/// owned objects by this function.
pub struct CallFrame<
    'p, // Parent frame lifetime
    's, // Substate store lifetime
    't, // Track lifetime
    'w, // WASM engine lifetime
    S,  // Substore store type
    W,  // WASM engine type
    I,  // WASM instance type
> where
    S: ReadableSubstateStore,
    W: WasmEngine<I>,
    I: WasmInstance,
{
    /// The transaction hash
    transaction_hash: Hash,
    /// The call depth
    depth: usize,
    /// Whether to show trace messages
    trace: bool,

    /// State track
    track: &'t mut Track<'s, S>,
    /// Wasm engine
    wasm_engine: &'w mut W,
    /// Wasm Instrumenter
    wasm_instrumenter: &'w mut WasmInstrumenter,

    /// Owned Values
    buckets: HashMap<BucketId, RefCell<Bucket>>,
    proofs: HashMap<ProofId, RefCell<Proof>>,
    owned_values: HashMap<StoredValueId, RefCell<StoredValue>>,
    worktop: Option<RefCell<Worktop>>,
    auth_zone: Option<RefCell<AuthZone>>,

    /// Referenced values
    refed_values: HashMap<StoredValueId, ValueRefType>,

    /// Caller's auth zone
    caller_auth_zone: Option<&'p RefCell<AuthZone>>,

    /// There is a single cost unit counter and a single fee table per transaction execution.
    /// When a call ocurrs, they're passed from the parent to the child, and returned
    /// after the invocation.
    cost_unit_counter: Option<CostUnitCounter>,
    fee_table: Option<FeeTable>,

    phantom: PhantomData<I>,
}

#[derive(Debug, Clone, PartialEq, Eq)]
pub enum ValueType {
    Owned,
    Ref(ValueRefType),
}

#[derive(Debug, Clone, PartialEq, Eq)]
pub enum ValueRefType {
    Uncommitted {
        root: KeyValueStoreId,
        ancestors: Vec<KeyValueStoreId>,
    },
    Committed {
        component_address: ComponentAddress,
    },
}

fn stored_value_update(
    old: &ScryptoValue,
    new: &ScryptoValue,
) -> Result<HashSet<StoredValueId>, RuntimeError> {
    let old_ids = old.stored_value_ids();
    let new_ids = new.stored_value_ids();
    for old_id in &old_ids {
        if !new_ids.contains(old_id) {
            return Err(RuntimeError::StoredValueRemoved(old_id.clone()));
        }
    }

    let mut new_value_ids = HashSet::new();
    for new_id in new_ids {
        if !old_ids.contains(&new_id) {
            new_value_ids.insert(new_id);
        }
    }
    Ok(new_value_ids)
}

fn verify_stored_value(value: &ScryptoValue) -> Result<(), RuntimeError> {
    if !value.bucket_ids.is_empty() {
        return Err(RuntimeError::BucketNotAllowed);
    }
    if !value.proof_ids.is_empty() {
        return Err(RuntimeError::ProofNotAllowed);
    }
    Ok(())
}

fn verify_stored_key(value: &ScryptoValue) -> Result<(), RuntimeError> {
    if !value.bucket_ids.is_empty() {
        return Err(RuntimeError::BucketNotAllowed);
    }
    if !value.proof_ids.is_empty() {
        return Err(RuntimeError::ProofNotAllowed);
    }
    if !value.vault_ids.is_empty() {
        return Err(RuntimeError::VaultNotAllowed);
    }
    if !value.kv_store_ids.is_empty() {
        return Err(RuntimeError::KeyValueStoreNotAllowed);
    }
    Ok(())
}

pub enum ConsumedSNodeState {
    Bucket(Bucket),
    Proof(Proof),
}

pub enum BorrowedSNodeState<'a> {
    AuthZone(RefMut<'a, AuthZone>),
    Worktop(RefMut<'a, Worktop>),
    Blueprint(
        ScryptoActorInfo,
        ValidatedPackage,
    ),
    Component(ScryptoActorInfo, ValidatedPackage, Component),
    Resource(ResourceAddress, ResourceManager),
    Bucket(BucketId, RefMut<'a, Bucket>),
    Proof(ProofId, RefMut<'a, Proof>),
    Vault(VaultId, RefMut<'a, StoredValue>, ValueType),
    TrackedVault(VaultId, Vault, ValueType),
}

pub enum StaticSNodeState {
    Package,
    Resource,
    System,
    TransactionProcessor,
}

pub enum LoadedSNodeState<'a> {
    Static(StaticSNodeState),
    Consumed(Option<ConsumedSNodeState>),
    Borrowed(BorrowedSNodeState<'a>),
}

pub enum SNodeState<'a> {
    Root,
    SystemStatic,
    TransactionProcessorStatic,
    PackageStatic,
    AuthZoneRef(&'a mut AuthZone),
    WorktopRef(&'a mut Worktop),
    // TODO: use reference to the package
    Blueprint(
        ScryptoActorInfo,
        ValidatedPackage,
    ),
    Component(
        ScryptoActorInfo,
        ValidatedPackage,
        &'a mut Component,
    ),
    ResourceStatic,
    ResourceRef(ResourceAddress, &'a mut ResourceManager),
    BucketRef(BucketId, &'a mut Bucket),
    Bucket(Bucket),
    ProofRef(ProofId, &'a mut Proof),
    Proof(Proof),
    VaultRef(VaultId, &'a mut StoredValue),
    TrackedVaultRef(VaultId, &'a mut Vault),
}

#[derive(Debug, Copy, Clone, PartialEq, Eq)]
pub enum MoveMethod {
    AsReturn,
    AsArgument,
}

impl<'a> LoadedSNodeState<'a> {
    fn to_snode_state(&mut self) -> SNodeState {
        match self {
            Static(static_state) => match static_state {
                StaticSNodeState::Package => SNodeState::PackageStatic,
                StaticSNodeState::Resource => SNodeState::ResourceStatic,
                StaticSNodeState::System => SNodeState::SystemStatic,
                StaticSNodeState::TransactionProcessor => SNodeState::TransactionProcessorStatic,
            },
            Consumed(ref mut to_consume) => match to_consume.take().unwrap() {
                ConsumedSNodeState::Proof(proof) => SNodeState::Proof(proof),
                ConsumedSNodeState::Bucket(bucket) => SNodeState::Bucket(bucket),
            },
            Borrowed(ref mut borrowed) => match borrowed {
                BorrowedSNodeState::AuthZone(s) => SNodeState::AuthZoneRef(s),
                BorrowedSNodeState::Worktop(s) => SNodeState::WorktopRef(s),
                BorrowedSNodeState::Blueprint(
                    info,
                    package,
                ) => SNodeState::Blueprint(
                    info.clone(),
                    package.clone(),
                ),
                BorrowedSNodeState::Component(
                    info,
                    package,
                    component,
                ) => SNodeState::Component(
                    info.clone(),
                    package.clone(),
                    component,
                ),
                BorrowedSNodeState::Resource(addr, s) => SNodeState::ResourceRef(*addr, s),
                BorrowedSNodeState::Bucket(id, s) => SNodeState::BucketRef(*id, s),
                BorrowedSNodeState::Proof(id, s) => SNodeState::ProofRef(*id, s),
                BorrowedSNodeState::Vault(id, vault, ..) => SNodeState::VaultRef(*id, vault),
                BorrowedSNodeState::TrackedVault(id, vault, ..) => {
                    SNodeState::TrackedVaultRef(*id, vault)
                }
            },
        }
    }

    fn cleanup<S: ReadableSubstateStore>(self, track: &mut Track<S>) {
        if let Borrowed(borrowed) = self {
            match borrowed {
                BorrowedSNodeState::AuthZone(..) => {}
                BorrowedSNodeState::Worktop(..) => {}
                BorrowedSNodeState::Bucket(..) => {}
                BorrowedSNodeState::Proof(..) => {}
                BorrowedSNodeState::Vault(..) => {}
                BorrowedSNodeState::Blueprint(..) => {}
                BorrowedSNodeState::Component(actor, _, component) => {
                    track.return_borrowed_global_mut_value(
                        actor.component_address().unwrap(),
                        component,
                    );
                }
                BorrowedSNodeState::Resource(resource_address, resource_manager) => {
                    track.return_borrowed_global_mut_value(resource_address, resource_manager);
                }
                BorrowedSNodeState::TrackedVault(vault_id, vault, value_type) => match value_type {
                    ValueType::Ref(ValueRefType::Committed { component_address }) => {
                        track
                            .return_borrowed_global_mut_value((component_address, vault_id), vault);
                    }
                    _ => panic!("Tracked vaults are owned by Track and only references are passed to call frames. Will remove this in a PR soon."),
                },
            }
        }
    }
}

impl<'p, 's, 't, 'w, S, W, I> CallFrame<'p, 's, 't, 'w, S, W, I>
where
    S: ReadableSubstateStore,
    W: WasmEngine<I>,
    I: WasmInstance,
{
    pub fn new_root(
        verbose: bool,
        transaction_hash: Hash,
        signer_public_keys: Vec<EcdsaPublicKey>,
        track: &'t mut Track<'s, S>,
        wasm_engine: &'w mut W,
        wasm_instrumenter: &'w mut WasmInstrumenter,
        cost_unit_counter: CostUnitCounter,
        fee_table: FeeTable,
    ) -> Self {
        let signer_non_fungible_ids: BTreeSet<NonFungibleId> = signer_public_keys
            .clone()
            .into_iter()
            .map(|public_key| NonFungibleId::from_bytes(public_key.to_vec()))
            .collect();

        let mut initial_auth_zone_proofs = Vec::new();
        if !signer_non_fungible_ids.is_empty() {
            // Proofs can't be zero amount
            let mut ecdsa_bucket = Bucket::new(ResourceContainer::new_non_fungible(
                ECDSA_TOKEN,
                signer_non_fungible_ids,
            ));
            let ecdsa_proof = ecdsa_bucket.create_proof(ECDSA_TOKEN_BUCKET_ID).unwrap();
            initial_auth_zone_proofs.push(ecdsa_proof);
        }

        Self::new(
            transaction_hash,
            0,
            verbose,
            track,
            wasm_engine,
            wasm_instrumenter,
            Some(RefCell::new(AuthZone::new_with_proofs(
                initial_auth_zone_proofs,
            ))),
            Some(RefCell::new(Worktop::new())),
            HashMap::new(),
            HashMap::new(),
            None,
            cost_unit_counter,
            fee_table,
        )
    }

    pub fn new(
        transaction_hash: Hash,
        depth: usize,
        trace: bool,
        track: &'t mut Track<'s, S>,
        wasm_engine: &'w mut W,
        wasm_instrumenter: &'w mut WasmInstrumenter,
        auth_zone: Option<RefCell<AuthZone>>,
        worktop: Option<RefCell<Worktop>>,
        buckets: HashMap<BucketId, Bucket>,
        proofs: HashMap<ProofId, Proof>,
        caller_auth_zone: Option<&'p RefCell<AuthZone>>,
        cost_unit_counter: CostUnitCounter,
        fee_table: FeeTable,
    ) -> Self {
        let mut celled_buckets = HashMap::new();
        for (id, b) in buckets {
            celled_buckets.insert(id, RefCell::new(b));
        }

        let mut celled_proofs = HashMap::new();
        for (id, proof) in proofs {
            celled_proofs.insert(id, RefCell::new(proof));
        }

        Self {
            transaction_hash,
            depth,
            trace,
            track,
            wasm_engine,
            wasm_instrumenter,
            buckets: celled_buckets,
            proofs: celled_proofs,
            owned_values: HashMap::new(),
            refed_values: HashMap::new(),
            worktop,
            auth_zone,
            caller_auth_zone,
<<<<<<< HEAD
=======
            component_state: None,
            cost_unit_counter: Some(cost_unit_counter),
            fee_table: Some(fee_table),
>>>>>>> cf6221c0
            phantom: PhantomData,
        }
    }

    /// Checks resource leak.
    fn check_resource(&mut self) -> Result<(), RuntimeError> {
        let mut success = true;
        let mut resource = ResourceFailure::Unknown;

        for (bucket_id, ref_bucket) in &self.buckets {
            self.sys_log(
                Level::Warn,
                format!("Dangling bucket: {}, {:?}", bucket_id, ref_bucket),
            );
            resource = ResourceFailure::Resource(ref_bucket.borrow().resource_address());
            success = false;
        }

        let values: HashMap<StoredValueId, StoredValue> = self
            .owned_values
            .drain()
            .map(|(id, c)| (id, c.into_inner()))
            .collect();
        for (_, value) in values {
            self.sys_log(Level::Warn, format!("Dangling value: {:?}", value));
            resource = match value {
                StoredValue::Vault(_, vault) => ResourceFailure::Resource(vault.resource_address()),
                StoredValue::KeyValueStore(..) => ResourceFailure::UnclaimedKeyValueStore,
            };
            success = false;
        }

        if let Some(ref_worktop) = &self.worktop {
            let worktop = ref_worktop.borrow();
            if !worktop.is_empty() {
                self.sys_log(Level::Warn, "Resource worktop is not empty".to_string());
                resource = ResourceFailure::Resources(worktop.resource_addresses());
                success = false;
            }
        }

        if success {
            Ok(())
        } else {
            Err(RuntimeError::ResourceCheckFailure(resource))
        }
    }

    fn process_call_data(validated: &ScryptoValue) -> Result<(), RuntimeError> {
        if !validated.kv_store_ids.is_empty() {
            return Err(RuntimeError::KeyValueStoreNotAllowed);
        }
        if !validated.vault_ids.is_empty() {
            return Err(RuntimeError::VaultNotAllowed);
        }
        Ok(())
    }

    fn process_return_data(
        &mut self,
        from: Option<SNodeRef>,
        validated: &ScryptoValue,
    ) -> Result<(), RuntimeError> {
        if !validated.kv_store_ids.is_empty() {
            return Err(RuntimeError::KeyValueStoreNotAllowed);
        }

        // Allow vaults to be returned from ResourceStatic
        // TODO: Should we allow vaults to be returned by any component?
        if !matches!(from, Some(SNodeRef::ResourceRef(_))) {
            if !validated.vault_ids.is_empty() {
                return Err(RuntimeError::VaultNotAllowed);
            }
        }

        Ok(())
    }

    /// Sends buckets to another component/blueprint, either as argument or return
    fn send_buckets(
        from: &mut HashMap<BucketId, RefCell<Bucket>>,
        bucket_ids: &HashMap<BucketId, SborPath>,
    ) -> Result<HashMap<BucketId, Bucket>, RuntimeError> {
        let mut buckets = HashMap::new();
        for (bucket_id, _) in bucket_ids {
            let bucket = from
                .remove(bucket_id)
                .ok_or(RuntimeError::BucketNotFound(*bucket_id))?
                .into_inner();
            if bucket.is_locked() {
                return Err(RuntimeError::CantMoveLockedBucket);
            }
            buckets.insert(*bucket_id, bucket);
        }
        Ok(buckets)
    }

    /// Sends proofs to another component/blueprint, either as argument or return
    fn send_vaults(
        &mut self,
        vault_ids: &HashSet<VaultId>,
    ) -> Result<HashMap<VaultId, Vault>, RuntimeError> {
        let mut vault_ids_to_take = HashSet::new();
        for vault_id in vault_ids {
            vault_ids_to_take.insert(StoredValueId::VaultId(*vault_id));
        }
        let vaults_to_take = self.take_set(&vault_ids_to_take)?;

        let mut vaults = HashMap::new();
        for vault_to_take in vaults_to_take {
            match vault_to_take {
                StoredValue::Vault(vault_id, vault) => {
                    vaults.insert(vault_id, vault);
                }
                _ => panic!("Expected vault but was {:?}", vault_to_take),
            }
        }

        Ok(vaults)
    }

    /// Sends proofs to another component/blueprint, either as argument or return
    fn send_proofs(
        from: &mut HashMap<ProofId, RefCell<Proof>>,
        proof_ids: &HashMap<ProofId, SborPath>,
        method: MoveMethod,
    ) -> Result<HashMap<ProofId, Proof>, RuntimeError> {
        let mut proofs = HashMap::new();
        for (proof_id, _) in proof_ids {
            let mut proof = from
                .remove(proof_id)
                .ok_or(RuntimeError::ProofNotFound(*proof_id))?
                .into_inner();
            if proof.is_restricted() {
                return Err(RuntimeError::CantMoveRestrictedProof(*proof_id));
            }
            if matches!(method, MoveMethod::AsArgument) {
                proof.change_to_restricted();
            }
            proofs.insert(*proof_id, proof);
        }
        Ok(proofs)
    }

    pub fn run(
        &mut self,
        snode_ref: Option<SNodeRef>, // TODO: Remove, abstractions between invoke_snode() and run() are a bit messy right now
        snode: SNodeState<'p>,
        fn_ident: &str,
        input: ScryptoValue,
    ) -> Result<
        (
            ScryptoValue,
            HashMap<BucketId, Bucket>,
            HashMap<ProofId, Proof>,
            HashMap<VaultId, Vault>,
        ),
        RuntimeError,
    > {
        let output = match snode {
            SNodeState::Root => {
                panic!("Root is not runnable")
            }
            SNodeState::SystemStatic => {
                System::static_main(fn_ident, input, self).map_err(RuntimeError::SystemError)
            }
            SNodeState::TransactionProcessorStatic => {
                TransactionProcessor::static_main(fn_ident, input, self).map_err(|e| match e {
                    TransactionProcessorError::InvalidRequestData(_) => panic!("Illegal state"),
                    TransactionProcessorError::InvalidMethod => panic!("Illegal state"),
                    TransactionProcessorError::RuntimeError(e) => e,
                })
            }
            SNodeState::PackageStatic => ValidatedPackage::static_main(fn_ident, input, self)
                .map_err(RuntimeError::PackageError),
            SNodeState::AuthZoneRef(auth_zone) => auth_zone
                .main(fn_ident, input, self)
                .map_err(RuntimeError::AuthZoneError),
            SNodeState::WorktopRef(worktop) => worktop
                .main(fn_ident, input, self)
                .map_err(RuntimeError::WorktopError),
<<<<<<< HEAD
            SNodeState::Blueprint(
                actor,
                package,
            ) => {
                let export_name = format!("{}_main", actor.blueprint_name());
                package.invoke(
                    &actor,
                    &mut None,
                    export_name,
                    fn_ident,
                    input,
                    self,
                )
            }
            SNodeState::Component(
                actor,
                package,
                component,
            ) => {
                let initial_value = ScryptoValue::from_slice(component.state()).unwrap();
                for value_id in initial_value.stored_value_ids() {
                    self.refed_values.insert(
                        value_id,
                        ValueRefType::Committed {
                            component_address: actor.component_address().unwrap(),
                        },
                    );
                }

                let mut maybe_component = Some(component);
                let export_name = format!("{}_main", actor.blueprint_name());
                let rtn = package.invoke(
                    &actor,
                    &mut maybe_component,
                    export_name,
                    fn_ident,
                    input,
                    self,
                )?;

                let component = maybe_component.unwrap();
                let value = ScryptoValue::from_slice(component.state())
                    .map_err(RuntimeError::DecodeError)?;
                verify_stored_value(&value)?;
                let new_value_ids = stored_value_update(&initial_value, &value)?;
                let addr = actor.component_address().unwrap();
                // TODO: should we take values when component is actually written to rather than at the end of invocation?
                let new_values = self.take_values(&new_value_ids)?;
                self.track.insert_objects_into_component(new_values, addr);

                Ok(rtn)
=======
            SNodeState::Scrypto(actor, blueprint_abi, package, export_name, component_state) => {
                self.component_state = component_state;
                let rtn = package.invoke(actor, &blueprint_abi, export_name, fn_ident, input, self);
                match rtn {
                    Ok(output) => {
                        let fn_abi = blueprint_abi.get_fn_abi(fn_ident).unwrap();
                        if !fn_abi.output.matches(&output.dom) {
                            Err(RuntimeError::InvalidFnOutput {
                                fn_ident: fn_ident.to_string(),
                                output: output.dom,
                            })
                        } else {
                            Ok(output)
                        }
                    }
                    Err(e) => Err(e),
                }
>>>>>>> cf6221c0
            }
            SNodeState::ResourceStatic => ResourceManager::static_main(fn_ident, input, self)
                .map_err(RuntimeError::ResourceManagerError),
            SNodeState::ResourceRef(resource_address, resource_manager) => {
                let return_value = resource_manager
                    .main(resource_address, fn_ident, input, self)
                    .map_err(RuntimeError::ResourceManagerError)?;

                Ok(return_value)
            }
            SNodeState::BucketRef(bucket_id, bucket) => bucket
                .main(bucket_id, fn_ident, input, self)
                .map_err(RuntimeError::BucketError),
            SNodeState::Bucket(bucket) => bucket
                .consuming_main(fn_ident, input, self)
                .map_err(RuntimeError::BucketError),
            SNodeState::ProofRef(_, proof) => proof
                .main(fn_ident, input, self)
                .map_err(RuntimeError::ProofError),
            SNodeState::Proof(proof) => proof
                .main_consume(fn_ident, input)
                .map_err(RuntimeError::ProofError),
            SNodeState::VaultRef(_vault_id, value) => match value {
                StoredValue::Vault(id, vault) => vault
                    .main(*id, fn_ident, input, self)
                    .map_err(RuntimeError::VaultError),
                _ => panic!("Should be a vault"),
            },
            SNodeState::TrackedVaultRef(vault_id, vault) => vault
                .main(vault_id, fn_ident, input, self)
                .map_err(RuntimeError::VaultError),
        }?;

        self.process_return_data(snode_ref, &output)?;

        // figure out what buckets and resources to return
        let moving_buckets = Self::send_buckets(&mut self.buckets, &output.bucket_ids)?;
        let moving_proofs =
            Self::send_proofs(&mut self.proofs, &output.proof_ids, MoveMethod::AsReturn)?;
        let moving_vaults = self.send_vaults(&output.vault_ids)?;

        // drop proofs and check resource leak
        for (_, proof) in self.proofs.drain() {
            proof.into_inner().drop();
        }

        if self.auth_zone.is_some() {
            self.invoke_snode(
                SNodeRef::AuthZoneRef,
                "clear".to_string(),
                ScryptoValue::from_typed(&AuthZoneClearInput {}),
            )?;
        }

        self.check_resource()?;

        Ok((output, moving_buckets, moving_proofs, moving_vaults))
    }

    fn cost_unit_counter_helper(counter: &mut Option<CostUnitCounter>) -> &mut CostUnitCounter {
        counter
            .as_mut()
            .expect("Frame doens't own a cost unit counter")
    }

    pub fn cost_unit_counter(&mut self) -> &mut CostUnitCounter {
        // Use helper method to support paritial borrow of self
        // See https://users.rust-lang.org/t/how-to-partially-borrow-from-struct/32221
        Self::cost_unit_counter_helper(&mut self.cost_unit_counter)
    }

    fn fee_table_helper(fee_table: &Option<FeeTable>) -> &FeeTable {
        fee_table.as_ref().expect("Frame doens't own a fee table")
    }

    pub fn fee_table(&self) -> &FeeTable {
        // Use helper method to support paritial borrow of self
        // See https://users.rust-lang.org/t/how-to-partially-borrow-from-struct/32221
        Self::fee_table_helper(&self.fee_table)
    }

    fn take_values(
        &mut self,
        value_ids: &HashSet<StoredValueId>,
    ) -> Result<Vec<StoredValue>, RuntimeError> {
        let values = self.take_set(value_ids)?;
        for value in &values {
            if let StoredValue::KeyValueStore(_, store) = value {
                for id in store.all_descendants() {
                    self.refed_values.remove(&id);
                }
            }
        }
        Ok(values)
    }

    fn read_kv_store_entry_internal(
        &mut self,
        kv_store_id: KeyValueStoreId,
        key: &ScryptoValue,
    ) -> Result<(Option<ScryptoValue>, ValueType), RuntimeError> {
        verify_stored_key(key)?;

        let (maybe_value, value_type) = if self
            .owned_values
            .contains_key(&StoredValueId::KeyValueStoreId(kv_store_id.clone()))
        {
            let store = Self::get_owned_kv_store_mut(&mut self.owned_values, &kv_store_id).unwrap();
            let value = store.store.get(&key.raw).cloned();
            (value, ValueType::Owned)
        } else {
            let value_id = StoredValueId::KeyValueStoreId(kv_store_id.clone());
            let maybe_value_ref = self.refed_values.get(&value_id).cloned();
            let value_ref =
                maybe_value_ref.ok_or(RuntimeError::KeyValueStoreNotFound(kv_store_id.clone()))?;
            let value = match &value_ref {
                ValueRefType::Uncommitted { root, ancestors } => {
                    let root_store =
                        Self::get_owned_kv_store_mut(&mut self.owned_values, root).unwrap();
                    let mut value = root_store.get_child(ancestors, &value_id);
                    match value.deref_mut() {
                        StoredValue::KeyValueStore(_, store) => store.store.get(&key.raw).cloned(),
                        _ => panic!("Substate value is not a KeyValueStore entry"),
                    }
                }
                ValueRefType::Committed { component_address } => {
                    let substate_value = self.track.read_key_value(
                        Address::KeyValueStore(*component_address, kv_store_id),
                        key.raw.to_vec(),
                    );
                    match substate_value {
                        SubstateValue::KeyValueStoreEntry(v) => v,
                        _ => panic!("Substate value is not a KeyValueStore entry"),
                    }
                    .map(|v| ScryptoValue::from_slice(&v).expect("Expected to decode."))
                }
            };
            (value, ValueType::Ref(value_ref))
        };

        Ok((maybe_value, value_type))
    }

    pub fn take_set(
        &mut self,
        other: &HashSet<StoredValueId>,
    ) -> Result<Vec<StoredValue>, RuntimeError> {
        let mut taken_values = Vec::new();

        for id in other {
            let value = self
                .owned_values
                .remove(id)
                .ok_or(RuntimeError::ValueNotFound(*id))?
                .into_inner();
            taken_values.push(value);
        }

        Ok(taken_values)
    }

    pub fn get_owned_kv_store_mut<'a>(
        owned_values: &'a mut HashMap<StoredValueId, RefCell<StoredValue>>,
        kv_store_id: &KeyValueStoreId,
    ) -> Option<&'a mut PreCommittedKeyValueStore> {
        owned_values
            .get_mut(&StoredValueId::KeyValueStoreId(*kv_store_id))
            .map(|v| {
                let stored_value = v.get_mut();
                match stored_value {
                    StoredValue::KeyValueStore(_, store) => store,
                    _ => panic!("Expected KV store"),
                }
            })
    }
}

impl<'p, 's, 't, 'w, S, W, I> SystemApi<W, I> for CallFrame<'p, 's, 't, 'w, S, W, I>
where
    S: ReadableSubstateStore,
    W: WasmEngine<I>,
    I: WasmInstance,
{
    fn wasm_engine(&mut self) -> &mut W {
        self.wasm_engine
    }

    fn wasm_instrumenter(&mut self) -> &mut WasmInstrumenter {
        self.wasm_instrumenter
    }

    fn invoke_snode(
        &mut self,
        snode_ref: SNodeRef,
        fn_ident: String,
        input: ScryptoValue,
    ) -> Result<ScryptoValue, RuntimeError> {
        let remaining_cost_units = self.cost_unit_counter().remaining();
        self.sys_log(
            Level::Debug,
            format!(
                "Invoking: {:?} {:?}, remainging cost units: {}",
                snode_ref, &fn_ident, remaining_cost_units
            ),
        );

        Self::process_call_data(&input)?;

        // Figure out what buckets and proofs to move from this process
        let mut moving_buckets = HashMap::new();
        let mut moving_proofs = HashMap::new();
        moving_buckets.extend(Self::send_buckets(&mut self.buckets, &input.bucket_ids)?);
        moving_proofs.extend(Self::send_proofs(
            &mut self.proofs,
            &input.proof_ids,
            MoveMethod::AsArgument,
        )?);
        for bucket in &moving_buckets {
            self.sys_log(Level::Debug, format!("Sending bucket: {:?}", bucket));
        }
        for proof in &moving_proofs {
            self.sys_log(Level::Debug, format!("Sending proof: {:?}", proof));
        }

        // Authorization and state load
        let (mut loaded_snode, method_auths) = match &snode_ref {
            SNodeRef::TransactionProcessor => {
                // FIXME: only TransactionExecutor can invoke this function
                Ok((Static(StaticSNodeState::TransactionProcessor), vec![]))
            }
            SNodeRef::PackageStatic => Ok((Static(StaticSNodeState::Package), vec![])),
            SNodeRef::SystemStatic => Ok((Static(StaticSNodeState::System), vec![])),
            SNodeRef::AuthZoneRef => {
                if let Some(auth_zone) = &self.auth_zone {
                    let borrowed = auth_zone.borrow_mut();
                    Ok((Borrowed(BorrowedSNodeState::AuthZone(borrowed)), vec![]))
                } else {
                    Err(RuntimeError::AuthZoneDoesNotExist)
                }
            }
            SNodeRef::WorktopRef => {
                if let Some(worktop_ref) = &self.worktop {
                    let worktop = worktop_ref.borrow_mut();
                    Ok((Borrowed(BorrowedSNodeState::Worktop(worktop)), vec![]))
                } else {
                    Err(RuntimeError::WorktopDoesNotExist)
                }
            }
            SNodeRef::Scrypto(actor) => match actor {
                ScryptoActor::Blueprint(package_address, blueprint_name) => {
                    let substate_value = self
                        .track
                        .read_value(package_address.clone())
                        .ok_or(RuntimeError::PackageNotFound(*package_address))?;
                    let package = match substate_value {
                        SubstateValue::Package(package) => package,
                        _ => panic!("Value is not a package"),
                    };
                    let abi = package.blueprint_abi(blueprint_name).ok_or(
                        RuntimeError::BlueprintNotFound(
                            package_address.clone(),
                            blueprint_name.clone(),
                        ),
                    )?;
                    let fn_abi = abi
                        .get_fn_abi(&fn_ident)
                        .ok_or(RuntimeError::MethodDoesNotExist(fn_ident.clone()))?;
                    if !fn_abi.input.matches(&input.dom) {
                        return Err(RuntimeError::InvalidMethodArgument {
                            fn_ident,
                            input: input.dom,
                        });
                    }
                    Ok((
                        Borrowed(BorrowedSNodeState::Blueprint(
                            ScryptoActorInfo::blueprint(
                                package_address.clone(),
                                blueprint_name.clone(),
                            ),
<<<<<<< HEAD
                            package.clone()
                        )),
                        vec![],
                    ))
                }
                ScryptoActor::Component(component_address) => {
                    let component_address = *component_address;

                    let component: Component = self
                        .track
                        .borrow_global_mut_value(component_address)
                        .map_err(|e| match e {
                            TrackError::NotFound => {
                                RuntimeError::ComponentNotFound(component_address)
                            }
                            TrackError::Reentrancy => {
                                RuntimeError::ComponentReentrancy(component_address)
                            }
                        })?
                        .into();
                    let package_address = component.package_address();
                    let blueprint_name = component.blueprint_name().to_string();
                    let substate_value = self
                        .track
                        .read_value(package_address)
                        .ok_or(RuntimeError::PackageNotFound(package_address))?;
                    let package = match substate_value {
                        SubstateValue::Package(package) => package,
                        _ => panic!("Value is not a package"),
                    };

                    let abi = package
                        .blueprint_abi(&blueprint_name)
                        .expect("Blueprint not found for existing component");
                    let fn_abi = abi
                        .get_fn_abi(&fn_ident)
                        .ok_or(RuntimeError::MethodDoesNotExist(fn_ident.clone()))?;
                    if !fn_abi.input.matches(&input.dom) {
                        return Err(RuntimeError::InvalidMethodArgument {
                            fn_ident,
                            input: input.dom,
                        });
=======
                        )?;
                        let fn_abi = abi
                            .get_fn_abi(&fn_ident)
                            .ok_or(RuntimeError::MethodDoesNotExist(fn_ident.clone()))?;
                        if !fn_abi.input.matches(&input.dom) {
                            return Err(RuntimeError::InvalidFnInput {
                                fn_ident,
                                input: input.dom,
                            });
                        }
                        let export_name = format!("{}_main", blueprint_name);

                        Ok((
                            Borrowed(BorrowedSNodeState::Scrypto(
                                ScryptoActorInfo::blueprint(
                                    package_address.clone(),
                                    blueprint_name.clone(),
                                ),
                                abi.clone(),
                                package.clone(),
                                export_name.clone(),
                                None,
                            )),
                            vec![],
                        ))
                    }
                    ScryptoActor::Component(component_address) => {
                        let component_address = *component_address;

                        let component: Component = self
                            .track
                            .borrow_global_mut_value(component_address)
                            .map_err(|e| match e {
                                TrackError::NotFound => {
                                    RuntimeError::ComponentNotFound(component_address)
                                }
                                TrackError::Reentrancy => {
                                    RuntimeError::ComponentReentrancy(component_address)
                                }
                            })?
                            .into();
                        let package_address = component.package_address();
                        let blueprint_name = component.blueprint_name().to_string();
                        let export_name = format!("{}_main", blueprint_name);

                        let substate_value = self
                            .track
                            .read_value(package_address)
                            .ok_or(RuntimeError::PackageNotFound(package_address))?;
                        let package = match substate_value {
                            SubstateValue::Package(package) => package,
                            _ => panic!("Value is not a package"),
                        };

                        let abi = package
                            .blueprint_abi(&blueprint_name)
                            .expect("Blueprint not found for existing component");
                        let fn_abi = abi
                            .get_fn_abi(&fn_ident)
                            .ok_or(RuntimeError::MethodDoesNotExist(fn_ident.clone()))?;
                        if !fn_abi.input.matches(&input.dom) {
                            return Err(RuntimeError::InvalidFnInput {
                                fn_ident,
                                input: input.dom,
                            });
                        }
                        let (_, method_auths) =
                            component.method_authorization(&abi.structure, &fn_ident);

                        // set up component state
                        let initial_value = ScryptoValue::from_slice(component.state()).unwrap();

                        Ok((
                            Borrowed(BorrowedSNodeState::Scrypto(
                                ScryptoActorInfo::component(
                                    package_address,
                                    blueprint_name,
                                    component_address,
                                ),
                                abi.clone(),
                                package.clone(),
                                export_name,
                                Some(ComponentState {
                                    component_address,
                                    component,
                                    initial_value,
                                }),
                            )),
                            method_auths,
                        ))
>>>>>>> cf6221c0
                    }
                    let (_, method_auths) =
                        component.method_authorization(&abi.structure, &fn_ident);

                    Ok((
                        Borrowed(BorrowedSNodeState::Component(
                            ScryptoActorInfo::component(
                                package_address,
                                blueprint_name,
                                component_address,
                            ),
                            package.clone(),
                            component,
                        )),
                        method_auths,
                    ))
                }
            },
            SNodeRef::ResourceStatic => Ok((Static(StaticSNodeState::Resource), vec![])),
            SNodeRef::ResourceRef(resource_address) => {
                let resource_manager: ResourceManager = self
                    .track
                    .borrow_global_mut_value(resource_address.clone())
                    .map_err(|e| match e {
                        TrackError::NotFound => {
                            RuntimeError::ResourceManagerNotFound(resource_address.clone())
                        }
                        TrackError::Reentrancy => panic!("Reentrancy occurred in resource manager"),
                    })?
                    .into();

                let method_auth = resource_manager.get_auth(&fn_ident, &input).clone();
                Ok((
                    Borrowed(BorrowedSNodeState::Resource(
                        resource_address.clone(),
                        resource_manager,
                    )),
                    vec![method_auth],
                ))
            }
            SNodeRef::Bucket(bucket_id) => {
                let bucket = self
                    .buckets
                    .remove(&bucket_id)
                    .ok_or(RuntimeError::BucketNotFound(bucket_id.clone()))?
                    .into_inner();
                let resource_address = bucket.resource_address();
                let substate_value = self.track.read_value(resource_address.clone()).unwrap();
                let resource_manager = match substate_value {
                    SubstateValue::Resource(resource_manager) => resource_manager,
                    _ => panic!("Value is not a resource manager"),
                };
                let method_auth = resource_manager.get_consuming_bucket_auth(&fn_ident);
                Ok((
                    Consumed(Some(ConsumedSNodeState::Bucket(bucket))),
                    vec![method_auth.clone()],
                ))
            }
            SNodeRef::BucketRef(bucket_id) => {
                let bucket_cell = self
                    .buckets
                    .get(&bucket_id)
                    .ok_or(RuntimeError::BucketNotFound(bucket_id.clone()))?;
                let bucket = bucket_cell.borrow_mut();
                Ok((
                    Borrowed(BorrowedSNodeState::Bucket(bucket_id.clone(), bucket)),
                    vec![],
                ))
            }
            SNodeRef::ProofRef(proof_id) => {
                let proof_cell = self
                    .proofs
                    .get(&proof_id)
                    .ok_or(RuntimeError::ProofNotFound(proof_id.clone()))?;
                let proof = proof_cell.borrow_mut();
                Ok((
                    Borrowed(BorrowedSNodeState::Proof(proof_id.clone(), proof)),
                    vec![],
                ))
            }
            SNodeRef::Proof(proof_id) => {
                let proof = self
                    .proofs
                    .remove(&proof_id)
                    .ok_or(RuntimeError::ProofNotFound(proof_id.clone()))?
                    .into_inner();
                Ok((Consumed(Some(ConsumedSNodeState::Proof(proof))), vec![]))
            }
            SNodeRef::VaultRef(vault_id) => {
                let (resource_address, snode_state) = {
                    if let Some(value) = self.owned_values.get(&StoredValueId::VaultId(*vault_id)) {
                        let resource_address = match value.borrow().deref() {
                            StoredValue::Vault(_, vault) => vault.resource_address(),
                            _ => panic!("Expected vault"),
                        };

                        (
                            resource_address,
                            Borrowed(BorrowedSNodeState::Vault(
                                vault_id.clone(),
                                value.borrow_mut(),
                                ValueType::Owned,
                            )),
                        )
                    } else {
                        let value_id = StoredValueId::VaultId(*vault_id);
                        let maybe_value_ref = self.refed_values.get(&value_id).cloned();
                        let value_ref =
                            maybe_value_ref.ok_or(RuntimeError::ValueNotFound(value_id.clone()))?;
                        match value_ref {
                            ValueRefType::Uncommitted {
                                root,
                                ref ancestors,
                            } => {
                                let root_store =
                                    Self::get_owned_kv_store_mut(&mut self.owned_values, &root)
                                        .unwrap();
                                let value = root_store.get_child(ancestors, &value_id);
                                let resource_address = match value.deref() {
                                    StoredValue::Vault(_, vault) => vault.resource_address(),
                                    _ => panic!("Expected vault"),
                                };
                                (
                                    resource_address,
                                    Borrowed(BorrowedSNodeState::Vault(
                                        vault_id.clone(),
                                        value,
                                        ValueType::Ref(value_ref),
                                    )),
                                )
                            }
                            ValueRefType::Committed { component_address } => {
                                let vault: Vault = self
                                    .track
                                    .borrow_global_mut_value((component_address, *vault_id))
                                    .map_err(|e| match e {
                                        TrackError::NotFound => panic!("Expected to find vault"),
                                        TrackError::Reentrancy => {
                                            panic!("Vault logic is causing reentrancy")
                                        }
                                    })?
                                    .into();
                                let resource_address = vault.resource_address();
                                (
                                    resource_address,
                                    Borrowed(BorrowedSNodeState::TrackedVault(
                                        vault_id.clone(),
                                        vault,
                                        ValueType::Ref(value_ref),
                                    )),
                                )
                            }
                        }
                    }
                };

                let substate_value = self.track.read_value(resource_address.clone()).unwrap();
                let resource_manager = match substate_value {
                    SubstateValue::Resource(resource_manager) => resource_manager,
                    _ => panic!("Value is not a resource manager"),
                };

                let method_auth = resource_manager.get_vault_auth(&fn_ident);
                Ok((snode_state, vec![method_auth.clone()]))
            }
        }?;

        // Authorization check
        if !method_auths.is_empty() {
            let mut auth_zones = Vec::new();
            if let Some(self_auth_zone) = &self.auth_zone {
                auth_zones.push(self_auth_zone.borrow());
            }

            match &loaded_snode {
                // Resource auth check includes caller
                Borrowed(BorrowedSNodeState::Resource(_, _))
                | Borrowed(BorrowedSNodeState::Vault(_, _, _))
                | Borrowed(BorrowedSNodeState::TrackedVault(..))
                | Borrowed(BorrowedSNodeState::Bucket(..))
                | Borrowed(BorrowedSNodeState::Blueprint(..))
                | Borrowed(BorrowedSNodeState::Component(..))
                | Consumed(Some(ConsumedSNodeState::Bucket(_))) => {
                    if let Some(auth_zone) = self.caller_auth_zone {
                        auth_zones.push(auth_zone.borrow());
                    }
                }
                // Extern call auth check
                _ => {}
            };

            let mut borrowed = Vec::new();
            for auth_zone in &auth_zones {
                borrowed.push(auth_zone.deref());
            }
            for method_auth in method_auths {
                method_auth
                    .check(&borrowed)
                    .map_err(|error| RuntimeError::AuthorizationError {
                        function: fn_ident.clone(),
                        authorization: method_auth,
                        error,
                    })?;
            }
        }
        self.sys_log(Level::Debug, format!("Auth check success!"));

        // Prepare moving cost unit counter and fee table
        let cost_unit_counter = self
            .cost_unit_counter
            .take()
            .expect("Frame doesn't own a cost unit counter");
        let fee_table = self
            .fee_table
            .take()
            .expect("Frame doesn't own a fee table");

        // start a new frame
        let mut frame = CallFrame::new(
            self.transaction_hash,
            self.depth + 1,
            self.trace,
            self.track,
            self.wasm_engine,
            self.wasm_instrumenter,
            match loaded_snode {
                Borrowed(BorrowedSNodeState::Blueprint(..))
                | Borrowed(BorrowedSNodeState::Component(..))
                | Static(StaticSNodeState::TransactionProcessor) => {
                    Some(RefCell::new(AuthZone::new()))
                }
                _ => None,
            },
            match loaded_snode {
                Static(StaticSNodeState::TransactionProcessor) => {
                    Some(RefCell::new(Worktop::new()))
                }
                _ => None,
            },
            moving_buckets,
            moving_proofs,
            self.auth_zone.as_ref(),
            cost_unit_counter,
            fee_table,
        );

        // invoke the main function
        let snode = loaded_snode.to_snode_state();
        let run_result = frame.run(Some(snode_ref), snode, &fn_ident, input);

        // re-gain ownership of the cost unit counter and fee table
        self.cost_unit_counter = frame.cost_unit_counter;
        self.fee_table = frame.fee_table;

        // unwrap and contine
        let (result, received_buckets, received_proofs, mut received_vaults) = run_result?;

        // Return borrowed snodes
        loaded_snode.cleanup(&mut self.track);

        // move buckets and proofs to this process.
        for (bucket_id, bucket) in received_buckets {
            self.sys_log(Level::Debug, format!("Received bucket: {:?}", bucket));
            self.buckets.insert(bucket_id, RefCell::new(bucket));
        }
        for (proof_id, proof) in received_proofs {
            self.sys_log(Level::Debug, format!("Received proof: {:?}", proof));
            self.proofs.insert(proof_id, RefCell::new(proof));
        }
        for (vault_id, vault) in received_vaults.drain() {
            self.owned_values.insert(
                StoredValueId::VaultId(vault_id.clone()),
                RefCell::new(StoredValue::Vault(vault_id, vault)),
            );
        }

        Ok(result)
    }

    fn get_non_fungible(
        &mut self,
        non_fungible_address: &NonFungibleAddress,
    ) -> Option<NonFungible> {
        let parent_address = Address::NonFungibleSet(non_fungible_address.resource_address());
        let key = non_fungible_address.non_fungible_id().to_vec();
        if let SubstateValue::NonFungible(non_fungible) =
            self.track.read_key_value(parent_address, key)
        {
            non_fungible
        } else {
            panic!("Value is not a non fungible");
        }
    }

    fn set_non_fungible(
        &mut self,
        non_fungible_address: NonFungibleAddress,
        non_fungible: Option<NonFungible>,
    ) {
        let parent_address = Address::NonFungibleSet(non_fungible_address.resource_address());
        let key = non_fungible_address.non_fungible_id().to_vec();
        self.track.set_key_value(parent_address, key, non_fungible)
    }

    fn borrow_global_mut_resource_manager(
        &mut self,
        resource_address: ResourceAddress,
    ) -> Result<ResourceManager, RuntimeError> {
        self.track
            .borrow_global_mut_value(resource_address.clone())
            .map(|v| v.into())
            .map_err(|e| match e {
                TrackError::NotFound => {
                    RuntimeError::ResourceManagerNotFound(resource_address.clone())
                }
                TrackError::Reentrancy => panic!("Reentrancy occurred in resource manager"),
            })
    }

    fn return_borrowed_global_resource_manager(
        &mut self,
        resource_address: ResourceAddress,
        resource_manager: ResourceManager,
    ) {
        self.track
            .return_borrowed_global_mut_value(resource_address, resource_manager)
    }

    fn create_proof(&mut self, proof: Proof) -> Result<ProofId, RuntimeError> {
        let proof_id = self.track.new_proof_id();
        self.proofs.insert(proof_id, RefCell::new(proof));
        Ok(proof_id)
    }

    fn take_proof(&mut self, proof_id: ProofId) -> Result<Proof, RuntimeError> {
        let proof = self
            .proofs
            .remove(&proof_id)
            .ok_or(RuntimeError::ProofNotFound(proof_id))?
            .into_inner();

        Ok(proof)
    }

    fn create_bucket(&mut self, container: ResourceContainer) -> Result<BucketId, RuntimeError> {
        let bucket_id = self.track.new_bucket_id();
        self.buckets
            .insert(bucket_id, RefCell::new(Bucket::new(container)));
        Ok(bucket_id)
    }

    fn create_vault(&mut self, container: ResourceContainer) -> Result<VaultId, RuntimeError> {
        let vault_id = self.track.new_vault_id();
        self.owned_values.insert(
            StoredValueId::VaultId(vault_id.clone()),
            RefCell::new(StoredValue::Vault(vault_id, Vault::new(container))),
        );
        Ok(vault_id)
    }

    fn take_bucket(&mut self, bucket_id: BucketId) -> Result<Bucket, RuntimeError> {
        self.buckets
            .remove(&bucket_id)
            .map(RefCell::into_inner)
            .ok_or(RuntimeError::BucketNotFound(bucket_id))
    }

    fn create_resource(&mut self, resource_manager: ResourceManager) -> ResourceAddress {
        self.track.create_uuid_value(resource_manager).into()
    }

    fn create_package(&mut self, package: ValidatedPackage) -> PackageAddress {
        self.track.create_uuid_value(package).into()
    }

    fn create_component(&mut self, component: Component) -> Result<ComponentAddress, RuntimeError> {
        let value =
            ScryptoValue::from_slice(component.state()).map_err(RuntimeError::DecodeError)?;
        verify_stored_value(&value)?;
        let values = self.take_values(&value.stored_value_ids())?;
        let address = self.track.create_uuid_value(component);
        self.track
            .insert_objects_into_component(values, address.clone().into());
        Ok(address.into())
    }

    fn read_kv_store_entry(
        &mut self,
        kv_store_id: KeyValueStoreId,
        key: ScryptoValue,
    ) -> Result<ScryptoValue, RuntimeError> {
        verify_stored_key(&key)?;

        let (maybe_value, parent_type) =
            self.read_kv_store_entry_internal(kv_store_id.clone(), &key)?;

        let ref_type = match parent_type {
            ValueType::Owned => ValueRefType::Uncommitted {
                root: kv_store_id,
                ancestors: vec![],
            },
            ValueType::Ref(ValueRefType::Uncommitted { root, ancestors }) => {
                let mut next_ancestors = ancestors.clone();
                next_ancestors.push(kv_store_id);
                ValueRefType::Uncommitted {
                    root: root.clone(),
                    ancestors: next_ancestors,
                }
            }
            ValueType::Ref(ValueRefType::Committed { component_address }) => {
                ValueRefType::Committed { component_address }
            }
        };
        match maybe_value {
            Some(v) => {
                for value_id in v.stored_value_ids() {
                    self.refed_values.insert(value_id, ref_type.clone());
                }

                let value = Value::Option {
                    value: Box::new(Some(v.dom)),
                };
                let encoded = encode_any(&value);
                Ok(ScryptoValue::from_slice(&encoded).unwrap())
            }
            None => {
                let value = Value::Option {
                    value: Box::new(Option::None),
                };
                let encoded = encode_any(&value);
                Ok(ScryptoValue::from_slice(&encoded).unwrap())
            }
        }
    }

    fn write_kv_store_entry(
        &mut self,
        kv_store_id: KeyValueStoreId,
        key: ScryptoValue,
        value: ScryptoValue,
    ) -> Result<(), RuntimeError> {
        verify_stored_value(&value)?;

        let (old_value, parent_type) = self.read_kv_store_entry_internal(kv_store_id, &key)?;
        let new_value_ids = match old_value {
            None => value.stored_value_ids(),
            Some(old_scrypto_value) => stored_value_update(&old_scrypto_value, &value)?,
        };
        let new_values = self.take_values(&new_value_ids)?;
        match parent_type {
            ValueType::Owned => {
                let kv_store = Self::get_owned_kv_store_mut(&mut self.owned_values, &kv_store_id)
                    .ok_or(RuntimeError::CyclicKeyValueStore(kv_store_id))?;
                kv_store.store.insert(key.raw, value);
                kv_store.insert_children(new_values)
            }
            ValueType::Ref(ValueRefType::Uncommitted { root, ancestors }) => {
                if let Some(root_store) =
                    Self::get_owned_kv_store_mut(&mut self.owned_values, &root)
                {
                    let id = &StoredValueId::KeyValueStoreId(kv_store_id);
                    let mut wrapped_store = root_store.get_child(&ancestors, id);
                    match wrapped_store.deref_mut() {
                        StoredValue::KeyValueStore(_, kv_store) => {
                            kv_store.store.insert(key.raw, value);
                            kv_store.insert_children(new_values)
                        }
                        _ => panic!("Expected KV store"),
                    }
                } else {
                    return Err(RuntimeError::CyclicKeyValueStore(kv_store_id.clone()));
                }
            }
            ValueType::Ref(ValueRefType::Committed { component_address }) => {
                self.track.set_key_value(
                    Address::KeyValueStore(component_address.clone(), kv_store_id),
                    key.raw,
                    SubstateValue::KeyValueStoreEntry(Some(value.raw)),
                );
                self.track
                    .insert_objects_into_component(new_values, component_address);
            }
        }

        Ok(())
    }

    fn get_component_info(
        &mut self,
        component_address: ComponentAddress,
    ) -> Result<(PackageAddress, String), RuntimeError> {
        let substate_value = self
            .track
            .read_value(component_address)
            .ok_or(RuntimeError::ComponentNotFound(component_address))?;

        if let SubstateValue::Component(component) = substate_value {
            Ok((
                component.package_address(),
                component.blueprint_name().to_owned(),
            ))
        } else {
            panic!("Value is not a component");
        }
    }

    fn create_kv_store(&mut self) -> KeyValueStoreId {
        let kv_store_id = self.track.new_kv_store_id();
        self.owned_values.insert(
            StoredValueId::KeyValueStoreId(kv_store_id.clone()),
            RefCell::new(StoredValue::KeyValueStore(
                kv_store_id,
                PreCommittedKeyValueStore::new(),
            )),
        );
        kv_store_id
    }

    fn get_epoch(&mut self) -> u64 {
        self.track.current_epoch()
    }

    fn get_transaction_hash(&mut self) -> Hash {
        self.track.transaction_hash()
    }

    fn generate_uuid(&mut self) -> u128 {
        self.track.new_uuid()
    }

    fn user_log(&mut self, level: Level, message: String) {
        self.track.add_log(level, message);
    }

    #[allow(unused_variables)]
    fn sys_log(&self, level: Level, message: String) {
        let (l, m) = match level {
            Level::Error => ("ERROR".red(), message.red()),
            Level::Warn => ("WARN".yellow(), message.yellow()),
            Level::Info => ("INFO".green(), message.green()),
            Level::Debug => ("DEBUG".cyan(), message.cyan()),
            Level::Trace => ("TRACE".normal(), message.normal()),
        };

        #[cfg(not(feature = "alloc"))]
        if self.trace {
            println!("{}[{:5}] {}", "  ".repeat(self.depth), l, m);
        }
    }

    fn check_access_rule(
        &mut self,
        access_rule: scrypto::resource::AccessRule,
        proof_ids: Vec<ProofId>,
    ) -> Result<bool, RuntimeError> {
        let proofs = proof_ids
            .iter()
            .map(|proof_id| {
                self.proofs
                    .get(&proof_id)
                    .map(|p| p.borrow().clone())
                    .ok_or(RuntimeError::ProofNotFound(proof_id.clone()))
            })
            .collect::<Result<Vec<Proof>, RuntimeError>>()?;
        let mut simulated_auth_zone = AuthZone::new_with_proofs(proofs);

        let method_authorization = convert(&Type::Unit, &Value::Unit, &access_rule);
        let is_authorized = method_authorization.check(&[&simulated_auth_zone]).is_ok();
        simulated_auth_zone
            .main(
                "clear",
                ScryptoValue::from_typed(&AuthZoneClearInput {}),
                self,
            )
            .map_err(RuntimeError::AuthZoneError)?;

        Ok(is_authorized)
    }

    fn cost_unit_counter(&mut self) -> &mut CostUnitCounter {
        self.cost_unit_counter()
    }

    fn fee_table(&self) -> &FeeTable {
        self.fee_table()
    }
}<|MERGE_RESOLUTION|>--- conflicted
+++ resolved
@@ -371,12 +371,8 @@
             worktop,
             auth_zone,
             caller_auth_zone,
-<<<<<<< HEAD
-=======
-            component_state: None,
             cost_unit_counter: Some(cost_unit_counter),
             fee_table: Some(fee_table),
->>>>>>> cf6221c0
             phantom: PhantomData,
         }
     }
@@ -558,7 +554,6 @@
             SNodeState::WorktopRef(worktop) => worktop
                 .main(fn_ident, input, self)
                 .map_err(RuntimeError::WorktopError),
-<<<<<<< HEAD
             SNodeState::Blueprint(
                 actor,
                 package,
@@ -610,25 +605,6 @@
                 self.track.insert_objects_into_component(new_values, addr);
 
                 Ok(rtn)
-=======
-            SNodeState::Scrypto(actor, blueprint_abi, package, export_name, component_state) => {
-                self.component_state = component_state;
-                let rtn = package.invoke(actor, &blueprint_abi, export_name, fn_ident, input, self);
-                match rtn {
-                    Ok(output) => {
-                        let fn_abi = blueprint_abi.get_fn_abi(fn_ident).unwrap();
-                        if !fn_abi.output.matches(&output.dom) {
-                            Err(RuntimeError::InvalidFnOutput {
-                                fn_ident: fn_ident.to_string(),
-                                output: output.dom,
-                            })
-                        } else {
-                            Ok(output)
-                        }
-                    }
-                    Err(e) => Err(e),
-                }
->>>>>>> cf6221c0
             }
             SNodeState::ResourceStatic => ResourceManager::static_main(fn_ident, input, self)
                 .map_err(RuntimeError::ResourceManagerError),
@@ -897,7 +873,7 @@
                         .get_fn_abi(&fn_ident)
                         .ok_or(RuntimeError::MethodDoesNotExist(fn_ident.clone()))?;
                     if !fn_abi.input.matches(&input.dom) {
-                        return Err(RuntimeError::InvalidMethodArgument {
+                        return Err(RuntimeError::InvalidFnInput {
                             fn_ident,
                             input: input.dom,
                         });
@@ -908,7 +884,6 @@
                                 package_address.clone(),
                                 blueprint_name.clone(),
                             ),
-<<<<<<< HEAD
                             package.clone()
                         )),
                         vec![],
@@ -947,102 +922,10 @@
                         .get_fn_abi(&fn_ident)
                         .ok_or(RuntimeError::MethodDoesNotExist(fn_ident.clone()))?;
                     if !fn_abi.input.matches(&input.dom) {
-                        return Err(RuntimeError::InvalidMethodArgument {
+                        return Err(RuntimeError::InvalidFnInput {
                             fn_ident,
                             input: input.dom,
                         });
-=======
-                        )?;
-                        let fn_abi = abi
-                            .get_fn_abi(&fn_ident)
-                            .ok_or(RuntimeError::MethodDoesNotExist(fn_ident.clone()))?;
-                        if !fn_abi.input.matches(&input.dom) {
-                            return Err(RuntimeError::InvalidFnInput {
-                                fn_ident,
-                                input: input.dom,
-                            });
-                        }
-                        let export_name = format!("{}_main", blueprint_name);
-
-                        Ok((
-                            Borrowed(BorrowedSNodeState::Scrypto(
-                                ScryptoActorInfo::blueprint(
-                                    package_address.clone(),
-                                    blueprint_name.clone(),
-                                ),
-                                abi.clone(),
-                                package.clone(),
-                                export_name.clone(),
-                                None,
-                            )),
-                            vec![],
-                        ))
-                    }
-                    ScryptoActor::Component(component_address) => {
-                        let component_address = *component_address;
-
-                        let component: Component = self
-                            .track
-                            .borrow_global_mut_value(component_address)
-                            .map_err(|e| match e {
-                                TrackError::NotFound => {
-                                    RuntimeError::ComponentNotFound(component_address)
-                                }
-                                TrackError::Reentrancy => {
-                                    RuntimeError::ComponentReentrancy(component_address)
-                                }
-                            })?
-                            .into();
-                        let package_address = component.package_address();
-                        let blueprint_name = component.blueprint_name().to_string();
-                        let export_name = format!("{}_main", blueprint_name);
-
-                        let substate_value = self
-                            .track
-                            .read_value(package_address)
-                            .ok_or(RuntimeError::PackageNotFound(package_address))?;
-                        let package = match substate_value {
-                            SubstateValue::Package(package) => package,
-                            _ => panic!("Value is not a package"),
-                        };
-
-                        let abi = package
-                            .blueprint_abi(&blueprint_name)
-                            .expect("Blueprint not found for existing component");
-                        let fn_abi = abi
-                            .get_fn_abi(&fn_ident)
-                            .ok_or(RuntimeError::MethodDoesNotExist(fn_ident.clone()))?;
-                        if !fn_abi.input.matches(&input.dom) {
-                            return Err(RuntimeError::InvalidFnInput {
-                                fn_ident,
-                                input: input.dom,
-                            });
-                        }
-                        let (_, method_auths) =
-                            component.method_authorization(&abi.structure, &fn_ident);
-
-                        // set up component state
-                        let initial_value = ScryptoValue::from_slice(component.state()).unwrap();
-
-                        Ok((
-                            Borrowed(BorrowedSNodeState::Scrypto(
-                                ScryptoActorInfo::component(
-                                    package_address,
-                                    blueprint_name,
-                                    component_address,
-                                ),
-                                abi.clone(),
-                                package.clone(),
-                                export_name,
-                                Some(ComponentState {
-                                    component_address,
-                                    component,
-                                    initial_value,
-                                }),
-                            )),
-                            method_auths,
-                        ))
->>>>>>> cf6221c0
                     }
                     let (_, method_auths) =
                         component.method_authorization(&abi.structure, &fn_ident);
@@ -1248,7 +1131,6 @@
                     })?;
             }
         }
-        self.sys_log(Level::Debug, format!("Auth check success!"));
 
         // Prepare moving cost unit counter and fee table
         let cost_unit_counter = self
