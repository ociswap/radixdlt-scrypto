--- conflicted
+++ resolved
@@ -1,6 +1,6 @@
 use crate::blueprints::consensus_manager::{
     ConsensusManagerField, ConsensusManagerStateFieldPayload,
-    ConsensusManagerValidatorRewardsFieldPayload, VersionedConsensusManagerValidatorRewards,
+    ConsensusManagerValidatorRewardsFieldPayload,
 };
 use crate::blueprints::models::FieldPayload;
 use crate::blueprints::resource::{
@@ -454,14 +454,9 @@
             &ConsensusManagerField::State.into(),
         ) {
             Some(x) => {
-<<<<<<< HEAD
                 let substate: FieldSubstate<ConsensusManagerStateFieldPayload> =
                     x.as_typed().unwrap();
-                Some(substate.value.0.into_latest().epoch)
-=======
-                let substate: FieldSubstate<ConsensusManagerSubstate> = x.as_typed().unwrap();
-                Some(substate.into_payload().epoch)
->>>>>>> 3462b779
+                Some(substate.into_payload().into_latest().epoch)
             }
             None => None,
         }
@@ -847,17 +842,10 @@
                 .unwrap()
                 .as_typed()
                 .unwrap();
-<<<<<<< HEAD
-            let current_leader = substate.value.0.into_latest().current_leader;
+            let current_leader = substate.into_payload().into_latest().current_leader;
 
             // Update validator rewards
-            let mut substate: FieldSubstate<ConsensusManagerValidatorRewardsFieldPayload> = track
-=======
-            let current_leader = substate.into_payload().current_leader;
-
-            // Update validator rewards
-            let substate: FieldSubstate<ValidatorRewardsSubstate> = track
->>>>>>> 3462b779
+            let substate: FieldSubstate<ConsensusManagerValidatorRewardsFieldPayload> = track
                 .read_substate(
                     CONSENSUS_MANAGER.as_node_id(),
                     MAIN_BASE_PARTITION,
@@ -866,25 +854,9 @@
                 .unwrap()
                 .as_typed()
                 .unwrap();
-<<<<<<< HEAD
-
-            if let Some(current_leader) = current_leader {
-                match &mut substate.value.0.content {
-                    VersionedConsensusManagerValidatorRewards::V1(rewards) => {
-                        let entry = rewards.proposer_rewards.entry(current_leader).or_default();
-                        *entry = entry.safe_add(to_proposer).unwrap()
-                    }
-                }
-            } else {
-                // If there is no current leader, the rewards go to the pool
-            };
-            let vault_node_id = match &substate.value.0.content {
-                VersionedConsensusManagerValidatorRewards::V1(rewards) => {
-                    rewards.rewards_vault.0 .0
-                }
-            };
-=======
-            let mut rewards = substate.into_payload();
+
+            let mut rewards = substate.into_payload().into_latest();
+
             if let Some(current_leader) = current_leader {
                 let entry = rewards.proposer_rewards.entry(current_leader).or_default();
                 *entry = entry.safe_add(to_proposer).unwrap()
@@ -892,14 +864,15 @@
                 // If there is no current leader, the rewards go to the pool
             };
             let vault_node_id = rewards.rewards_vault.0 .0;
->>>>>>> 3462b779
 
             track
                 .set_substate(
                     CONSENSUS_MANAGER.into_node_id(),
                     MAIN_BASE_PARTITION,
                     ConsensusManagerField::ValidatorRewards.into(),
-                    IndexedScryptoValue::from_typed(&FieldSubstate::new_mutable_field(rewards)),
+                    IndexedScryptoValue::from_typed(&FieldSubstate::new_mutable_field(
+                        ConsensusManagerValidatorRewardsFieldPayload::from_content_source(rewards),
+                    )),
                     &mut |_| -> Result<(), ()> { Ok(()) },
                 )
                 .unwrap();
