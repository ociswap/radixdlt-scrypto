use crate::kernel::call_frame::{
    CallFrameDrainSubstatesError, CallFrameRemoveSubstateError, CallFrameScanKeysError,
    CallFrameScanSortedSubstatesError, CallFrameSetSubstateError, CloseSubstateError,
    CreateNodeError, DropNodeError, MoveModuleError, NonGlobalNodeRefs, OpenSubstateError,
    PersistNodeError, WriteSubstateError,
};
use crate::kernel::heap::{Heap, HeapRemoveNodeError};
use crate::kernel::substate_locks::SubstateLocks;
use crate::track::interface::{
    CallbackError, NodeSubstates, StoreAccess, SubstateStore, TrackedSubstateInfo,
};
use radix_engine_common::prelude::{NodeId, PartitionNumber};
use radix_engine_common::types::{SortedU16Key, SubstateKey};
use radix_engine_common::ScryptoSbor;
use radix_engine_interface::api::LockFlags;
use radix_engine_interface::types::IndexedScryptoValue;
use radix_engine_store_interface::db_key_mapper::SubstateKeyContent;
use sbor::prelude::Vec;
use sbor::rust::collections::LinkedList;

#[derive(Debug, Copy, Clone, PartialEq, Eq, PartialOrd, Ord)]
pub enum SubstateDevice {
    Heap,
    Store,
}

#[derive(Debug, Clone, PartialEq, Eq)]
pub struct LockData {
    pub flags: LockFlags,
    device: SubstateDevice,
    virtualized: Option<IndexedScryptoValue>,
}

pub trait SubstateIOHandler<E> {
    fn on_persist_node(&mut self, heap: &Heap, node_id: &NodeId) -> Result<(), E>;

    fn on_store_access(&mut self, heap: &Heap, store_access: StoreAccess) -> Result<(), E>;
}

pub trait SubstateReadHandler {
    type Error;

    fn on_read_substate(
        &mut self,
        heap: &Heap,
        value: &IndexedScryptoValue,
        location: SubstateDevice,
    ) -> Result<(), Self::Error>;
}

#[derive(Debug, Clone, PartialEq, Eq, ScryptoSbor)]
pub enum ProcessSubstateIOWriteError {
    NonGlobalRefNotAllowed(NodeId),
    PersistNodeError(PersistNodeError),
}

pub struct SubstateIO<'g, S: SubstateStore> {
    pub heap: Heap,
    pub store: &'g mut S,
    pub non_global_node_refs: NonGlobalNodeRefs,
    pub substate_locks: SubstateLocks<LockData>,
}

impl<'g, S: SubstateStore + 'g> SubstateIO<'g, S> {
    pub fn new(store: &'g mut S) -> Self {
        Self {
            heap: Heap::new(),
            store,
            non_global_node_refs: NonGlobalNodeRefs::new(),
            substate_locks: SubstateLocks::new(),
        }
    }

    /// Creates a new node with partitions/substates at the given device.
    /// No additional node movement occurs (For example, owned nodes in node substates
    /// are not moved and must be done manually using other interfaces)
    pub fn create_node<E>(
        &mut self,
        handler: &mut impl SubstateIOHandler<E>,
        device: SubstateDevice,
        node_id: NodeId,
        node_substates: NodeSubstates,
    ) -> Result<(), CallbackError<CreateNodeError, E>> {
        match device {
            SubstateDevice::Heap => {
                self.heap.create_node(node_id, node_substates);
            }
            SubstateDevice::Store => {
                self.store
                    .create_node(node_id, node_substates, &mut |store_access| {
                        handler.on_store_access(&self.heap, store_access)
                    })
                    .map_err(CallbackError::CallbackError)?;
            }
        }

        Ok(())
    }

    pub fn drop_node(
        &mut self,
        device: SubstateDevice,
        node_id: &NodeId,
    ) -> Result<NodeSubstates, DropNodeError> {
        if self.substate_locks.node_is_locked(node_id) {
            return Err(DropNodeError::SubstateBorrowed(*node_id));
        }

        if self.non_global_node_refs.node_is_referenced(node_id) {
            return Err(DropNodeError::NodeBorrowed(*node_id));
        }

        let node_substates = match device {
            SubstateDevice::Heap => match self.heap.remove_node(node_id) {
                Ok(substates) => substates,
                Err(HeapRemoveNodeError::NodeNotFound(node_id)) => {
                    panic!("Frame owned node {:?} not found in heap", node_id)
                }
            },
            SubstateDevice::Store => {
                panic!("Node drops not supported for store")
            }
        };

        Ok(node_substates)
    }

    pub fn move_node_from_heap_to_store<E>(
        &mut self,
        handler: &mut impl SubstateIOHandler<E>,
        node_id: &NodeId,
    ) -> Result<(), CallbackError<PersistNodeError, E>> {
        // TODO: Add locked substate checks, though this is not required since
        // the system layer currently maintains the invariant that a call frame cannot
        // open a substate of an owned node

        let mut queue = LinkedList::new();
        queue.push_back(node_id.clone());

        while let Some(node_id) = queue.pop_front() {
            handler
                .on_persist_node(&self.heap, &node_id)
                .map_err(CallbackError::CallbackError)?;

            if self.non_global_node_refs.node_is_referenced(&node_id) {
                return Err(CallbackError::Error(PersistNodeError::NodeBorrowed(
                    node_id,
                )));
            }

            let node_substates = match self.heap.remove_node(&node_id) {
                Ok(substates) => substates,
                Err(HeapRemoveNodeError::NodeNotFound(node_id)) => {
                    panic!("Frame owned node {:?} not found in heap", node_id)
                }
            };
            for (_partition_number, module_substates) in &node_substates {
                for (_substate_key, substate_value) in module_substates {
                    for reference in substate_value.references() {
                        if !reference.is_global() {
                            return Err(CallbackError::Error(
                                PersistNodeError::ContainsNonGlobalRef(*reference),
                            ));
                        }
                    }

                    for node_id in substate_value.owned_nodes() {
                        queue.push_back(*node_id);
                    }
                }
            }

            self.store
                .create_node(node_id.clone(), node_substates, &mut |store_access| {
                    handler.on_store_access(&self.heap, store_access)
                })
                .map_err(CallbackError::CallbackError)?;
        }

        Ok(())
    }

    pub fn move_partition<'f, E>(
        &mut self,
        handler: &mut impl SubstateIOHandler<E>,
        src_device: SubstateDevice,
        src_node_id: &NodeId,
        src_partition_number: PartitionNumber,
        dest_device: SubstateDevice,
        dest_node_id: &NodeId,
        dest_partition_number: PartitionNumber,
    ) -> Result<(), CallbackError<MoveModuleError, E>> {
        // TODO: Use more granular partition lock checks?
        if self.substate_locks.node_is_locked(src_node_id) {
            return Err(CallbackError::Error(MoveModuleError::SubstateBorrowed(
                *src_node_id,
            )));
        }

        // Move
        let module = match src_device {
            SubstateDevice::Heap => self
                .heap
                .remove_module(src_node_id, src_partition_number)
                .map_err(|e| CallbackError::Error(MoveModuleError::HeapRemoveModuleErr(e)))?,
            SubstateDevice::Store => {
                panic!("Partition moves from store not supported.");
            }
        };

        for (substate_key, substate_value) in module {
            match dest_device {
                SubstateDevice::Heap => {
                    self.heap.set_substate(
                        *dest_node_id,
                        dest_partition_number,
                        substate_key,
                        substate_value,
                    );
                }
                SubstateDevice::Store => {
                    // Recursively move nodes to store
                    for own in substate_value.owned_nodes() {
                        self.move_node_from_heap_to_store(handler, own)
                            .map_err(|e| e.map(|e| MoveModuleError::PersistNodeError(e)))?;
                    }

                    for reference in substate_value.references() {
                        if !reference.is_global() {
                            return Err(CallbackError::Error(
                                MoveModuleError::NonGlobalRefNotAllowed(reference.clone()),
                            ));
                        }
                    }

                    self.store
                        .set_substate(
                            *dest_node_id,
                            dest_partition_number,
                            substate_key,
                            substate_value,
                            &mut |store_access| handler.on_store_access(&self.heap, store_access),
                        )
                        .map_err(CallbackError::CallbackError)?
                }
            }
        }

        Ok(())
    }

    pub fn open_substate<E, F: FnMut(&Heap, StoreAccess) -> Result<(), E>>(
        &mut self,
        device: SubstateDevice,
        node_id: &NodeId,
        partition_num: PartitionNumber,
        substate_key: &SubstateKey,
        flags: LockFlags,
        on_store_access: &mut F,
        default: Option<fn() -> IndexedScryptoValue>,
    ) -> Result<(u32, &IndexedScryptoValue), CallbackError<OpenSubstateError, E>> {
        match device {
            SubstateDevice::Heap => {
                if flags.contains(LockFlags::UNMODIFIED_BASE) {
                    return Err(CallbackError::Error(
                        OpenSubstateError::LockUnmodifiedBaseOnHeapNode,
                    ));
                }
            }
            SubstateDevice::Store => {
                // Check substate state
                if flags.contains(LockFlags::UNMODIFIED_BASE) {
                    match self
                        .store
                        .get_tracked_substate_info(node_id, partition_num, substate_key)
                    {
                        TrackedSubstateInfo::New => {
                            return Err(CallbackError::Error(
                                OpenSubstateError::LockUnmodifiedBaseOnNewSubstate(
                                    node_id.clone(),
                                    partition_num,
                                    substate_key.clone(),
                                ),
                            ));
                        }
                        TrackedSubstateInfo::Updated => {
                            return Err(CallbackError::Error(
                                OpenSubstateError::LockUnmodifiedBaseOnOnUpdatedSubstate(
                                    node_id.clone(),
                                    partition_num,
                                    substate_key.clone(),
                                ),
                            ));
                        }
                        TrackedSubstateInfo::Unmodified => {
                            // Okay
                        }
                    }
                }
            }
        }

        let substate_value = Self::get_substate_internal(
            &mut self.heap,
            &mut self.store,
            device,
            node_id,
            partition_num,
            substate_key,
            on_store_access,
        )?;

        let (lock_data, substate_value) = if let Some(substate_value) = substate_value {
            let lock_data = LockData {
                flags,
                device,
                virtualized: None,
            };

            (lock_data, Some(substate_value))
        } else if let Some(compute_default) = default {
            let default_value = compute_default();
            if !default_value.owned_nodes().is_empty() {
                return Err(CallbackError::Error(OpenSubstateError::InvalidDefaultValue));
            }

            let lock_data = LockData {
                flags,
                device,
                virtualized: Some(default_value),
            };

            (lock_data, None)
        } else {
            return Err(CallbackError::Error(OpenSubstateError::SubstateFault));
        };

        let global_lock_handle = match self.substate_locks.lock(
            node_id,
            partition_num,
            substate_key,
            !flags.contains(LockFlags::MUTABLE),
            lock_data,
        ) {
            Some(handle) => handle,
            None => {
                return Err(CallbackError::Error(OpenSubstateError::SubstateLocked(
                    *node_id,
                    partition_num,
                    substate_key.clone(),
                )));
            }
        };

        let substate_value = substate_value.unwrap_or_else(|| {
            let (.., data) = self.substate_locks.get(global_lock_handle);
            data.virtualized.as_ref().unwrap()
        });

        Ok((global_lock_handle, substate_value))
    }

    pub fn read_substate<H: SubstateReadHandler>(
        &mut self,
        global_lock_handle: u32,
        handler: &mut H,
    ) -> Result<&IndexedScryptoValue, H::Error> {
        let (node_id, partition_num, substate_key, lock_data) =
            self.substate_locks.get(global_lock_handle);

        // If substate is current virtualized, just return it
        if let Some(virtualized) = &lock_data.virtualized {
            // TODO: Should we callback for costing in this case?
            return Ok(virtualized);
        }

        let substate = match lock_data.device {
            SubstateDevice::Heap => self
                .heap
                .get_substate(node_id, *partition_num, substate_key)
                .unwrap(),
            SubstateDevice::Store => self
                .store
                .get_substate(node_id, *partition_num, substate_key, &mut |_| Err(()))
                .expect("Getting substate on handled substate should not incur a store access.")
                .unwrap(),
        };

        handler.on_read_substate(&self.heap, substate, lock_data.device)?;

        Ok(substate)
    }

    pub fn write_substate<E>(
        &mut self,
        global_lock_handle: u32,
        substate: IndexedScryptoValue,
    ) -> Result<(), CallbackError<WriteSubstateError, E>> {
        let (node_id, partition_num, substate_key, lock_data) =
            self.substate_locks.get_mut(global_lock_handle);
        if !lock_data.flags.contains(LockFlags::MUTABLE) {
            return Err(CallbackError::Error(WriteSubstateError::NoWritePermission));
        }

<<<<<<< HEAD
        // Remove any virtualized state if it exists
        let _ = lock_data.virtualized.take();

        Self::process_substate_io_write(
            &mut self.heap,
            self.store,
            &mut self.non_global_node_refs,
            handler,
            lock_data.device,
            io_write,
        )
        .map_err(|e| e.map(WriteSubstateError::ProcessSubstateIOWriteError))?;

=======
>>>>>>> ceb901f0
        let node_id = node_id.clone();
        let partition_num = partition_num.clone();
        let substate_key = substate_key.clone();

        match lock_data.device {
            SubstateDevice::Heap => {
                self.heap
                    .set_substate(node_id, partition_num, substate_key, substate);
            }
            SubstateDevice::Store => {
                self.store
                    .set_substate(node_id, partition_num, substate_key, substate, &mut |_| {
                        Err(())
                    })
                    .expect(
                        "Setting substate on handled substate should not incur a store access.",
                    );
            }
        }

        Ok(())
    }

    pub fn close_substate(
        &mut self,
        global_lock_handle: u32,
    ) -> Result<(NodeId, PartitionNumber, SubstateKey, LockFlags), CloseSubstateError> {
        let (node_id, partition_num, substate_key, lock_data) =
            self.substate_locks.unlock(global_lock_handle);

        if lock_data.flags.contains(LockFlags::FORCE_WRITE) {
            self.store
                .force_write(&node_id, &partition_num, &substate_key);
        }

        Ok((node_id, partition_num, substate_key, lock_data.flags))
    }

    pub fn set_substate<'f, E, F: FnMut(StoreAccess) -> Result<(), E>>(
        &mut self,
        device: SubstateDevice,
        node_id: &NodeId,
        partition_num: PartitionNumber,
        substate_key: SubstateKey,
        value: IndexedScryptoValue,
        on_store_access: &mut F,
    ) -> Result<(), CallbackError<CallFrameSetSubstateError, E>> {
        if self
            .substate_locks
            .is_locked(node_id, partition_num, &substate_key)
        {
            return Err(CallbackError::Error(
                CallFrameSetSubstateError::SubstateLocked(
                    node_id.clone(),
                    partition_num,
                    substate_key,
                ),
            ));
        }

        match device {
            SubstateDevice::Heap => {
                self.heap
                    .set_substate(*node_id, partition_num, substate_key, value);
            }
            SubstateDevice::Store => self
                .store
                .set_substate(
                    *node_id,
                    partition_num,
                    substate_key,
                    value,
                    on_store_access,
                )
                .map_err(CallbackError::CallbackError)?,
        }

        Ok(())
    }

    pub fn remove_substate<'f, E, F: FnMut(StoreAccess) -> Result<(), E>>(
        &mut self,
        device: SubstateDevice,
        node_id: &NodeId,
        partition_num: PartitionNumber,
        key: &SubstateKey,
        on_store_access: &mut F,
    ) -> Result<Option<IndexedScryptoValue>, CallbackError<CallFrameRemoveSubstateError, E>> {
        if self.substate_locks.is_locked(node_id, partition_num, key) {
            return Err(CallbackError::Error(
                CallFrameRemoveSubstateError::SubstateLocked(
                    node_id.clone(),
                    partition_num,
                    key.clone(),
                ),
            ));
        }

        let removed = match device {
            SubstateDevice::Heap => self.heap.remove_substate(node_id, partition_num, key),
            SubstateDevice::Store => self
                .store
                .remove_substate(node_id, partition_num, key, on_store_access)
                .map_err(CallbackError::CallbackError)?,
        };

        Ok(removed)
    }

    pub fn scan_keys<'f, K: SubstateKeyContent, E, F: FnMut(StoreAccess) -> Result<(), E>>(
        &mut self,
        device: SubstateDevice,
        node_id: &NodeId,
        partition_num: PartitionNumber,
        count: u32,
        on_store_access: &mut F,
    ) -> Result<Vec<SubstateKey>, CallbackError<CallFrameScanKeysError, E>> {
        let keys = match device {
            SubstateDevice::Heap => self.heap.scan_keys(node_id, partition_num, count),
            SubstateDevice::Store => self
                .store
                .scan_keys::<K, E, F>(node_id, partition_num, count, on_store_access)
                .map_err(|e| CallbackError::CallbackError(e))?,
        };

        Ok(keys)
    }

    pub fn drain_substates<'f, K: SubstateKeyContent, E, F: FnMut(StoreAccess) -> Result<(), E>>(
        &mut self,
        device: SubstateDevice,
        node_id: &NodeId,
        partition_num: PartitionNumber,
        count: u32,
        on_store_access: &mut F,
    ) -> Result<
        Vec<(SubstateKey, IndexedScryptoValue)>,
        CallbackError<CallFrameDrainSubstatesError, E>,
    > {
        let substates = match device {
            SubstateDevice::Heap => self.heap.drain_substates(node_id, partition_num, count),
            SubstateDevice::Store => self
                .store
                .drain_substates::<K, E, F>(node_id, partition_num, count, on_store_access)
                .map_err(|e| CallbackError::CallbackError(e))?,
        };

        // TODO: Should check if any substate is locked

        Ok(substates)
    }

    // Substate Virtualization does not apply to this call
    // Should this be prevented at this layer?
    pub fn scan_sorted<'f, E, F: FnMut(StoreAccess) -> Result<(), E>>(
        &mut self,
        device: SubstateDevice,
        node_id: &NodeId,
        partition_num: PartitionNumber,
        count: u32,
        on_store_access: &mut F,
    ) -> Result<
        Vec<(SortedU16Key, IndexedScryptoValue)>,
        CallbackError<CallFrameScanSortedSubstatesError, E>,
    > {
        let substates = match device {
            SubstateDevice::Heap => {
                // This should never be triggered because sorted index store is
                // used by consensus manager only.
                panic!("Unexpected code path")
            }
            SubstateDevice::Store => self
                .store
                .scan_sorted_substates(node_id, partition_num, count, on_store_access)
                .map_err(|e| CallbackError::CallbackError(e))?,
        };

        // TODO: Should check if any substate is locked

        Ok(substates)
    }

    fn get_substate_internal<'a, E, F: FnMut(&Heap, StoreAccess) -> Result<(), E>>(
        heap: &'a mut Heap,
        store: &'a mut S,
        location: SubstateDevice,
        node_id: &NodeId,
        partition_num: PartitionNumber,
        substate_key: &SubstateKey,
        on_store_access: &mut F,
    ) -> Result<Option<&'a IndexedScryptoValue>, CallbackError<OpenSubstateError, E>> {
        let value = match location {
            SubstateDevice::Heap => heap.get_substate(node_id, partition_num, substate_key),
            SubstateDevice::Store => store
                .get_substate(node_id, partition_num, substate_key, &mut |store_access| {
                    on_store_access(heap, store_access)
                })
                .map_err(|e| CallbackError::CallbackError(e))?,
        };

        Ok(value)
    }
}<|MERGE_RESOLUTION|>--- conflicted
+++ resolved
@@ -402,22 +402,9 @@
             return Err(CallbackError::Error(WriteSubstateError::NoWritePermission));
         }
 
-<<<<<<< HEAD
         // Remove any virtualized state if it exists
         let _ = lock_data.virtualized.take();
 
-        Self::process_substate_io_write(
-            &mut self.heap,
-            self.store,
-            &mut self.non_global_node_refs,
-            handler,
-            lock_data.device,
-            io_write,
-        )
-        .map_err(|e| e.map(WriteSubstateError::ProcessSubstateIOWriteError))?;
-
-=======
->>>>>>> ceb901f0
         let node_id = node_id.clone();
         let partition_num = partition_num.clone();
         let substate_key = substate_key.clone();
