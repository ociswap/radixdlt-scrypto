use crate::errors::*;
use crate::kernel::kernel_api::KernelApi;
use crate::kernel::kernel_api::KernelInvocation;
use crate::track::interface::{NodeSubstates, StoreAccessInfo};
use crate::types::*;
use radix_engine_interface::api::field_api::LockFlags;

use super::call_frame::Message;

pub trait CallFrameReferences {
    fn global_references(&self) -> Vec<GlobalAddress>;
    fn direct_access_references(&self) -> Vec<NodeId>;
    fn transient_references(&self) -> Vec<NodeId>;

    fn len(&self) -> usize;
}

pub trait KernelCallbackObject: Sized {
    type LockData: Default + Clone;
    type CallFrameData: CallFrameReferences;

    fn on_init<Y>(api: &mut Y) -> Result<(), RuntimeError>
    where
        Y: KernelApi<Self>;

    fn on_teardown<Y>(api: &mut Y) -> Result<(), RuntimeError>
    where
        Y: KernelApi<Self>;

    fn before_drop_node<Y>(node_id: &NodeId, api: &mut Y) -> Result<(), RuntimeError>
    where
        Y: KernelApi<Self>;

    fn after_drop_node<Y>(api: &mut Y, total_substate_size: usize) -> Result<(), RuntimeError>
    where
        Y: KernelApi<Self>;

    fn before_create_node<Y>(
        node_id: &NodeId,
        node_substates: &NodeSubstates,
        api: &mut Y,
    ) -> Result<(), RuntimeError>
    where
        Y: KernelApi<Self>;

    fn after_create_node<Y>(
        node_id: &NodeId,
        total_substate_size: usize,
        store_access: &StoreAccessInfo,
        api: &mut Y,
    ) -> Result<(), RuntimeError>
    where
        Y: KernelApi<Self>;

    fn after_move_modules<Y>(
        src_node_id: &NodeId,
        dest_node_id: &NodeId,
        store_access: &StoreAccessInfo,
        api: &mut Y,
    ) -> Result<(), RuntimeError>
    where
        Y: KernelApi<Self>;

    fn before_open_substate<Y>(
        node_id: &NodeId,
        partition_num: &PartitionNumber,
        substate_key: &SubstateKey,
        flags: &LockFlags,
        api: &mut Y,
    ) -> Result<(), RuntimeError>
    where
        Y: KernelApi<Self>;

    fn after_open_substate<Y>(
        handle: LockHandle,
        node_id: &NodeId,
        size: usize,
        store_access: &StoreAccessInfo,
        api: &mut Y,
    ) -> Result<(), RuntimeError>
    where
        Y: KernelApi<Self>;

    fn on_close_substate<Y>(
        lock_handle: LockHandle,
        store_access: &StoreAccessInfo,
        api: &mut Y,
    ) -> Result<(), RuntimeError>
    where
        Y: KernelApi<Self>;

    fn on_read_substate<Y>(
        lock_handle: LockHandle,
        value_size: usize,
        store_access: &StoreAccessInfo,
        api: &mut Y,
    ) -> Result<(), RuntimeError>
    where
        Y: KernelApi<Self>;

    fn on_write_substate<Y>(
        lock_handle: LockHandle,
        value_size: usize,
        store_access: &StoreAccessInfo,
        api: &mut Y,
    ) -> Result<(), RuntimeError>
    where
        Y: KernelApi<Self>;

    fn on_scan_substates<Y>(
        store_access: &StoreAccessInfo,
        api: &mut Y,
    ) -> Result<(), RuntimeError>
    where
        Y: KernelApi<Self>;

    fn on_set_substate<Y>(
        value_size: usize,
        store_access: &StoreAccessInfo,
        api: &mut Y,
    ) -> Result<(), RuntimeError>
    where
        Y: KernelApi<Self>;

    fn on_drain_substates<Y>(
        store_access: &StoreAccessInfo,
        api: &mut Y,
    ) -> Result<(), RuntimeError>
    where
        Y: KernelApi<Self>;

    fn before_invoke<Y>(
        invocation: &KernelInvocation<Self::CallFrameData>,
        api: &mut Y,
    ) -> Result<(), RuntimeError>
    where
        Y: KernelApi<Self>;

    fn after_invoke<Y>(output_size: usize, api: &mut Y) -> Result<(), RuntimeError>
    where
        Y: KernelApi<Self>;

    fn before_push_frame<Y>(
<<<<<<< HEAD
        callee: &Self::CallFrameData,
        update: &mut Message,
=======
        callee: &Actor,
        message: &mut Message,
>>>>>>> d2bf46a6
        args: &IndexedScryptoValue,
        api: &mut Y,
    ) -> Result<(), RuntimeError>
    where
        Y: KernelApi<Self>;

    fn on_execution_start<Y>(api: &mut Y) -> Result<(), RuntimeError>
    where
        Y: KernelApi<Self>;

    fn on_execution_finish<Y>(message: &Message, api: &mut Y) -> Result<(), RuntimeError>
    where
        Y: KernelApi<Self>;

    fn after_pop_frame<Y>(
<<<<<<< HEAD
        api: &mut Y,
        dropped_actor: &Self::CallFrameData,
=======
        dropped_actor: &Actor,
        message: &Message,
        api: &mut Y,
>>>>>>> d2bf46a6
    ) -> Result<(), RuntimeError>
    where
        Y: KernelApi<Self>;

    fn on_allocate_node_id<Y>(entity_type: EntityType, api: &mut Y) -> Result<(), RuntimeError>
    where
        Y: KernelApi<Self>;

    fn invoke_upstream<Y>(
        args: &IndexedScryptoValue,
        api: &mut Y,
    ) -> Result<IndexedScryptoValue, RuntimeError>
    where
        Y: KernelApi<Self>;

    fn auto_drop<Y>(nodes: Vec<NodeId>, api: &mut Y) -> Result<(), RuntimeError>
    where
        Y: KernelApi<Self>;

    fn on_substate_lock_fault<Y>(
        node_id: NodeId,
        partition_num: PartitionNumber,
        offset: &SubstateKey,
        api: &mut Y,
    ) -> Result<bool, RuntimeError>
    where
        Y: KernelApi<Self>;

    fn on_drop_node<Y>(node_id: &NodeId, api: &mut Y) -> Result<(), RuntimeError>
    where
        Y: KernelApi<Self>;

    // This is technically not a kernel event, but system event, per current implementation.
    fn on_move_node<Y>(
        node_id: &NodeId,
        is_moving_down: bool,
        is_to_barrier: bool,
        destination_blueprint_id: Option<BlueprintId>,
        api: &mut Y,
    ) -> Result<(), RuntimeError>
    where
        Y: KernelApi<Self>;
}<|MERGE_RESOLUTION|>--- conflicted
+++ resolved
@@ -141,13 +141,8 @@
         Y: KernelApi<Self>;
 
     fn before_push_frame<Y>(
-<<<<<<< HEAD
         callee: &Self::CallFrameData,
-        update: &mut Message,
-=======
-        callee: &Actor,
         message: &mut Message,
->>>>>>> d2bf46a6
         args: &IndexedScryptoValue,
         api: &mut Y,
     ) -> Result<(), RuntimeError>
@@ -163,14 +158,9 @@
         Y: KernelApi<Self>;
 
     fn after_pop_frame<Y>(
-<<<<<<< HEAD
-        api: &mut Y,
         dropped_actor: &Self::CallFrameData,
-=======
-        dropped_actor: &Actor,
         message: &Message,
         api: &mut Y,
->>>>>>> d2bf46a6
     ) -> Result<(), RuntimeError>
     where
         Y: KernelApi<Self>;
