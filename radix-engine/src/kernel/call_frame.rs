use crate::errors::{CallFrameError, KernelError, RuntimeError};
use crate::kernel::actor::Actor;
use crate::system::node::{RENodeInit, RENodeModuleInit};
use crate::system::node_modules::type_info::TypeInfoSubstate;
use crate::system::node_properties::SubstateProperties;
use crate::system::node_substates::{SubstateRef, SubstateRefMut};
use crate::types::*;
use radix_engine_interface::api::substate_api::LockFlags;
use radix_engine_interface::api::types::{LockHandle, RENodeId, SubstateId, SubstateOffset};

use super::heap::{Heap, HeapRENode};
use super::kernel_api::LockInfo;
use super::track::{Track, TrackError};

#[derive(Debug, Clone, PartialEq, Eq)]
pub struct CallFrameUpdate {
    pub nodes_to_move: Vec<RENodeId>,
    pub node_refs_to_copy: IndexSet<RENodeId>,
}

impl CallFrameUpdate {
    pub fn empty() -> Self {
        CallFrameUpdate {
            nodes_to_move: Vec::new(),
            node_refs_to_copy: index_set_new(),
        }
    }

    pub fn move_node(node_id: RENodeId) -> Self {
        CallFrameUpdate {
            nodes_to_move: vec![node_id],
            node_refs_to_copy: index_set_new(),
        }
    }

    pub fn copy_ref(node_id: RENodeId) -> Self {
        let mut node_refs_to_copy = index_set_new();
        node_refs_to_copy.insert(node_id);
        CallFrameUpdate {
            nodes_to_move: vec![],
            node_refs_to_copy,
        }
    }

    pub fn add_ref(&mut self, node_id: RENodeId) {
        self.node_refs_to_copy.insert(node_id);
    }
}

#[derive(Debug, Clone, Copy, PartialEq, Eq)]
pub enum RENodeLocation {
    Heap,
    Store,
}

#[derive(Debug, Clone, Copy, PartialEq, Eq)]
pub enum RefType {
    Normal,
    DirectAccess,
}

/// A lock on a substate controlled by a call frame
#[derive(Debug, Clone, PartialEq, Eq)]
pub struct SubstateLock {
    pub node_id: RENodeId,
    pub module_id: NodeModuleId,
    pub offset: SubstateOffset,
    pub temp_references: IndexSet<RENodeId>,
    pub substate_owned_nodes: Vec<RENodeId>,
    pub flags: LockFlags,
}

#[derive(Debug, Clone, Copy, PartialEq, Eq)]
struct RENodeRefData {
    ref_type: RefType,
}

impl RENodeRefData {
    fn new(ref_type: RefType) -> Self {
        RENodeRefData { ref_type }
    }
}

// TODO: reduce fields visibility

/// A call frame is the basic unit that forms a transaction call stack, which keeps track of the
/// owned objects by this function.
pub struct CallFrame {
    /// The frame id
    pub depth: usize,

    /// The running application actor of this frame
    /// TODO: Move to an RENode
    pub actor: Option<Actor>,

    /// Node refs which are immortal during the life time of this frame:
    /// - Any node refs received from other frames;
    /// - Global node refs obtained through substate locking.
    immortal_node_refs: NonIterMap<RENodeId, RENodeRefData>,

    /// Node refs obtained through substate locking, which will be dropped upon unlocking.
    temp_node_refs: NonIterMap<RENodeId, u32>,

    /// Owned nodes which by definition must live on heap
    /// Also keeps track of number of locks on this node
    owned_root_nodes: IndexMap<RENodeId, u32>,

    next_lock_handle: LockHandle,
    locks: IndexMap<LockHandle, SubstateLock>,
}

impl CallFrame {
    pub fn acquire_lock<'s>(
        &mut self,
        heap: &mut Heap,
        track: &mut Track<'s>,
        node_id: &RENodeId,
        module_id: NodeModuleId,
        offset: SubstateOffset,
        flags: LockFlags,
    ) -> Result<LockHandle, RuntimeError> {
        self.check_node_visibility(&node_id)?;
        if !(matches!(offset, SubstateOffset::KeyValueStore(..))) {
            let substate_id = SubstateId(node_id.clone(), module_id, offset.clone());
            if heap.contains_node(&node_id) {
                if flags.contains(LockFlags::UNMODIFIED_BASE) {
                    return Err(RuntimeError::KernelError(KernelError::TrackError(
                        Box::new(TrackError::LockUnmodifiedBaseOnNewSubstate(substate_id)),
                    )));
                }
            } else {
                track
                    .acquire_lock(substate_id, flags)
                    .map_err(|e| KernelError::TrackError(Box::new(e)))?;
            }
        }

        let substate_ref = self.get_substate(heap, track, node_id, module_id, &offset)?;
        let (references, substate_owned_nodes) = substate_ref.references_and_owned_nodes();

        // Expand references
        let mut temp_references = index_set_new();
        for node_id in references {
            // TODO: fix this ugly condition
            if matches!(node_id, RENodeId::GlobalObject(_)) {
                // May overwrite existing node refs (for better visibility origin)
                self.immortal_node_refs.insert(
                    node_id,
                    RENodeRefData {
                        ref_type: RefType::Normal,
                    },
                );
            } else {
                temp_references.insert(node_id);
            }
        }
        for node_id in &substate_owned_nodes {
            temp_references.insert(node_id.clone());
        }

        for node_id in &temp_references {
            self.temp_node_refs
                .entry(node_id.clone())
                .or_default()
                .add_assign(1);
        }

        let lock_handle = self.next_lock_handle;
        self.locks.insert(
            lock_handle,
            SubstateLock {
                node_id: node_id.clone(),
                module_id,
                offset,
                temp_references,
                substate_owned_nodes,
                flags,
            },
        );
        self.next_lock_handle = self.next_lock_handle + 1;

        if let Some(counter) = self.owned_root_nodes.get_mut(node_id) {
            *counter += 1;
        }

        Ok(lock_handle)
    }

    pub fn drop_lock<'s>(
        &mut self,
        heap: &mut Heap,
        track: &mut Track<'s>,
        lock_handle: LockHandle,
    ) -> Result<(), RuntimeError> {
        let substate_lock = self
            .locks
            .remove(&lock_handle)
            .ok_or(KernelError::LockDoesNotExist(lock_handle))?;

        let node_id = &substate_lock.node_id;
        let module_id = substate_lock.module_id;
        let offset = substate_lock.offset;

        if substate_lock.flags.contains(LockFlags::MUTABLE) {
            let substate_ref = self.get_substate(heap, track, node_id, module_id, &offset)?;
            let (references, owned_nodes) = substate_ref.references_and_owned_nodes();

            // Reserving original Vec element order with `IndexSet`
            let mut new_children: IndexSet<RENodeId> = index_set_new();
            for own in owned_nodes {
                if !new_children.insert(own) {
                    return Err(RuntimeError::KernelError(
                        KernelError::ContainsDuplicatedOwns,
                    ));
                }
            }

            // Check references exist
            for reference in references {
                self.check_node_visibility(&reference)?;
            }

            for old_child in &substate_lock.substate_owned_nodes {
                if !new_children.remove(old_child) {
                    // TODO: revisit logic here!
                    if SubstateProperties::is_persisted(&offset) {
                        return Err(RuntimeError::KernelError(KernelError::StoredNodeRemoved(
                            old_child.clone(),
                        )));
                    }

                    // Owned nodes discarded by the substate go back to the call frame,
                    // and must be explicitly dropped.
                    self.owned_root_nodes.insert(old_child.clone(), 0);
                }
            }

            for child_id in &new_children {
                self.take_node_internal(child_id)?;

                // TODO: Move this check into system layer
                if let Ok(info) = heap.get_substate(
                    child_id,
                    NodeModuleId::TypeInfo,
                    &SubstateOffset::TypeInfo(TypeInfoOffset::TypeInfo),
                ) {
                    let type_info: &TypeInfoSubstate = info.into();
                    match type_info {
                        TypeInfoSubstate::Object(ObjectInfo { blueprint, .. }) => {
                            SubstateProperties::verify_can_own(
                                &offset,
                                blueprint.package_address,
                                blueprint.blueprint_name.as_str(),
                            )?;
                        }
                        TypeInfoSubstate::KeyValueStore(..) => {}
                    }
                }
            }

            if !heap.contains_node(&node_id) {
                heap.move_nodes_to_store(track, new_children.into_iter().collect())?;
            }
        }

        // TODO: revisit this reference shrinking
        for refed_node in substate_lock.temp_references {
            let cnt = self.temp_node_refs.remove(&refed_node).unwrap_or(0);
            if cnt > 1 {
                self.temp_node_refs.insert(refed_node, cnt - 1);
            }
        }

        if let Some(counter) = self.owned_root_nodes.get_mut(&substate_lock.node_id) {
            *counter -= 1;
        }

        let flags = substate_lock.flags;

        if !(matches!(offset, SubstateOffset::KeyValueStore(..))) {
            if !heap.contains_node(&node_id) {
                track
                    .release_lock(
                        SubstateId(node_id.clone(), module_id, offset.clone()),
                        flags.contains(LockFlags::FORCE_WRITE),
                    )
                    .map_err(|e| KernelError::TrackError(Box::new(e)))?;
            }
        }

        Ok(())
    }

    pub fn get_lock_info(&self, lock_handle: LockHandle) -> Result<LockInfo, RuntimeError> {
        let substate_lock = self
            .locks
            .get(&lock_handle)
            .ok_or(KernelError::LockDoesNotExist(lock_handle))?;

        Ok(LockInfo {
            node_id: substate_lock.node_id,
            module_id: substate_lock.module_id,
            offset: substate_lock.offset.clone(),
            flags: substate_lock.flags,
        })
    }

    fn get_lock(&self, lock_handle: LockHandle) -> Result<&SubstateLock, KernelError> {
        self.locks
            .get(&lock_handle)
            .ok_or(KernelError::LockDoesNotExist(lock_handle))
    }

    pub fn new_root() -> Self {
        let mut frame = Self {
            depth: 0,
            actor: None,
            immortal_node_refs: NonIterMap::new(),
            temp_node_refs: NonIterMap::new(),
            owned_root_nodes: index_map_new(),
            next_lock_handle: 0u32,
            locks: index_map_new(),
        };

        // Add well-known global refs to current frame
        frame.add_ref(RENodeId::GlobalObject(RADIX_TOKEN.into()), RefType::Normal);
        frame.add_ref(RENodeId::GlobalObject(SYSTEM_TOKEN.into()), RefType::Normal);
        frame.add_ref(
            RENodeId::GlobalObject(ECDSA_SECP256K1_TOKEN.into()),
            RefType::Normal,
        );
        frame.add_ref(
            RENodeId::GlobalObject(EDDSA_ED25519_TOKEN.into()),
            RefType::Normal,
        );
        frame.add_ref(
            RENodeId::GlobalObject(PACKAGE_TOKEN.into()),
            RefType::Normal,
        );
        frame.add_ref(
            RENodeId::GlobalObject(PACKAGE_OWNER_TOKEN.into()),
            RefType::Normal,
        );
        frame.add_ref(
            RENodeId::GlobalObject(IDENTITY_OWNER_TOKEN.into()),
            RefType::Normal,
        );
        frame.add_ref(
            RENodeId::GlobalObject(ACCOUNT_OWNER_TOKEN.into()),
            RefType::Normal,
        );
        frame.add_ref(
            RENodeId::GlobalObject(EPOCH_MANAGER.into()),
            RefType::Normal,
        );
        frame.add_ref(RENodeId::GlobalObject(CLOCK.into()), RefType::Normal);
        frame.add_ref(
            RENodeId::GlobalObject(Address::Package(FAUCET_PACKAGE)),
            RefType::Normal,
        );

        frame
    }

    pub fn new_child_from_parent(
        parent: &mut CallFrame,
        actor: Actor,
        call_frame_update: CallFrameUpdate,
    ) -> Result<Self, RuntimeError> {
        let mut owned_heap_nodes = index_map_new();
        let mut next_node_refs = NonIterMap::new();

        for node_id in call_frame_update.nodes_to_move {
            parent.take_node_internal(&node_id)?;
            owned_heap_nodes.insert(node_id, 0u32);
        }

        for node_id in call_frame_update.node_refs_to_copy {
            let visibility = parent.check_node_visibility(&node_id)?;
            next_node_refs.insert(node_id, RENodeRefData::new(visibility));
        }

        let frame = Self {
            depth: parent.depth + 1,
            actor: Some(actor),
            immortal_node_refs: next_node_refs,
            temp_node_refs: NonIterMap::new(),
            owned_root_nodes: owned_heap_nodes,
            next_lock_handle: 0u32,
            locks: index_map_new(),
        };

        Ok(frame)
    }

    pub fn update_upstream(
        from: &mut CallFrame,
        to: &mut CallFrame,
        update: CallFrameUpdate,
    ) -> Result<(), RuntimeError> {
        for node_id in update.nodes_to_move {
            // move re nodes to upstream call frame.
            from.take_node_internal(&node_id)?;
            to.owned_root_nodes.insert(node_id, 0u32);
        }

        for node_id in update.node_refs_to_copy {
            // Make sure not to allow owned nodes to be passed as references upstream
            let ref_data = from
                .immortal_node_refs
                .get(&node_id)
                .ok_or(CallFrameError::RENodeNotVisible(node_id))?;

            to.immortal_node_refs
                .entry(node_id)
                .and_modify(|e| {
                    if e.ref_type == RefType::DirectAccess {
                        e.ref_type = ref_data.ref_type
                    }
                })
                .or_insert(ref_data.clone());
        }

        Ok(())
    }

    pub fn drop_all_locks<'s>(
        &mut self,
        heap: &mut Heap,
        track: &mut Track<'s>,
    ) -> Result<(), RuntimeError> {
        let lock_handles: Vec<LockHandle> = self.locks.keys().cloned().collect();

        for lock_handle in lock_handles {
            self.drop_lock(heap, track, lock_handle)?;
        }

        Ok(())
    }

    fn take_node_internal(&mut self, node_id: &RENodeId) -> Result<(), CallFrameError> {
        match self.owned_root_nodes.remove(node_id) {
            None => {
                return Err(CallFrameError::RENodeNotOwned(node_id.clone()));
            }
            Some(lock_count) => {
                if lock_count == 0 {
                    Ok(())
                } else {
                    Err(CallFrameError::MovingLockedRENode(node_id.clone()))
                }
            }
        }
    }

    pub fn create_node<'f, 's>(
        &mut self,
        node_id: RENodeId,
        re_node: RENodeInit,
        node_modules: BTreeMap<NodeModuleId, RENodeModuleInit>,
        heap: &mut Heap,
        track: &'f mut Track<'s>,
        push_to_store: bool,
    ) -> Result<(), RuntimeError> {
        let mut substates = BTreeMap::new();
        let self_substates = re_node.to_substates();
        for (offset, substate) in self_substates {
            substates.insert((NodeModuleId::SELF, offset), substate);
        }
        for (node_module_id, module_init) in node_modules {
            for (offset, substate) in module_init.to_substates() {
                substates.insert((node_module_id, offset), substate);
            }
        }

        for ((_module_id, offset), substate) in &substates {
            let substate_ref = substate.to_ref();
            let (_, owned) = substate_ref.references_and_owned_nodes();
            for child_id in owned {
                self.take_node_internal(&child_id)?;

                // TODO: Move this logic into system layer
                if let Ok(info) = heap.get_substate(
                    &child_id,
                    NodeModuleId::TypeInfo,
                    &SubstateOffset::TypeInfo(TypeInfoOffset::TypeInfo),
                ) {
                    let type_info: &TypeInfoSubstate = info.into();
                    match type_info {
                        TypeInfoSubstate::Object(ObjectInfo { blueprint, .. }) => {
                            SubstateProperties::verify_can_own(
                                &offset,
                                blueprint.package_address,
                                blueprint.blueprint_name.as_str(),
                            )?;
                        }
                        TypeInfoSubstate::KeyValueStore(..) => {}
                    }
                }

                if push_to_store {
                    heap.move_node_to_store(track, child_id)?;
                }
            }
        }

        if push_to_store {
            for ((module_id, offset), substate) in substates {
                track
                    .insert_substate(SubstateId(node_id, module_id, offset), substate)
                    .map_err(|e| KernelError::TrackError(Box::new(e)))?;
            }

            self.add_ref(node_id, RefType::Normal);
        } else {
            // Insert node into heap
            let heap_root_node = HeapRENode {
                substates,
                //child_nodes,
            };
            heap.create_node(node_id, heap_root_node);
            self.owned_root_nodes.insert(node_id, 0u32);
        }

        Ok(())
    }

    pub fn add_ref(&mut self, node_id: RENodeId, visibility: RefType) {
        self.immortal_node_refs
            .insert(node_id, RENodeRefData::new(visibility));
    }

    pub fn owned_nodes(&self) -> Vec<RENodeId> {
        self.owned_root_nodes.keys().cloned().collect()
    }

    /// Removes node from call frame and re-owns any children
    pub fn remove_node(
        &mut self,
        heap: &mut Heap,
        node_id: &RENodeId,
    ) -> Result<HeapRENode, RuntimeError> {
        self.take_node_internal(node_id)?;
        let node = heap.remove_node(node_id)?;
        for (_, substate) in &node.substates {
            let (refs, child_nodes) = substate.to_ref().references_and_owned_nodes();
            for node_ref in refs {
                self.immortal_node_refs.insert(
                    node_ref,
                    RENodeRefData {
                        ref_type: RefType::Normal,
                    },
                );
            }

            for child_node in child_nodes {
                self.owned_root_nodes.insert(child_node, 0u32);
            }
        }
        Ok(node)
    }

    fn get_substate<'f, 'p, 's>(
        &self,
        heap: &'f mut Heap,
        track: &'f mut Track<'s>,
        node_id: &RENodeId,
        module_id: NodeModuleId,
        offset: &SubstateOffset,
    ) -> Result<SubstateRef<'f>, RuntimeError> {
        let substate_ref = if heap.contains_node(&node_id) {
            heap.get_substate(node_id, module_id, offset)?
        } else {
            track.get_substate(node_id, module_id, offset)
        };

        Ok(substate_ref)
    }

    pub fn get_ref<'f, 's>(
        &mut self,
        lock_handle: LockHandle,
        heap: &'f mut Heap,
        track: &'f mut Track<'s>,
    ) -> Result<SubstateRef<'f>, RuntimeError> {
        let SubstateLock {
            node_id,
            module_id,
            offset,
            ..
        } = self
            .get_lock(lock_handle)
            .map_err(RuntimeError::KernelError)?;

        self.get_substate(heap, track, node_id, *module_id, &offset)
    }

    pub fn get_ref_mut<'f, 's>(
        &'f mut self,
        lock_handle: LockHandle,
        heap: &'f mut Heap,
        track: &'f mut Track<'s>,
    ) -> Result<SubstateRefMut<'f>, RuntimeError> {
        let SubstateLock {
            node_id,
            module_id,
            offset,
            flags,
            ..
        } = self
            .get_lock(lock_handle)
            .map_err(RuntimeError::KernelError)?;

        if !flags.contains(LockFlags::MUTABLE) {
            return Err(RuntimeError::KernelError(KernelError::LockNotMutable(
                lock_handle,
            )));
        }

        let ref_mut = if heap.contains_node(&node_id) {
            heap.get_substate_mut(node_id, *module_id, &offset).unwrap()
        } else {
            track.get_substate_mut(node_id, *module_id, &offset)
        };

        Ok(ref_mut)
    }

<<<<<<< HEAD
    pub fn get_node_visibility(&self, node_id: &RENodeId) -> Option<RefType> {
        if self.owned_root_nodes.contains_key(node_id) {
            Some(RefType::Normal)
        } else if let Some(_) = self.temp_node_refs.get(node_id) {
            Some(RefType::Normal)
        } else if let Some(ref_data) = self.immortal_node_refs.get(node_id) {
            Some(ref_data.ref_type)
=======
    pub fn get_node_visibility(
        &self,
        node_id: &RENodeId,
    ) -> Option<(RENodeVisibilityOrigin, bool)> {
        if self.owned_root_nodes.contains_key(node_id) {
            Some((RENodeVisibilityOrigin::Normal, true))
        } else if let Some(_) = self.temp_node_refs.get(node_id) {
            Some((RENodeVisibilityOrigin::Normal, false))
        } else if let Some(ref_data) = self.immortal_node_refs.get(node_id) {
            Some((ref_data.visibility, false))
>>>>>>> d5e7997d
        } else {
            None
        }
    }

    pub fn check_node_visibility(&self, node_id: &RENodeId) -> Result<RefType, CallFrameError> {
        self.get_node_visibility(node_id)
            .map(|e| e.0)
            .ok_or_else(|| CallFrameError::RENodeNotVisible(node_id.clone()))
    }
}<|MERGE_RESOLUTION|>--- conflicted
+++ resolved
@@ -626,26 +626,13 @@
         Ok(ref_mut)
     }
 
-<<<<<<< HEAD
-    pub fn get_node_visibility(&self, node_id: &RENodeId) -> Option<RefType> {
+    pub fn get_node_visibility(&self, node_id: &RENodeId) -> Option<(RefType, bool)> {
         if self.owned_root_nodes.contains_key(node_id) {
-            Some(RefType::Normal)
+            Some((RefType::Normal, true))
         } else if let Some(_) = self.temp_node_refs.get(node_id) {
-            Some(RefType::Normal)
+            Some((RefType::Normal, false))
         } else if let Some(ref_data) = self.immortal_node_refs.get(node_id) {
-            Some(ref_data.ref_type)
-=======
-    pub fn get_node_visibility(
-        &self,
-        node_id: &RENodeId,
-    ) -> Option<(RENodeVisibilityOrigin, bool)> {
-        if self.owned_root_nodes.contains_key(node_id) {
-            Some((RENodeVisibilityOrigin::Normal, true))
-        } else if let Some(_) = self.temp_node_refs.get(node_id) {
-            Some((RENodeVisibilityOrigin::Normal, false))
-        } else if let Some(ref_data) = self.immortal_node_refs.get(node_id) {
-            Some((ref_data.visibility, false))
->>>>>>> d5e7997d
+            Some((ref_data.ref_type, false))
         } else {
             None
         }
