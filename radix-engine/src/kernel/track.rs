use crate::blueprints::epoch_manager::EpochChangeEvent;
use crate::blueprints::transaction_processor::{InstructionOutput, TransactionProcessorError};
use crate::errors::*;
use crate::ledger::*;
use crate::state_manager::StateDiff;
use crate::system::kernel_modules::costing::FinalizingFeeReserve;
use crate::system::kernel_modules::costing::RoyaltyReceiver;
use crate::system::kernel_modules::costing::{CostingError, FeeReserveError};
use crate::system::kernel_modules::costing::{FeeSummary, SystemLoanFeeReserve};
use crate::system::kernel_modules::execution_trace::{ExecutionTraceReceipt, TraceActor, VaultOp};
use crate::system::node_substates::{
    PersistedSubstate, RuntimeSubstate, SubstateRef, SubstateRefMut,
};
use crate::transaction::EntityChanges;
use crate::transaction::RejectResult;
use crate::transaction::TransactionOutcome;
use crate::transaction::TransactionResult;
use crate::transaction::{AbortReason, AbortResult, CommitResult};
use crate::types::*;
use radix_engine_interface::api::substate_api::LockFlags;
use radix_engine_interface::api::types::*;
use radix_engine_interface::blueprints::logger::Level;
use radix_engine_interface::blueprints::resource::LiquidFungibleResource;
use radix_engine_interface::crypto::hash;
use sbor::rust::collections::*;

use super::event::TrackedEvent;

#[derive(Debug, Copy, Clone, PartialEq, Eq, Sbor)]
pub enum LockState {
    Read(usize),
    Write,
}

impl LockState {
    pub fn no_lock() -> Self {
        Self::Read(0)
    }
}

#[derive(Debug)]
pub enum ExistingMetaState {
    Loaded,
    Updated(Option<PersistedSubstate>),
}

#[derive(Debug)]
pub enum SubstateMetaState {
    New,
    Existing {
        old_version: u32,
        state: ExistingMetaState,
    },
}

#[derive(Debug)]
pub struct LoadedSubstate {
    substate: RuntimeSubstate,
    lock_state: LockState,
    metastate: SubstateMetaState,
}

/// Transaction-wide states and side effects
pub struct Track<'s> {
    substate_store: &'s dyn ReadableSubstateStore,
    loaded_substates: HashMap<SubstateId, LoadedSubstate>,
    new_global_addresses: Vec<Address>,
}

#[derive(Debug, Clone, PartialEq, Eq, ScryptoSbor)]
pub enum TrackError {
    NotFound(SubstateId),
    SubstateLocked(SubstateId, LockState),
    LockUnmodifiedBaseOnNewSubstate(SubstateId),
    LockUnmodifiedBaseOnOnUpdatedSubstate(SubstateId),
}

pub struct TrackReceipt {
    pub fee_summary: FeeSummary,
    pub result: TransactionResult,
    pub events: Vec<TrackedEvent>,
}

pub struct PreExecutionError {
    pub fee_summary: FeeSummary,
    pub error: FeeReserveError,
}

impl<'s> Track<'s> {
    pub fn new(substate_store: &'s dyn ReadableSubstateStore) -> Self {
        Self {
            substate_store,
            loaded_substates: HashMap::new(),
            new_global_addresses: Vec::new(),
        }
    }

    /// Returns a copy of the substate associated with the given address, if exists
    fn load_substate(&mut self, substate_id: &SubstateId) -> Option<OutputValue> {
        self.substate_store.get_substate(substate_id)
    }

    // TODO: to read/write a value owned by track requires three coordinated steps:
    // 1. Attempt to acquire the lock
    // 2. Apply the operation
    // 3. Release lock
    //
    // A better idea is properly to move the lock-unlock logic into the operation themselves OR to have a
    // representation of locked resource and apply operation on top of it.
    //
    // Also enables us to store state associated with the lock, like the `write_through` flag.

    pub fn acquire_lock(
        &mut self,
        substate_id: SubstateId,
        flags: LockFlags,
    ) -> Result<(), TrackError> {
        // Load the substate from state track
        if !self.loaded_substates.contains_key(&substate_id) {
            let maybe_substate = self.load_substate(&substate_id);
            if let Some(output) = maybe_substate {
                self.loaded_substates.insert(
                    substate_id.clone(),
                    LoadedSubstate {
                        substate: output.substate.to_runtime(),
                        lock_state: LockState::no_lock(),
                        metastate: SubstateMetaState::Existing {
                            old_version: output.version,
                            state: ExistingMetaState::Loaded,
                        },
                    },
                );
            } else {
                return Err(TrackError::NotFound(substate_id));
            }
        }

        let loaded_substate = self
            .loaded_substates
            .get_mut(&substate_id)
            .expect("Existence checked upfront");

        if flags.contains(LockFlags::UNMODIFIED_BASE) {
            match loaded_substate.metastate {
                SubstateMetaState::New => {
                    return Err(TrackError::LockUnmodifiedBaseOnNewSubstate(substate_id))
                }
                SubstateMetaState::Existing {
                    state: ExistingMetaState::Updated(..),
                    ..
                } => {
                    return Err(TrackError::LockUnmodifiedBaseOnOnUpdatedSubstate(
                        substate_id,
                    ))
                }
                SubstateMetaState::Existing {
                    state: ExistingMetaState::Loaded,
                    ..
                } => {}
            }
        }

        match loaded_substate.lock_state {
            LockState::Read(n) => {
                if flags.contains(LockFlags::MUTABLE) {
                    if n != 0 {
                        return Err(TrackError::SubstateLocked(
                            substate_id,
                            loaded_substate.lock_state,
                        ));
                    }
                    loaded_substate.lock_state = LockState::Write;
                } else {
                    loaded_substate.lock_state = LockState::Read(n + 1);
                }
            }
            LockState::Write => {
                return Err(TrackError::SubstateLocked(
                    substate_id,
                    loaded_substate.lock_state,
                ));
            }
        }

        Ok(())
    }

    pub fn release_lock(
        &mut self,
        substate_id: SubstateId,
        force_write: bool,
    ) -> Result<(), TrackError> {
        let loaded_substate = self
            .loaded_substates
            .get_mut(&substate_id)
            .expect("Attempted to release lock on never borrowed substate");

        match loaded_substate.lock_state {
            LockState::Read(n) => loaded_substate.lock_state = LockState::Read(n - 1),
            LockState::Write => {
                loaded_substate.lock_state = LockState::no_lock();

                if force_write {
                    let persisted_substate = loaded_substate.substate.clone_to_persisted();
                    match &mut loaded_substate.metastate {
                        SubstateMetaState::Existing { state, .. } => {
                            *state = ExistingMetaState::Updated(Some(persisted_substate));
                        }
                        SubstateMetaState::New => {
                            panic!("Unexpected");
                        }
                    }
                } else {
                    match &mut loaded_substate.metastate {
                        SubstateMetaState::New => {}
                        SubstateMetaState::Existing { state, .. } => match state {
                            ExistingMetaState::Loaded => *state = ExistingMetaState::Updated(None),
                            ExistingMetaState::Updated(..) => {}
                        },
                    }
                }
            }
        }

        Ok(())
    }

    pub fn get_substate(
        &mut self,
        node_id: RENodeId,
        module_id: NodeModuleId,
        offset: &SubstateOffset,
    ) -> SubstateRef {
        let runtime_substate = match (node_id, offset) {
<<<<<<< HEAD
            (_, SubstateOffset::KeyValueStore(KeyValueStoreOffset::Entry(..))) => {
                self.read_key_value(node_id, module_id, offset)
            }
=======
            (_, SubstateOffset::KeyValueStore(KeyValueStoreOffset::Entry(..)))
            | (
                RENodeId::NonFungibleStore(..),
                SubstateOffset::NonFungibleStore(NonFungibleStoreOffset::Entry(..)),
            ) => self.read_key_value(node_id, module_id, offset),
>>>>>>> 3b90980c
            _ => {
                let substate_id = SubstateId(node_id, module_id, offset.clone());
                &self
                    .loaded_substates
                    .get(&substate_id)
                    .unwrap_or_else(|| panic!("Substate {:?} was never locked", substate_id))
                    .substate
            }
        };
        runtime_substate.to_ref()
    }

    pub fn get_substate_mut(
        &mut self,
        node_id: RENodeId,
        module_id: NodeModuleId,
        offset: &SubstateOffset,
    ) -> SubstateRefMut {
        let runtime_substate = match (node_id, module_id, offset) {
<<<<<<< HEAD
            (_, _, SubstateOffset::KeyValueStore(KeyValueStoreOffset::Entry(..))) => {
                self.read_key_value_mut(node_id, module_id, offset)
            }
=======
            (_, _, SubstateOffset::KeyValueStore(KeyValueStoreOffset::Entry(..)))
            | (
                RENodeId::NonFungibleStore(..),
                NodeModuleId::SELF,
                SubstateOffset::NonFungibleStore(NonFungibleStoreOffset::Entry(..)),
            ) => self.read_key_value_mut(node_id, module_id, offset),
>>>>>>> 3b90980c
            _ => {
                let substate_id = SubstateId(node_id, module_id, offset.clone());
                &mut self
                    .loaded_substates
                    .get_mut(&substate_id)
                    .unwrap_or_else(|| panic!("Substate {:?} was never locked", substate_id))
                    .substate
            }
        };
        runtime_substate.to_ref_mut()
    }

    pub fn insert_substate(&mut self, substate_id: SubstateId, substate: RuntimeSubstate) {
        assert!(!self.loaded_substates.contains_key(&substate_id));

        match &substate_id {
            SubstateId(RENodeId::GlobalObject(address), NodeModuleId::TypeInfo, ..) => {
                self.new_global_addresses.push(*address);
            }
            _ => {}
        }

        self.loaded_substates.insert(
            substate_id,
            LoadedSubstate {
                substate,
                lock_state: LockState::no_lock(),
                metastate: SubstateMetaState::New,
            },
        );
    }

    /// Returns the value of a key value pair
    fn read_key_value(
        &mut self,
        node_id: RENodeId,
        module_id: NodeModuleId,
        offset: &SubstateOffset,
    ) -> &RuntimeSubstate {
        match (node_id, offset) {
<<<<<<< HEAD
=======
            (
                RENodeId::NonFungibleStore(..),
                SubstateOffset::NonFungibleStore(NonFungibleStoreOffset::Entry(..)),
            ) => {
                let substate_id = SubstateId(node_id, module_id, offset.clone());
                if !self.loaded_substates.contains_key(&substate_id) {
                    let output = self.load_substate(&substate_id);
                    let (substate, version) = output
                        .map(|o| (o.substate.to_runtime(), o.version))
                        .unwrap_or((RuntimeSubstate::NonFungible(NonFungibleSubstate(None)), 0));

                    self.loaded_substates.insert(
                        substate_id.clone(),
                        LoadedSubstate {
                            substate,
                            lock_state: LockState::no_lock(),
                            metastate: SubstateMetaState::Existing {
                                old_version: version,
                                state: ExistingMetaState::Loaded,
                            },
                        },
                    );
                }

                &self.loaded_substates.get(&substate_id).unwrap().substate
            }
>>>>>>> 3b90980c
            (_, SubstateOffset::KeyValueStore(KeyValueStoreOffset::Entry(..))) => {
                let substate_id = SubstateId(node_id, module_id, offset.clone());
                if !self.loaded_substates.contains_key(&substate_id) {
                    let output = self.load_substate(&substate_id);
                    let (substate, version) = output
                        .map(|o| (o.substate.to_runtime(), o.version))
                        .unwrap_or((
                            RuntimeSubstate::KeyValueStoreEntry(Option::None),
                            0,
                        ));

                    self.loaded_substates.insert(
                        substate_id.clone(),
                        LoadedSubstate {
                            substate,
                            lock_state: LockState::no_lock(),
                            metastate: SubstateMetaState::Existing {
                                old_version: version,
                                state: ExistingMetaState::Loaded,
                            },
                        },
                    );
                }

                &self.loaded_substates.get(&substate_id).unwrap().substate
            }
            _ => panic!("Invalid keyed value"),
        }
    }

    fn read_key_value_mut(
        &mut self,
        node_id: RENodeId,
        module_id: NodeModuleId,
        offset: &SubstateOffset,
    ) -> &mut RuntimeSubstate {
        match (node_id, offset) {
<<<<<<< HEAD
=======
            (
                RENodeId::NonFungibleStore(..),
                SubstateOffset::NonFungibleStore(NonFungibleStoreOffset::Entry(..)),
            ) => {
                let substate_id = SubstateId(node_id, module_id, offset.clone());
                if !self.loaded_substates.contains_key(&substate_id) {
                    let output = self.load_substate(&substate_id);
                    let (substate, version) = output
                        .map(|o| (o.substate.to_runtime(), o.version))
                        .unwrap_or((RuntimeSubstate::NonFungible(NonFungibleSubstate(None)), 0));

                    self.loaded_substates.insert(
                        substate_id.clone(),
                        LoadedSubstate {
                            substate,
                            lock_state: LockState::no_lock(),
                            metastate: SubstateMetaState::Existing {
                                old_version: version,
                                state: ExistingMetaState::Loaded,
                            },
                        },
                    );
                }

                &mut self
                    .loaded_substates
                    .get_mut(&substate_id)
                    .unwrap()
                    .substate
            }
>>>>>>> 3b90980c
            (_, SubstateOffset::KeyValueStore(KeyValueStoreOffset::Entry(..))) => {
                let substate_id = SubstateId(node_id, module_id, offset.clone());
                if !self.loaded_substates.contains_key(&substate_id) {
                    let output = self.load_substate(&substate_id);
                    let (substate, version) = output
                        .map(|o| (o.substate.to_runtime(), o.version))
                        .unwrap_or((
                            RuntimeSubstate::KeyValueStoreEntry(Option::None),
                            0,
                        ));

                    self.loaded_substates.insert(
                        substate_id.clone(),
                        LoadedSubstate {
                            substate,
                            lock_state: LockState::no_lock(),
                            metastate: SubstateMetaState::Existing {
                                old_version: version,
                                state: ExistingMetaState::Loaded,
                            },
                        },
                    );
                }

                &mut self
                    .loaded_substates
                    .get_mut(&substate_id)
                    .unwrap()
                    .substate
            }
            _ => panic!("Invalid keyed value"),
        }
    }

    pub fn finalize(
        self,
        mut invoke_result: Result<Vec<InstructionOutput>, RuntimeError>,
        mut fee_reserve: SystemLoanFeeReserve,
        vault_ops: Vec<(TraceActor, ObjectId, VaultOp, usize)>,
        events: Vec<TrackedEvent>,
        application_events: Vec<(EventTypeIdentifier, Vec<u8>)>,
        application_logs: Vec<(Level, String)>,
    ) -> TrackReceipt {
        // A `SuccessButFeeLoanNotRepaid` error is issued if a transaction finishes before SYSTEM_LOAN_AMOUNT is reached
        // and despite enough fee has been locked.
        //
        // This is because the cost unit limit check fails the system loan repayment.
        //
        // Thus, we propagate the real error to receipt.
        if let Err(err) = fee_reserve.repay_all() {
            if invoke_result.is_ok() {
                invoke_result = Err(RuntimeError::ModuleError(ModuleError::CostingError(
                    CostingError::FeeReserveError(err),
                )));
            }
        }

        // Close fee reserve
        let mut fee_summary = fee_reserve.finalize();

        let result = match determine_result_type(invoke_result, &fee_summary) {
            TransactionResultType::Commit(invoke_result) => {
                let finalizing_track = FinalizingTrack {
                    substate_store: self.substate_store,
                    new_global_addresses: self.new_global_addresses,
                    loaded_substates: self.loaded_substates.into_iter().collect(),
                };
                finalizing_track.calculate_commit_result(
                    invoke_result,
                    &mut fee_summary,
                    vault_ops,
                    application_events,
                    application_logs,
                )
            }
            TransactionResultType::Reject(rejection_error) => {
                TransactionResult::Reject(RejectResult {
                    error: rejection_error,
                })
            }
            TransactionResultType::Abort(abort_reason) => TransactionResult::Abort(AbortResult {
                reason: abort_reason,
            }),
        };

        TrackReceipt {
            fee_summary,
            result,
            events,
        }
    }
}

pub enum TransactionResultType {
    Commit(Result<Vec<InstructionOutput>, RuntimeError>),
    Reject(RejectionError),
    Abort(AbortReason),
}

fn determine_result_type(
    invoke_result: Result<Vec<InstructionOutput>, RuntimeError>,
    fee_summary: &FeeSummary,
) -> TransactionResultType {
    // First - check for required rejections from explicit invoke result errors
    match &invoke_result {
        Err(RuntimeError::ApplicationError(ApplicationError::TransactionProcessorError(err))) => {
            match err {
                TransactionProcessorError::TransactionEpochNotYetValid {
                    valid_from,
                    current_epoch,
                } => {
                    return TransactionResultType::Reject(
                        RejectionError::TransactionEpochNotYetValid {
                            valid_from: *valid_from,
                            current_epoch: *current_epoch,
                        },
                    )
                }
                TransactionProcessorError::TransactionEpochNoLongerValid {
                    valid_until,
                    current_epoch,
                } => {
                    return TransactionResultType::Reject(
                        RejectionError::TransactionEpochNoLongerValid {
                            valid_until: *valid_until,
                            current_epoch: *current_epoch,
                        },
                    )
                }
                _ => {}
            }
        }
        Err(err) => {
            if let Some(abort_reason) = err.abortion() {
                return TransactionResultType::Abort(abort_reason.clone());
            }
        }
        _ => {}
    }

    // Check for errors before loan is repaid - in which case, we also reject
    if !fee_summary.loan_fully_repaid() {
        return match invoke_result {
            Ok(..) => TransactionResultType::Reject(RejectionError::SuccessButFeeLoanNotRepaid),
            Err(error) => {
                TransactionResultType::Reject(RejectionError::ErrorBeforeFeeLoanRepaid(error))
            }
        };
    }

    return TransactionResultType::Commit(invoke_result);
}

/// This is just used when finalizing track into a commit
struct FinalizingTrack<'s> {
    substate_store: &'s dyn ReadableSubstateStore,
    new_global_addresses: Vec<Address>,
    loaded_substates: BTreeMap<SubstateId, LoadedSubstate>,
}

impl<'s> FinalizingTrack<'s> {
    fn calculate_commit_result(
        self,
        invoke_result: Result<Vec<InstructionOutput>, RuntimeError>,
        fee_summary: &mut FeeSummary,
        vault_ops: Vec<(TraceActor, ObjectId, VaultOp, usize)>,
        application_events: Vec<(EventTypeIdentifier, Vec<u8>)>,
        application_logs: Vec<(Level, String)>,
    ) -> TransactionResult {
        let is_success = invoke_result.is_ok();

        // Commit/rollback application state changes
        let mut to_persist = HashMap::new();
        let next_epoch = {
            // FIXME: schema - update
            let expected_schema_hash = hash("EpochChangeEvent");
            application_events
                .iter()
                .find(|(identifier, _)| match identifier {
                    EventTypeIdentifier(
                        RENodeId::GlobalObject(
                            Address::Package(EPOCH_MANAGER_PACKAGE)
                            | Address::Component(ComponentAddress::EpochManager(..)),
                        ),
                        NodeModuleId::SELF,
                        schema_hash,
                    ) if *schema_hash == expected_schema_hash => true,
                    _ => false,
                })
                .map(|(_, data)| {
                    scrypto_decode::<EpochChangeEvent>(data).expect("Impossible Case!")
                })
                .map(|event| (event.validators, event.epoch))
        };
        let new_global_addresses = if is_success {
            for (id, loaded) in self.loaded_substates {
                let old_version = match &loaded.metastate {
                    SubstateMetaState::New => None,
                    SubstateMetaState::Existing { old_version, .. } => Some(*old_version),
                };
                to_persist.insert(id, (loaded.substate.to_persisted(), old_version));
            }

            self.new_global_addresses
        } else {
            for (id, loaded) in self.loaded_substates {
                match loaded.metastate {
                    SubstateMetaState::Existing {
                        old_version,
                        state: ExistingMetaState::Updated(Some(force_persist)),
                    } => {
                        to_persist.insert(id, (force_persist, Option::Some(old_version)));
                    }
                    _ => {}
                }
            }
            Vec::new()
        };

        // Revert royalty in case of failure
        if !is_success {
            fee_summary.total_royalty_cost_xrd = Decimal::ZERO;
            fee_summary.royalty_cost_unit_breakdown = BTreeMap::new();
        }

        // Finalize payments
        let mut actual_fee_payments: BTreeMap<ObjectId, Decimal> = BTreeMap::new();
        let mut required = fee_summary.total_execution_cost_xrd
            + fee_summary.total_royalty_cost_xrd
            - fee_summary.bad_debt_xrd;
        let mut fees: LiquidFungibleResource = LiquidFungibleResource::new_empty();
        for (vault_id, mut locked, contingent) in fee_summary.vault_locks.iter().cloned().rev() {
            let amount = if contingent {
                if is_success {
                    Decimal::min(locked.amount(), required)
                } else {
                    Decimal::zero()
                }
            } else {
                Decimal::min(locked.amount(), required)
            };

            // Deduct fee required
            required = required - amount;

            // Collect fees into collector
            fees.put(locked.take_by_amount(amount).unwrap()).unwrap();

            // Refund overpayment
            let substate_id = SubstateId(
                RENodeId::Object(vault_id),
                NodeModuleId::SELF,
                SubstateOffset::Vault(VaultOffset::LiquidFungible),
            );

            // Update substate
            let (substate, _) = to_persist.get_mut(&substate_id).unwrap();
            substate.vault_liquid_fungible_mut().put(locked).unwrap();

            // Record final payments
            *actual_fee_payments.entry(vault_id).or_default() += amount;
        }
        fee_summary.vault_payments_xrd = Some(actual_fee_payments);

        // TODO: update XRD supply or disable it
        // TODO: pay tips to the lead validator

        for (receiver, amount) in &fee_summary.royalty_cost_unit_breakdown {
            match receiver {
                RoyaltyReceiver::Package(package_address) => {
                    let substate_id = SubstateId(
                        RENodeId::GlobalObject(package_address.clone().into()),
                        NodeModuleId::PackageRoyalty,
                        SubstateOffset::Royalty(RoyaltyOffset::RoyaltyAccumulator),
                    );
                    let accumulator_substate = to_persist.get(&substate_id).unwrap();
                    let royalty_vault_id = accumulator_substate
                        .0
                        .package_royalty_accumulator()
                        .royalty
                        .vault_id();
                    let royalty_vault_substate = to_persist
                        .get_mut(&SubstateId(
                            RENodeId::Object(royalty_vault_id),
                            NodeModuleId::SELF,
                            SubstateOffset::Vault(VaultOffset::LiquidFungible),
                        ))
                        .unwrap();
                    royalty_vault_substate
                        .0
                        .vault_liquid_fungible_mut()
                        .put(
                            fees.take_by_amount(fee_summary.cost_unit_price * amount.clone())
                                .unwrap(),
                        )
                        .unwrap();
                }
                RoyaltyReceiver::Component(node_id) => {
                    let substate_id = SubstateId(
                        *node_id,
                        NodeModuleId::ComponentRoyalty,
                        SubstateOffset::Royalty(RoyaltyOffset::RoyaltyAccumulator),
                    );
                    let accumulator_substate = to_persist.get(&substate_id).unwrap();
                    let royalty_vault_id = accumulator_substate
                        .0
                        .component_royalty_accumulator()
                        .royalty
                        .vault_id();
                    let royalty_vault_substate = to_persist
                        .get_mut(&SubstateId(
                            RENodeId::Object(royalty_vault_id),
                            NodeModuleId::SELF,
                            SubstateOffset::Vault(VaultOffset::LiquidFungible),
                        ))
                        .unwrap();
                    royalty_vault_substate
                        .0
                        .vault_liquid_fungible_mut()
                        .put(
                            fees.take_by_amount(fee_summary.cost_unit_price * amount.clone())
                                .unwrap(),
                        )
                        .unwrap();
                }
            }
        }

        // Generate commit result
        let execution_trace_receipt = ExecutionTraceReceipt::new(
            vault_ops,
            fee_summary.vault_payments_xrd.as_ref().unwrap(),
            invoke_result.is_ok(),
        );
        TransactionResult::Commit(CommitResult {
            application_events: match invoke_result.is_ok() {
                true => application_events,
                false => Vec::new(),
            },
            outcome: match invoke_result {
                Ok(output) => TransactionOutcome::Success(output),
                Err(error) => TransactionOutcome::Failure(error),
            },
            state_updates: Self::generate_diff(self.substate_store, to_persist),
            entity_changes: EntityChanges::new(new_global_addresses),
            resource_changes: execution_trace_receipt.resource_changes,
            application_logs,
            next_epoch,
        })
    }

    pub fn generate_diff(
        substate_store: &dyn ReadableSubstateStore,
        to_persist: HashMap<SubstateId, (PersistedSubstate, Option<u32>)>,
    ) -> StateDiff {
        let mut diff = StateDiff::new();

        for (substate_id, (substate, ..)) in to_persist {
            let next_version = if let Some(existing_output_id) =
                Self::get_substate_output_id(substate_store, &substate_id)
            {
                let next_version = existing_output_id.version + 1;
                diff.down_substates.insert(existing_output_id);
                next_version
            } else {
                0
            };
            let output_value = OutputValue {
                substate,
                version: next_version,
            };
            diff.up_substates.insert(substate_id.clone(), output_value);
        }

        diff
    }

    fn get_substate_output_id(
        substate_store: &dyn ReadableSubstateStore,
        substate_id: &SubstateId,
    ) -> Option<OutputId> {
        substate_store.get_substate(&substate_id).map(|s| OutputId {
            substate_id: substate_id.clone(),
            substate_hash: hash(
                scrypto_encode(&s.substate).expect("Saved substate couldn't be re-encoded"),
            ),
            version: s.version,
        })
    }
}<|MERGE_RESOLUTION|>--- conflicted
+++ resolved
@@ -232,17 +232,9 @@
         offset: &SubstateOffset,
     ) -> SubstateRef {
         let runtime_substate = match (node_id, offset) {
-<<<<<<< HEAD
             (_, SubstateOffset::KeyValueStore(KeyValueStoreOffset::Entry(..))) => {
                 self.read_key_value(node_id, module_id, offset)
             }
-=======
-            (_, SubstateOffset::KeyValueStore(KeyValueStoreOffset::Entry(..)))
-            | (
-                RENodeId::NonFungibleStore(..),
-                SubstateOffset::NonFungibleStore(NonFungibleStoreOffset::Entry(..)),
-            ) => self.read_key_value(node_id, module_id, offset),
->>>>>>> 3b90980c
             _ => {
                 let substate_id = SubstateId(node_id, module_id, offset.clone());
                 &self
@@ -262,18 +254,9 @@
         offset: &SubstateOffset,
     ) -> SubstateRefMut {
         let runtime_substate = match (node_id, module_id, offset) {
-<<<<<<< HEAD
             (_, _, SubstateOffset::KeyValueStore(KeyValueStoreOffset::Entry(..))) => {
                 self.read_key_value_mut(node_id, module_id, offset)
             }
-=======
-            (_, _, SubstateOffset::KeyValueStore(KeyValueStoreOffset::Entry(..)))
-            | (
-                RENodeId::NonFungibleStore(..),
-                NodeModuleId::SELF,
-                SubstateOffset::NonFungibleStore(NonFungibleStoreOffset::Entry(..)),
-            ) => self.read_key_value_mut(node_id, module_id, offset),
->>>>>>> 3b90980c
             _ => {
                 let substate_id = SubstateId(node_id, module_id, offset.clone());
                 &mut self
@@ -314,18 +297,16 @@
         offset: &SubstateOffset,
     ) -> &RuntimeSubstate {
         match (node_id, offset) {
-<<<<<<< HEAD
-=======
-            (
-                RENodeId::NonFungibleStore(..),
-                SubstateOffset::NonFungibleStore(NonFungibleStoreOffset::Entry(..)),
-            ) => {
+            (_, SubstateOffset::KeyValueStore(KeyValueStoreOffset::Entry(..))) => {
                 let substate_id = SubstateId(node_id, module_id, offset.clone());
                 if !self.loaded_substates.contains_key(&substate_id) {
                     let output = self.load_substate(&substate_id);
                     let (substate, version) = output
                         .map(|o| (o.substate.to_runtime(), o.version))
-                        .unwrap_or((RuntimeSubstate::NonFungible(NonFungibleSubstate(None)), 0));
+                        .unwrap_or((
+                            RuntimeSubstate::KeyValueStoreEntry(Option::None),
+                            0,
+                        ));
 
                     self.loaded_substates.insert(
                         substate_id.clone(),
@@ -342,33 +323,6 @@
 
                 &self.loaded_substates.get(&substate_id).unwrap().substate
             }
->>>>>>> 3b90980c
-            (_, SubstateOffset::KeyValueStore(KeyValueStoreOffset::Entry(..))) => {
-                let substate_id = SubstateId(node_id, module_id, offset.clone());
-                if !self.loaded_substates.contains_key(&substate_id) {
-                    let output = self.load_substate(&substate_id);
-                    let (substate, version) = output
-                        .map(|o| (o.substate.to_runtime(), o.version))
-                        .unwrap_or((
-                            RuntimeSubstate::KeyValueStoreEntry(Option::None),
-                            0,
-                        ));
-
-                    self.loaded_substates.insert(
-                        substate_id.clone(),
-                        LoadedSubstate {
-                            substate,
-                            lock_state: LockState::no_lock(),
-                            metastate: SubstateMetaState::Existing {
-                                old_version: version,
-                                state: ExistingMetaState::Loaded,
-                            },
-                        },
-                    );
-                }
-
-                &self.loaded_substates.get(&substate_id).unwrap().substate
-            }
             _ => panic!("Invalid keyed value"),
         }
     }
@@ -380,39 +334,6 @@
         offset: &SubstateOffset,
     ) -> &mut RuntimeSubstate {
         match (node_id, offset) {
-<<<<<<< HEAD
-=======
-            (
-                RENodeId::NonFungibleStore(..),
-                SubstateOffset::NonFungibleStore(NonFungibleStoreOffset::Entry(..)),
-            ) => {
-                let substate_id = SubstateId(node_id, module_id, offset.clone());
-                if !self.loaded_substates.contains_key(&substate_id) {
-                    let output = self.load_substate(&substate_id);
-                    let (substate, version) = output
-                        .map(|o| (o.substate.to_runtime(), o.version))
-                        .unwrap_or((RuntimeSubstate::NonFungible(NonFungibleSubstate(None)), 0));
-
-                    self.loaded_substates.insert(
-                        substate_id.clone(),
-                        LoadedSubstate {
-                            substate,
-                            lock_state: LockState::no_lock(),
-                            metastate: SubstateMetaState::Existing {
-                                old_version: version,
-                                state: ExistingMetaState::Loaded,
-                            },
-                        },
-                    );
-                }
-
-                &mut self
-                    .loaded_substates
-                    .get_mut(&substate_id)
-                    .unwrap()
-                    .substate
-            }
->>>>>>> 3b90980c
             (_, SubstateOffset::KeyValueStore(KeyValueStoreOffset::Entry(..))) => {
                 let substate_id = SubstateId(node_id, module_id, offset.clone());
                 if !self.loaded_substates.contains_key(&substate_id) {
