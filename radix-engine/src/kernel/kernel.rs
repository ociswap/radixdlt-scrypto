--- conflicted
+++ resolved
@@ -475,15 +475,9 @@
 where
     W: WasmEngine,
 {
-<<<<<<< HEAD
-    fn kernel_get_node_visibility_origin(&self, node_id: RENodeId) -> Option<RefType> {
-        let visibility = self.current_frame.get_node_visibility(&node_id)?;
-        Some(visibility)
-=======
-    fn kernel_get_node_info(&self, node_id: RENodeId) -> Option<(RENodeVisibilityOrigin, bool)> {
+    fn kernel_get_node_info(&self, node_id: RENodeId) -> Option<(RefType, bool)> {
         let info = self.current_frame.get_node_visibility(&node_id)?;
         Some(info)
->>>>>>> d5e7997d
     }
 
     fn kernel_get_module_state(&mut self) -> &mut KernelModuleMixer {
@@ -510,7 +504,7 @@
             let package_address = actor.blueprint().package_address;
             self.current_frame.add_ref(
                 RENodeId::GlobalObject(package_address.into()),
-                RENodeVisibilityOrigin::Normal,
+                RefType::Normal,
             );
         }
 
