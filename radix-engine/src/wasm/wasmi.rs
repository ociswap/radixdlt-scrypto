--- conflicted
+++ resolved
@@ -635,7 +635,6 @@
         linker_define!(linker, CALL_METHOD_FUNCTION_NAME, host_call_method);
         linker_define!(linker, CALL_FUNCTION_FUNCTION_NAME, host_call_function);
         linker_define!(linker, CALL_NATIVE_FUNCTION_NAME, host_call_native);
-<<<<<<< HEAD
         linker_define!(linker, NEW_PACKAGE_FUNCTION_NAME, host_new_package);
         linker_define!(linker, NEW_COMPONENT_FUNCTION_NAME, host_new_component);
         linker_define!(
@@ -648,14 +647,6 @@
             GLOBALIZE_COMPONENT_FUNCTION_NAME,
             host_globalize_component
         );
-        linker_define!(
-            linker,
-            GET_VISIBLE_NODES_FUNCTION_NAME,
-            host_get_visible_nodes
-        );
-=======
-        linker_define!(linker, CREATE_NODE_FUNCTION_NAME, host_create_node);
->>>>>>> b80524f3
         linker_define!(linker, DROP_NODE_FUNCTION_NAME, host_drop_node);
         linker_define!(linker, LOCK_SUBSTATE_FUNCTION_NAME, host_lock_substate);
         linker_define!(linker, READ_SUBSTATE_FUNCTION_NAME, host_read_substate);
