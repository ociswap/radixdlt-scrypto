--- conflicted
+++ resolved
@@ -121,26 +121,22 @@
     CostingError(FeeReserveError),
 }
 
-<<<<<<< HEAD
-impl InvokeWrappedError for WasmError {
+impl InvokeWrappedError for WasmRuntimeError {
     fn into_runtime_error(self) -> RuntimeError {
-        RuntimeError::KernelError(KernelError::WasmError(self))
+        RuntimeError::KernelError(KernelError::WasmRuntimeError(self))
     }
 }
 
-impl CanBeAbortion for WasmError {
+impl CanBeAbortion for WasmRuntimeError {
     fn abortion(&self) -> Option<&AbortReason> {
         match self {
-            WasmError::CostingError(err) => err.abortion(),
+            WasmRuntimeError::CostingError(err) => err.abortion(),
             _ => None,
         }
     }
 }
 
-impl fmt::Display for WasmError {
-=======
 impl fmt::Display for WasmRuntimeError {
->>>>>>> ecbc77f0
     fn fmt(&self, f: &mut fmt::Formatter) -> fmt::Result {
         write!(f, "{:?}", self)
     }
