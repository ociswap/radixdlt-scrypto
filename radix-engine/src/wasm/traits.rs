use crate::model::InvokeError;
use sbor::rust::boxed::Box;
<<<<<<< HEAD
use radix_engine_lib::data::ScryptoValue;
=======
use scrypto::data::IndexedScryptoValue;
>>>>>>> dcce90e0

use crate::wasm::errors::*;

use super::InstrumentedCode;

/// Represents the runtime that can be invoked by Scrypto modules.
pub trait WasmRuntime {
<<<<<<< HEAD
    fn main(&mut self, input: ScryptoValue) -> Result<Vec<u8>, InvokeError<WasmError>>;
=======
    fn main(
        &mut self,
        input: IndexedScryptoValue,
    ) -> Result<IndexedScryptoValue, InvokeError<WasmError>>;
>>>>>>> dcce90e0

    fn consume_cost_units(&mut self, n: u32) -> Result<(), InvokeError<WasmError>>;
}

/// Represents an instantiated, invokable Scrypto module.
pub trait WasmInstance {
    /// Invokes an export defined in this module.
    ///
    /// The export must have a signature of `f(u32) -> u32` where both arguments and return
    /// are pointers to a Scrypto buffer.
    ///
    /// Note that trait objects are "fat pointer" (16 bytes). We wrap it with a `Box` so
    /// to be able to store them in `usize`.
    fn invoke_export<'r>(
        &mut self,
        func_name: &str,
        args: &IndexedScryptoValue,
        runtime: &mut Box<dyn WasmRuntime + 'r>,
    ) -> Result<IndexedScryptoValue, InvokeError<WasmError>>;
}

/// A Scrypto WASM engine validates, instruments and runs Scrypto modules.
pub trait WasmEngine {
    type WasmInstance: WasmInstance;

    /// Instantiate a Scrypto module.
    fn instantiate(&self, instrumented_code: &InstrumentedCode) -> Self::WasmInstance;
}<|MERGE_RESOLUTION|>--- conflicted
+++ resolved
@@ -1,10 +1,6 @@
 use crate::model::InvokeError;
+use radix_engine_lib::data::IndexedScryptoValue;
 use sbor::rust::boxed::Box;
-<<<<<<< HEAD
-use radix_engine_lib::data::ScryptoValue;
-=======
-use scrypto::data::IndexedScryptoValue;
->>>>>>> dcce90e0
 
 use crate::wasm::errors::*;
 
@@ -12,14 +8,7 @@
 
 /// Represents the runtime that can be invoked by Scrypto modules.
 pub trait WasmRuntime {
-<<<<<<< HEAD
-    fn main(&mut self, input: ScryptoValue) -> Result<Vec<u8>, InvokeError<WasmError>>;
-=======
-    fn main(
-        &mut self,
-        input: IndexedScryptoValue,
-    ) -> Result<IndexedScryptoValue, InvokeError<WasmError>>;
->>>>>>> dcce90e0
+    fn main(&mut self, input: IndexedScryptoValue) -> Result<Vec<u8>, InvokeError<WasmError>>;
 
     fn consume_cost_units(&mut self, n: u32) -> Result<(), InvokeError<WasmError>>;
 }
