use super::FeeSummary;
use crate::{errors::CanBeAbortion, transaction::AbortReason, types::*};
use radix_engine_constants::{
    DEFAULT_COST_UNIT_LIMIT, DEFAULT_COST_UNIT_PRICE, DEFAULT_SYSTEM_LOAN,
};
use radix_engine_interface::blueprints::resource::LiquidFungibleResource;
use sbor::rust::cmp::min;
use strum::EnumCount;
use resources_tracker_macro::trace_resources;

// Note: for performance reason, `u128` is used to represent decimal in this file.

#[derive(Debug, Clone, PartialEq, Eq, ScryptoSbor)]
pub enum FeeReserveError {
    InsufficientBalance,
    Overflow,
    LimitExceeded {
        limit: u32,
        committed: u32,
        new: u32,
    },
    LoanRepaymentFailed,
    Abort(AbortReason),
}

impl CanBeAbortion for FeeReserveError {
    fn abortion(&self) -> Option<&AbortReason> {
        match self {
            Self::Abort(reason) => Some(reason),
            _ => None,
        }
    }
}

pub trait PreExecutionFeeReserve {
    /// This is only allowed before a transaction properly begins.
    /// After any other methods are called, this cannot be called again.
    fn consume_deferred(
        &mut self,
        amount: u32,
        multiplier: usize,
        reason: CostingReason,
    ) -> Result<(), FeeReserveError>;
}

pub trait ExecutionFeeReserve {
    fn consume_royalty(
        &mut self,
        cost_units: u32,
        recipient: RoyaltyRecipient,
        recipient_vault_id: ObjectId,
    ) -> Result<(), FeeReserveError>;

    fn consume_multiplied_execution(
        &mut self,
        cost_units_per_multiple: u32,
        multiplier: usize,
        reason: CostingReason,
    ) -> Result<(), FeeReserveError>;

    fn consume_execution(
        &mut self,
        cost_units: u32,
        reason: CostingReason,
    ) -> Result<(), FeeReserveError>;

    fn lock_fee(
        &mut self,
        vault_id: ObjectId,
        fee: LiquidFungibleResource,
        contingent: bool,
    ) -> Result<LiquidFungibleResource, FeeReserveError>;
}

pub trait FinalizingFeeReserve {
    fn finalize(self) -> FeeSummary;
}

pub trait FeeReserve: PreExecutionFeeReserve + ExecutionFeeReserve + FinalizingFeeReserve {}

#[repr(usize)]
#[derive(
    Debug,
    Clone,
    PartialEq,
    Eq,
    Hash,
    PartialOrd,
    Ord,
    ScryptoSbor,
    IntoStaticStr,
    EnumCount,
    Display,
    FromRepr,
)]
pub enum CostingReason {
    TxBaseCost,
    TxPayloadCost,
    TxSignatureVerification,
    Invoke,
    DropNode,
    CreateNode,
    LockSubstate,
    ReadSubstate,
    WriteSubstate,
    DropLock,
    RunWasm,
    RunNative,
    RunSystem,
}

#[derive(Debug, Clone, PartialEq, Eq, Hash, PartialOrd, Ord, ScryptoSbor)]
pub enum RoyaltyRecipient {
    Package(PackageAddress),
    Component(ComponentAddress),
}

#[derive(Debug, Clone, ScryptoSbor)]
pub struct SystemLoanFeeReserve {
    /// The price of cost unit
    cost_unit_price: u128,
    /// The tip percentage
    tip_percentage: u16,
    /// The number of cost units that can be consumed at most
    cost_unit_limit: u32,
    /// The number of cost units from system loan
    system_loan: u32,
    /// Whether to abort the transaction run when the loan is repaid.
    /// This is used when test-executing pending transactions.
    abort_when_loan_repaid: bool,

    /// (Cache) The effective execution price
    effective_execution_price: u128,
    /// (Cache) The effective royalty price
    effective_royalty_price: u128,

    /// The XRD balance
    xrd_balance: u128,
    /// The amount of XRD owed to the system
    xrd_owed: u128,

    /// Execution costs committed
    execution_committed: [u32; CostingReason::COUNT],
    execution_committed_sum: u32,
    /// Execution costs deferred
    execution_deferred: [u32; CostingReason::COUNT],

    /// Royalty costs
    royalty_committed: BTreeMap<RoyaltyRecipient, (ObjectId, u128)>,

    /// Payments made during the execution of a transaction.
    payments: Vec<(ObjectId, LiquidFungibleResource, bool)>,
}

#[inline]
fn checked_add(a: u32, b: u32) -> Result<u32, FeeReserveError> {
    a.checked_add(b).ok_or(FeeReserveError::Overflow)
}

#[inline]
fn checked_assign_add(value: &mut u32, summand: u32) -> Result<(), FeeReserveError> {
    *value = checked_add(*value, summand)?;
    Ok(())
}

#[inline]
fn checked_multiply(amount: u32, multiplier: usize) -> Result<u32, FeeReserveError> {
    u32::try_from(multiplier)
        .map_err(|_| FeeReserveError::Overflow)
        .and_then(|x| x.checked_mul(amount).ok_or(FeeReserveError::Overflow))
}

pub fn u128_to_decimal(a: u128) -> Decimal {
    Decimal(a.into())
}

pub fn decimal_to_u128(a: Decimal) -> u128 {
    let i256 = a.0;
    i256.try_into().expect("Overflow")
}

impl SystemLoanFeeReserve {
    pub fn no_fee() -> Self {
        Self::new(0, 0, DEFAULT_COST_UNIT_LIMIT, DEFAULT_SYSTEM_LOAN, false)
    }

    pub fn new(
        cost_unit_price: u128,
        tip_percentage: u16,
        cost_unit_limit: u32,
        system_loan: u32,
        abort_when_loan_repaid: bool,
    ) -> Self {
        let effective_execution_price =
            cost_unit_price + cost_unit_price * tip_percentage as u128 / 100;
        let effective_royalty_price = cost_unit_price;

        Self {
            cost_unit_price,
            tip_percentage,
            cost_unit_limit,
            system_loan,
            abort_when_loan_repaid,

            effective_execution_price,
            effective_royalty_price,

            // System loan is used for both execution and royalty
            xrd_balance: cost_unit_price * system_loan as u128,
            xrd_owed: cost_unit_price * system_loan as u128,

            execution_committed: [0u32; CostingReason::COUNT],
            execution_committed_sum: 0,
            execution_deferred: [0u32; CostingReason::COUNT],
            royalty_committed: BTreeMap::new(),

            payments: Vec::new(),
        }
    }

    fn consume_execution_internal(
        &mut self,
        cost_units: u32,
        reason: CostingReason,
    ) -> Result<(), FeeReserveError> {
        if checked_add(self.execution_committed_sum, cost_units)? > self.cost_unit_limit {
            return Err(FeeReserveError::LimitExceeded {
                limit: self.cost_unit_limit,
                committed: self.execution_committed_sum,
                new: cost_units,
            });
        }

        let amount = self.effective_execution_price * cost_units as u128;
        if self.xrd_balance < amount {
            return Err(FeeReserveError::InsufficientBalance);
        } else {
            self.xrd_balance -= amount;
            self.execution_committed[reason as usize] += cost_units;
            self.execution_committed_sum += cost_units;
            Ok(())
        }
    }

    fn consume_royalty_internal(
        &mut self,
        cost_units: u32,
        recipient: RoyaltyRecipient,
        recipient_vault_id: ObjectId,
    ) -> Result<(), FeeReserveError> {
        let amount = self.effective_royalty_price * cost_units as u128;
        if self.xrd_balance < amount {
            return Err(FeeReserveError::InsufficientBalance);
        } else {
            self.royalty_committed
                .entry(recipient)
                .or_insert((recipient_vault_id, 0))
                .1
                .add_assign(amount);
            Ok(())
        }
    }

    pub fn repay_all(&mut self) -> Result<(), FeeReserveError> {
        // Apply deferred execution cost
        for i in 0..CostingReason::COUNT {
            let cost_units = self.execution_deferred[i];
            self.consume_execution_internal(cost_units, CostingReason::from_repr(i).unwrap())?;
            self.execution_deferred[i] = 0;
        }

        // Repay owed with balance
        self.xrd_owed -= min(self.xrd_balance, self.xrd_owed);

        // Check outstanding loan
        if self.xrd_owed != 0 {
            return Err(FeeReserveError::LoanRepaymentFailed);
        }

        if self.abort_when_loan_repaid {
            return Err(FeeReserveError::Abort(
                AbortReason::ConfiguredAbortTriggeredOnFeeLoanRepayment,
            ));
        }

        Ok(())
    }

    pub fn revert_royalty(&mut self) {
        self.xrd_balance += self.royalty_committed.values().map(|x| x.1).sum::<u128>();
        self.royalty_committed.clear();
    }

    pub fn royalty_cost(&self) -> BTreeMap<RoyaltyRecipient, (ObjectId, Decimal)> {
        self.royalty_committed
            .clone()
            .into_iter()
            .map(|(k, v)| (k, (v.0, u128_to_decimal(v.1))))
            .collect()
    }

    pub fn execution_cost(&self) -> BTreeMap<CostingReason, u32> {
        self.execution_committed
            .into_iter()
            .enumerate()
            .filter_map(|(i, sum)| {
                if sum == 0 {
                    None
                } else {
                    Some((CostingReason::from_repr(i).unwrap(), sum))
                }
            })
            .collect()
    }

    #[inline]
    pub fn fully_repaid(&self) -> bool {
        self.xrd_owed == 0
    }
}

impl PreExecutionFeeReserve for SystemLoanFeeReserve {
    fn consume_deferred(
        &mut self,
        cost_units: u32,
        multiplier: usize,
        reason: CostingReason,
    ) -> Result<(), FeeReserveError> {
        if cost_units == 0 {
            return Ok(());
        }

        checked_assign_add(
            &mut self.execution_deferred[reason as usize],
            checked_multiply(cost_units, multiplier)?,
        )?;

        Ok(())
    }
}

impl ExecutionFeeReserve for SystemLoanFeeReserve {
    fn consume_royalty(
        &mut self,
        cost_units: u32,
        recipient: RoyaltyRecipient,
        recipient_vault_id: ObjectId,
    ) -> Result<(), FeeReserveError> {
        if cost_units == 0 {
            return Ok(());
        }

        self.consume_royalty_internal(cost_units, recipient, recipient_vault_id)?;

        if !self.fully_repaid() && self.execution_committed_sum >= self.system_loan {
            self.repay_all()?;
        }

        Ok(())
    }

    fn consume_execution(
        &mut self,
        cost_units: u32,
        reason: CostingReason,
    ) -> Result<(), FeeReserveError> {
        if cost_units == 0 {
            return Ok(());
        }

        self.consume_execution_internal(cost_units, reason)?;

        if !self.fully_repaid() && self.execution_committed_sum >= self.system_loan {
            self.repay_all()?;
        }

        Ok(())
    }

<<<<<<< HEAD
    #[trace_resources(log=cost_units_to_consume)]
    fn consume_execution(
=======
    fn consume_multiplied_execution(
>>>>>>> 43690429
        &mut self,
        cost_units_per_multiple: u32,
        multiplier: usize,
        reason: CostingReason,
    ) -> Result<(), FeeReserveError> {
        if multiplier == 0 {
            return Ok(());
        }

        self.consume_execution(
            checked_multiply(cost_units_per_multiple, multiplier)?,
            reason,
        )
    }

    fn lock_fee(
        &mut self,
        vault_id: ObjectId,
        mut fee: LiquidFungibleResource,
        contingent: bool,
    ) -> Result<LiquidFungibleResource, FeeReserveError> {
        // Update balance
        if !contingent {
            // Assumption: no overflow due to limited XRD supply
            self.xrd_balance += decimal_to_u128(fee.amount());
        }

        // Move resource
        self.payments.push((vault_id, fee.take_all(), contingent));

        Ok(fee)
    }
}

impl FinalizingFeeReserve for SystemLoanFeeReserve {
    fn finalize(self) -> FeeSummary {
        let execution_cost_breakdown = self.execution_cost();
        let royalty_cost_breakdown = self.royalty_cost();
        let total_royalty_cost_xrd = royalty_cost_breakdown.values().map(|x| x.1).sum();
        FeeSummary {
            cost_unit_limit: self.cost_unit_limit,
            cost_unit_price: u128_to_decimal(self.cost_unit_price),
            tip_percentage: self.tip_percentage,
            total_execution_cost_xrd: u128_to_decimal(
                self.effective_execution_price * self.execution_committed_sum as u128,
            ),
            total_royalty_cost_xrd,
            total_bad_debt_xrd: u128_to_decimal(self.xrd_owed),
            locked_fees: self.payments,
            execution_cost_breakdown,
            execution_cost_sum: self.execution_committed_sum,
            royalty_cost_breakdown,
        }
    }
}

impl FeeReserve for SystemLoanFeeReserve {}

impl Default for SystemLoanFeeReserve {
    fn default() -> Self {
        Self::new(
            DEFAULT_COST_UNIT_PRICE,
            0,
            DEFAULT_COST_UNIT_LIMIT,
            DEFAULT_SYSTEM_LOAN,
            false,
        )
    }
}

#[cfg(test)]
mod tests {
    use super::*;

    const TEST_VAULT_ID: ObjectId = [0u8; OBJECT_ID_LENGTH];

    fn xrd<T: Into<Decimal>>(amount: T) -> LiquidFungibleResource {
        LiquidFungibleResource::new(amount.into())
    }

    #[test]
    fn test_consume_and_repay() {
        let mut fee_reserve = SystemLoanFeeReserve::new(decimal_to_u128(dec!(1)), 2, 100, 5, false);
        fee_reserve
            .consume_multiplied_execution(2, 1, CostingReason::Invoke)
            .unwrap();
        fee_reserve.lock_fee(TEST_VAULT_ID, xrd(3), false).unwrap();
        fee_reserve.repay_all().unwrap();
        let summary = fee_reserve.finalize();
        assert_eq!(summary.loan_fully_repaid(), true);
        assert_eq!(summary.execution_cost_sum, 2);
        assert_eq!(summary.total_execution_cost_xrd, dec!("2") + dec!("0.04"));
        assert_eq!(summary.total_royalty_cost_xrd, dec!("0"));
        assert_eq!(summary.total_bad_debt_xrd, dec!("0"));
    }

    #[test]
    fn test_out_of_cost_unit() {
        let mut fee_reserve = SystemLoanFeeReserve::new(decimal_to_u128(dec!(1)), 2, 100, 5, false);
        assert_eq!(
            Err(FeeReserveError::InsufficientBalance),
            fee_reserve.consume_multiplied_execution(6, 1, CostingReason::Invoke)
        );
        fee_reserve.repay_all().unwrap();
        let summary = fee_reserve.finalize();
        assert_eq!(summary.loan_fully_repaid(), true);
        assert_eq!(summary.execution_cost_sum, 0);
        assert_eq!(summary.total_execution_cost_xrd, dec!("0"));
        assert_eq!(summary.total_royalty_cost_xrd, dec!("0"));
        assert_eq!(summary.total_bad_debt_xrd, dec!("0"));
    }

    #[test]
    fn test_lock_fee() {
        let mut fee_reserve =
            SystemLoanFeeReserve::new(decimal_to_u128(dec!(1)), 2, 100, 500, false);
        fee_reserve
            .lock_fee(TEST_VAULT_ID, xrd(100), false)
            .unwrap();
        fee_reserve.repay_all().unwrap();
        let summary = fee_reserve.finalize();
        assert_eq!(summary.loan_fully_repaid(), true);
        assert_eq!(summary.execution_cost_sum, 0);
        assert_eq!(summary.total_execution_cost_xrd, dec!("0"));
        assert_eq!(summary.total_royalty_cost_xrd, dec!("0"));
        assert_eq!(summary.total_bad_debt_xrd, dec!("0"));
    }

    #[test]
    fn test_xrd_cost_unit_conversion() {
        let mut fee_reserve =
            SystemLoanFeeReserve::new(decimal_to_u128(dec!(5)), 0, 100, 500, false);
        fee_reserve
            .lock_fee(TEST_VAULT_ID, xrd(100), false)
            .unwrap();
        fee_reserve.repay_all().unwrap();
        let summary = fee_reserve.finalize();
        assert_eq!(summary.loan_fully_repaid(), true);
        assert_eq!(summary.execution_cost_sum, 0);
        assert_eq!(summary.total_execution_cost_xrd, dec!("0"));
        assert_eq!(summary.total_royalty_cost_xrd, dec!("0"));
        assert_eq!(summary.total_bad_debt_xrd, dec!("0"));
        assert_eq!(summary.locked_fees, vec![(TEST_VAULT_ID, xrd(100), false)],);
    }

    #[test]
    fn test_bad_debt() {
        let mut fee_reserve =
            SystemLoanFeeReserve::new(decimal_to_u128(dec!(5)), 1, 100, 50, false);
        fee_reserve
            .consume_multiplied_execution(2, 1, CostingReason::Invoke)
            .unwrap();
        assert_eq!(
            fee_reserve.repay_all(),
            Err(FeeReserveError::LoanRepaymentFailed)
        );
        let summary = fee_reserve.finalize();
        assert_eq!(summary.loan_fully_repaid(), false);
        assert_eq!(summary.execution_cost_sum, 2);
        assert_eq!(summary.total_execution_cost_xrd, dec!("10.1"));
        assert_eq!(summary.total_royalty_cost_xrd, dec!("0"));
        assert_eq!(summary.total_bad_debt_xrd, dec!("10.1"));
        assert_eq!(summary.locked_fees, vec![],);
    }

    #[test]
    fn test_royalty_execution_mix() {
        let mut fee_reserve =
            SystemLoanFeeReserve::new(decimal_to_u128(dec!(5)), 1, 100, 50, false);
        fee_reserve
            .consume_multiplied_execution(2, 1, CostingReason::Invoke)
            .unwrap();
        fee_reserve
            .consume_royalty(2, RoyaltyRecipient::Package(PACKAGE_PACKAGE), TEST_VAULT_ID)
            .unwrap();
        fee_reserve
            .lock_fee(TEST_VAULT_ID, xrd(100), false)
            .unwrap();
        fee_reserve.repay_all().unwrap();
        let summary = fee_reserve.finalize();
        assert_eq!(summary.loan_fully_repaid(), true);
        assert_eq!(summary.total_execution_cost_xrd, dec!("10.1"));
        assert_eq!(summary.total_royalty_cost_xrd, dec!("10"));
        assert_eq!(summary.total_bad_debt_xrd, dec!("0"));
        assert_eq!(summary.locked_fees, vec![(TEST_VAULT_ID, xrd(100), false)]);
        assert_eq!(
            summary.execution_cost_breakdown,
            btreemap!(
                CostingReason::Invoke => 2
            )
        );
        assert_eq!(summary.execution_cost_sum, 2);
        assert_eq!(
            summary.royalty_cost_breakdown,
            btreemap!(
                RoyaltyRecipient::Package(PACKAGE_PACKAGE) => (TEST_VAULT_ID, dec!("10"))
            )
        );
    }
}<|MERGE_RESOLUTION|>--- conflicted
+++ resolved
@@ -218,6 +218,7 @@
         }
     }
 
+    #[trace_resources(log=cost_units)]
     fn consume_execution_internal(
         &mut self,
         cost_units: u32,
@@ -377,12 +378,7 @@
         Ok(())
     }
 
-<<<<<<< HEAD
-    #[trace_resources(log=cost_units_to_consume)]
-    fn consume_execution(
-=======
     fn consume_multiplied_execution(
->>>>>>> 43690429
         &mut self,
         cost_units_per_multiple: u32,
         multiplier: usize,
