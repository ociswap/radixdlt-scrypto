use super::*;
use super::{CostingReason, FeeReserveError, FeeTable, SystemLoanFeeReserve};
use crate::kernel::actor::Actor;
use crate::kernel::call_frame::CallFrameUpdate;
use crate::kernel::kernel_api::{KernelApi, KernelInvocation};
use crate::system::module::SystemModule;
use crate::system::system::SystemDownstream;
use crate::system::system_callback::{SystemCallback, SystemInvocation};
use crate::system::system_callback_api::SystemCallbackObject;
use crate::types::*;
use crate::{
    errors::{CanBeAbortion, ModuleError, RuntimeError},
    transaction::AbortReason,
};
use native_sdk::resource::ResourceManager;
use radix_engine_interface::api::component::{
    ComponentRoyaltyAccumulatorSubstate, ComponentRoyaltyConfigSubstate,
};
use radix_engine_interface::api::substate_api::LockFlags;
use radix_engine_interface::blueprints::package::PackageRoyaltySubstate;
use radix_engine_interface::blueprints::resource::LiquidFungibleResource;
use radix_engine_interface::{types::NodeId, *};
use sbor::rust::collections::BTreeMap;

#[derive(Debug, Clone, PartialEq, Eq, ScryptoSbor)]
pub enum CostingError {
    FeeReserveError(FeeReserveError),
    MaxCallDepthLimitReached,
}

impl CanBeAbortion for CostingError {
    fn abortion(&self) -> Option<&AbortReason> {
        match self {
            Self::FeeReserveError(err) => err.abortion(),
            _ => None,
        }
    }
}

#[derive(Debug, Clone)]
pub struct CostingModule {
    pub fee_reserve: SystemLoanFeeReserve,
    pub fee_table: FeeTable,
    pub max_call_depth: usize,
    pub payload_len: usize,
    pub num_of_signatures: usize,
}

impl CostingModule {
    pub fn fee_reserve(self) -> SystemLoanFeeReserve {
        self.fee_reserve
    }

    pub fn apply_execution_cost<F>(
        &mut self,
        reason: CostingReason,
        base_price: F,
        multiplier: usize,
    ) -> Result<(), RuntimeError>
    where
        F: Fn(&FeeTable) -> u32,
    {
        let cost_units = base_price(&self.fee_table);
        self.fee_reserve
            .consume_multiplied_execution(cost_units, multiplier, reason)
            .map_err(|e| {
                RuntimeError::ModuleError(ModuleError::CostingError(CostingError::FeeReserveError(
                    e,
                )))
            })
    }

    pub fn credit_cost_units(
        &mut self,
        vault_id: NodeId,
        locked_fee: LiquidFungibleResource,
        contingent: bool,
    ) -> Result<LiquidFungibleResource, RuntimeError> {
        self.fee_reserve
            .lock_fee(vault_id, locked_fee, contingent)
            .map_err(|e| {
                RuntimeError::ModuleError(ModuleError::CostingError(CostingError::FeeReserveError(
                    e,
                )))
            })
    }
}

fn apply_royalty_cost<Y: KernelApi<SystemCallback<V>>, V: SystemCallbackObject>(
    api: &mut Y,
    cost_units: u32,
    recipient: RoyaltyRecipient,
    recipient_vault_id: NodeId,
) -> Result<(), RuntimeError> {
    api.kernel_get_callback()
        .modules
        .costing
        .fee_reserve
        .consume_royalty(cost_units, recipient, recipient_vault_id)
        .map_err(|e| {
            RuntimeError::ModuleError(ModuleError::CostingError(CostingError::FeeReserveError(e)))
        })
}

impl<V: SystemCallbackObject> SystemModule<SystemCallback<V>> for CostingModule {
    fn on_init<Y: KernelApi<SystemCallback<V>>>(api: &mut Y) -> Result<(), RuntimeError> {
        let costing = &mut api.kernel_get_callback().modules.costing;
        let fee_reserve = &mut costing.fee_reserve;
        let fee_table = &costing.fee_table;

        fee_reserve
            .consume_deferred(fee_table.tx_base_fee(), 1, CostingReason::TxBaseCost)
            .and_then(|()| {
                fee_reserve.consume_deferred(
                    fee_table.tx_payload_cost_per_byte(),
                    costing.payload_len,
                    CostingReason::TxPayloadCost,
                )
            })
            .and_then(|()| {
                fee_reserve.consume_deferred(
                    fee_table.tx_signature_verification_per_sig(),
                    costing.num_of_signatures,
                    CostingReason::TxSignatureVerification,
                )
            })
            .map_err(|e| {
                RuntimeError::ModuleError(ModuleError::CostingError(CostingError::FeeReserveError(
                    e,
                )))
            })
    }

    fn before_invoke<Y: KernelApi<SystemCallback<V>>>(
        api: &mut Y,
        identifier: &KernelInvocation<SystemInvocation>,
        input_size: usize,
    ) -> Result<(), RuntimeError> {
        let current_depth = api.kernel_get_current_depth();
        if current_depth == api.kernel_get_callback().modules.costing.max_call_depth {
            return Err(RuntimeError::ModuleError(ModuleError::CostingError(
                CostingError::MaxCallDepthLimitReached,
            )));
        }

        if current_depth > 0 {
            api.kernel_get_callback()
                .modules
                .costing
                .apply_execution_cost(
                    CostingReason::Invoke,
                    |fee_table| {
                        fee_table.kernel_api_cost(CostingEntry::Invoke {
                            input_size: input_size as u32,
                            identifier: &identifier.sys_invocation,
                        })
                    },
                    1,
                )?;
        }

        Ok(())
    }

    fn before_push_frame<Y: KernelApi<SystemCallback<V>>>(
        api: &mut Y,
        callee: &Actor,
        _nodes_and_refs: &mut CallFrameUpdate,
        _args: &IndexedScryptoValue,
    ) -> Result<(), RuntimeError> {
        // Identify the function, and optional component address
        let (blueprint, ident, optional_component) = {
            let blueprint = callee.blueprint();
            let (maybe_component, ident) = match &callee {
                Actor::Method { node_id, ident, .. } => {
                    if node_id.is_global_component() {
                        (
                            Some(ComponentAddress::new_unchecked(node_id.clone().into())),
                            ident,
                        )
                    } else {
                        (None, ident)
                    }
                }
                Actor::Function { ident, .. } => (None, ident),
                Actor::VirtualLazyLoad { .. } => {
                    return Ok(());
                }
            };

            (blueprint, ident, maybe_component)
        };

        //===========================
        // Apply package royalty
        //===========================
        let handle = api.kernel_lock_substate(
            blueprint.package_address.as_node_id(),
            SysModuleId::Object.into(),
            &PackageOffset::Royalty.into(),
            LockFlags::MUTABLE,
        )?;
        let mut substate: PackageRoyaltySubstate =
            api.kernel_read_substate(handle)?.as_typed().unwrap();
        let royalty_charge = substate
            .blueprint_royalty_configs
            .get(blueprint.blueprint_name.as_str())
            .map(|x| x.get_rule(ident).clone())
            .unwrap_or(0);
        if royalty_charge > 0 {
            let vault_id = if let Some(vault) = substate.royalty_vault {
                vault
            } else {
                let mut system = SystemDownstream::new(api);
                let new_vault = ResourceManager(RADIX_TOKEN).new_vault(&mut system)?;
                substate.royalty_vault = Some(new_vault);
                api.kernel_write_substate(handle, IndexedScryptoValue::from_typed(&substate))?;
                new_vault
            };
            apply_royalty_cost(
                api,
                royalty_charge,
                RoyaltyRecipient::Package(blueprint.package_address),
                vault_id.0,
            )?;
        }
        api.kernel_drop_lock(handle)?;

        //===========================
        // Apply component royalty
        //===========================
        if let Some(component_address) = optional_component {
            let handle = api.kernel_lock_substate(
                component_address.as_node_id(),
                SysModuleId::Royalty.into(),
                &RoyaltyOffset::RoyaltyConfig.into(),
                LockFlags::read_only(),
            )?;
            let substate: ComponentRoyaltyConfigSubstate =
                api.kernel_read_substate(handle)?.as_typed().unwrap();
            let royalty_charge = substate.royalty_config.get_rule(ident).clone();
            api.kernel_drop_lock(handle)?;

            if royalty_charge > 0 {
                let handle = api.kernel_lock_substate(
                    component_address.as_node_id(),
                    SysModuleId::Royalty.into(),
                    &RoyaltyOffset::RoyaltyAccumulator.into(),
                    LockFlags::MUTABLE,
                )?;
                let mut substate: ComponentRoyaltyAccumulatorSubstate =
                    api.kernel_read_substate(handle)?.as_typed().unwrap();
                let vault_id = if let Some(vault) = substate.royalty_vault {
                    vault
                } else {
                    let mut system = SystemDownstream::new(api);
                    let new_vault = ResourceManager(RADIX_TOKEN).new_vault(&mut system)?;
                    substate.royalty_vault = Some(new_vault);
                    new_vault
                };
                apply_royalty_cost(
                    api,
                    royalty_charge,
                    RoyaltyRecipient::Component(component_address.clone()),
                    vault_id.into(),
                )?;
                api.kernel_write_substate(handle, IndexedScryptoValue::from_typed(&substate))?;
                api.kernel_drop_lock(handle)?;
            }
        }

        Ok(())
    }

    fn before_create_node<Y: KernelApi<SystemCallback<V>>>(
        api: &mut Y,
<<<<<<< HEAD
        _node_id: &NodeId,
        _node_module_init: &BTreeMap<ModuleId, BTreeMap<SubstateKey, IndexedScryptoValue>>,
=======
        node_id: &NodeId,
        _node_module_init: &BTreeMap<SysModuleId, BTreeMap<SubstateKey, IndexedScryptoValue>>,
>>>>>>> d2439a56
    ) -> Result<(), RuntimeError> {
        // TODO: calculate size
        api.kernel_get_callback()
            .modules
            .costing
            .apply_execution_cost(
                CostingReason::CreateNode,
                |fee_table| {
                    fee_table.kernel_api_cost(CostingEntry::CreateNode { size: 0, node_id })
                },
                1,
            )?;
        Ok(())
    }

    fn after_drop_node<Y: KernelApi<SystemCallback<V>>>(api: &mut Y) -> Result<(), RuntimeError> {
        // TODO: calculate size
        api.kernel_get_callback()
            .modules
            .costing
            .apply_execution_cost(
                CostingReason::DropNode,
                |fee_table| fee_table.kernel_api_cost(CostingEntry::DropNode { size: 0 }),
                1,
            )?;

        Ok(())
    }

    fn before_lock_substate<Y: KernelApi<SystemCallback<V>>>(
        api: &mut Y,
<<<<<<< HEAD
        _node_id: &NodeId,
        _module_id: &ModuleId,
        _offset: &SubstateKey,
=======
        node_id: &NodeId,
        module_id: &SysModuleId,
        substate_key: &SubstateKey,
>>>>>>> d2439a56
        _flags: &LockFlags,
    ) -> Result<(), RuntimeError> {
        api.kernel_get_callback()
            .modules
            .costing
            .apply_execution_cost(
                CostingReason::LockSubstate,
                |fee_table| {
                    fee_table.kernel_api_cost(CostingEntry::LockSubstate {
                        node_id,
                        module_id,
                        substate_key,
                    })
                },
                1,
            )?;
        Ok(())
    }

    fn on_read_substate<Y: KernelApi<SystemCallback<V>>>(
        api: &mut Y,
        _lock_handle: LockHandle,
        size: usize,
    ) -> Result<(), RuntimeError> {
        api.kernel_get_callback()
            .modules
            .costing
            .apply_execution_cost(
                CostingReason::ReadSubstate,
                |fee_table| {
                    fee_table.kernel_api_cost(CostingEntry::ReadSubstate { size: size as u32 })
                },
                1,
            )?;
        Ok(())
    }

    fn on_write_substate<Y: KernelApi<SystemCallback<V>>>(
        api: &mut Y,
        _lock_handle: LockHandle,
        size: usize,
    ) -> Result<(), RuntimeError> {
        api.kernel_get_callback()
            .modules
            .costing
            .apply_execution_cost(
                CostingReason::WriteSubstate,
                |fee_table| {
                    fee_table.kernel_api_cost(CostingEntry::WriteSubstate { size: size as u32 })
                },
                1,
            )?;
        Ok(())
    }

    fn on_drop_lock<Y: KernelApi<SystemCallback<V>>>(
        api: &mut Y,
        _lock_handle: LockHandle,
    ) -> Result<(), RuntimeError> {
        api.kernel_get_callback()
            .modules
            .costing
            .apply_execution_cost(
                CostingReason::DropLock,
                |fee_table| fee_table.kernel_api_cost(CostingEntry::DropLock),
                1,
            )?;
        Ok(())
    }

    fn on_allocate_node_id<Y: KernelApi<SystemCallback<V>>>(
        api: &mut Y,
        _entity_type: Option<EntityType>,
        virtual_node: bool,
    ) -> Result<(), RuntimeError> {
        api.kernel_get_callback()
            .modules
            .costing
            .apply_execution_cost(
                CostingReason::AllocateNodeId,
                |fee_table| {
                    fee_table.kernel_api_cost(CostingEntry::AllocateNodeId { virtual_node })
                },
                1,
            )?;
        Ok(())
    }
}<|MERGE_RESOLUTION|>--- conflicted
+++ resolved
@@ -274,13 +274,8 @@
 
     fn before_create_node<Y: KernelApi<SystemCallback<V>>>(
         api: &mut Y,
-<<<<<<< HEAD
-        _node_id: &NodeId,
+        node_id: &NodeId,
         _node_module_init: &BTreeMap<ModuleId, BTreeMap<SubstateKey, IndexedScryptoValue>>,
-=======
-        node_id: &NodeId,
-        _node_module_init: &BTreeMap<SysModuleId, BTreeMap<SubstateKey, IndexedScryptoValue>>,
->>>>>>> d2439a56
     ) -> Result<(), RuntimeError> {
         // TODO: calculate size
         api.kernel_get_callback()
@@ -312,15 +307,9 @@
 
     fn before_lock_substate<Y: KernelApi<SystemCallback<V>>>(
         api: &mut Y,
-<<<<<<< HEAD
-        _node_id: &NodeId,
-        _module_id: &ModuleId,
-        _offset: &SubstateKey,
-=======
         node_id: &NodeId,
-        module_id: &SysModuleId,
+        module_id: &ModuleId,
         substate_key: &SubstateKey,
->>>>>>> d2439a56
         _flags: &LockFlags,
     ) -> Result<(), RuntimeError> {
         api.kernel_get_callback()
@@ -331,7 +320,7 @@
                 |fee_table| {
                     fee_table.kernel_api_cost(CostingEntry::LockSubstate {
                         node_id,
-                        module_id,
+                        module_id: &SysModuleId::from_repr(module_id.0).unwrap(),
                         substate_key,
                     })
                 },
