use super::costing::CostingEntry;
use super::limits::TransactionLimitsError;
use crate::errors::*;
use crate::kernel::actor::Actor;
use crate::kernel::call_frame::CallFrameMessage;
use crate::kernel::kernel_api::KernelInvocation;
use crate::kernel::kernel_api::{KernelApi, KernelInternalApi};
use crate::kernel::kernel_callback_api::{
    CloseSubstateEvent, CreateNodeEvent, DrainSubstatesEvent, DropNodeEvent, MoveModuleEvent,
    OpenSubstateEvent, ReadSubstateEvent, RemoveSubstateEvent, ScanKeysEvent,
    ScanSortedSubstatesEvent, SetSubstateEvent, WriteSubstateEvent,
};
use crate::system::module::SystemModule;
use crate::system::system_callback::SystemConfig;
use crate::system::system_callback_api::SystemCallbackObject;
use crate::system::system_modules::auth::AuthModule;
use crate::system::system_modules::costing::CostingModule;
use crate::system::system_modules::costing::FeeTable;
use crate::system::system_modules::costing::SystemLoanFeeReserve;
use crate::system::system_modules::execution_trace::ExecutionTraceModule;
use crate::system::system_modules::kernel_trace::KernelTraceModule;
use crate::system::system_modules::limits::{LimitsModule, TransactionLimitsConfig};
use crate::system::system_modules::transaction_runtime::TransactionRuntimeModule;
#[cfg(feature = "resource_tracker")]
use crate::track::interface::StoreAccess;
use crate::track::interface::StoreCommit;
use crate::transaction::ExecutionConfig;
use crate::types::*;
use bitflags::bitflags;
use paste::paste;
use radix_engine_interface::api::ObjectModuleId;
use radix_engine_interface::crypto::Hash;
use resources_tracker_macro::trace_resources;
use transaction::model::AuthZoneParams;

bitflags! {
    pub struct EnabledModules: u32 {
        // Kernel trace, for debugging only
        const KERNEL_TRACE = 0x1 << 0;

        // Limits, costing and auth
        const LIMITS = 0x01 << 1;
        const COSTING = 0x01 << 2;
        const AUTH = 0x01 << 3;

        // Transaction runtime data
        const TRANSACTION_RUNTIME = 0x01 << 5;

        // Execution trace, for preview only
        const EXECUTION_TRACE = 0x01 << 6;
    }
}

impl EnabledModules {
    /// The difference between genesis transaction and system transaction is "no auth".
    /// TODO: double check if this is the right assumption.
    pub fn for_genesis_transaction() -> Self {
        Self::TRANSACTION_RUNTIME
    }

    pub fn for_system_transaction() -> Self {
        Self::AUTH | Self::TRANSACTION_RUNTIME
    }

    pub fn for_notarized_transaction() -> Self {
        Self::LIMITS | Self::COSTING | Self::AUTH | Self::TRANSACTION_RUNTIME
    }

    pub fn for_test_transaction() -> Self {
        Self::for_notarized_transaction() | Self::KERNEL_TRACE
    }

    pub fn for_preview() -> Self {
        Self::for_notarized_transaction() | Self::EXECUTION_TRACE
    }
}

#[allow(dead_code)]
pub struct SystemModuleMixer {
    // TODO: Use option instead of default for module states?
    // The original reason for performance, but we should double check.

    /* flags */
    enabled_modules: EnabledModules,

    /* states */
    pub(super) kernel_trace: KernelTraceModule,
    pub(super) limits: LimitsModule,
    pub(super) costing: CostingModule,
    pub(super) auth: AuthModule,
    pub(super) transaction_runtime: TransactionRuntimeModule,
    pub(super) execution_trace: ExecutionTraceModule,
}

// Macro generates default modules dispatches call based on passed function name and arguments.
macro_rules! internal_call_dispatch {
    ($system:expr, $fn:ident ( $($param:ident),*) ) => {
        paste! {
        {
            let modules: EnabledModules = $system.modules.enabled_modules;
            if modules.contains(EnabledModules::KERNEL_TRACE) {
                KernelTraceModule::[< $fn >]($($param, )*)?;
            }
            if modules.contains(EnabledModules::LIMITS) {
                 LimitsModule::[< $fn >]($($param, )*)?;
            }
            if modules.contains(EnabledModules::COSTING) {
                CostingModule::[< $fn >]($($param, )*)?;
            }
            if modules.contains(EnabledModules::AUTH) {
                AuthModule::[< $fn >]($($param, )*)?;
            }
            if modules.contains(EnabledModules::TRANSACTION_RUNTIME) {
                TransactionRuntimeModule::[< $fn >]($($param, )*)?;
            }
            if modules.contains(EnabledModules::EXECUTION_TRACE) {
                ExecutionTraceModule::[< $fn >]($($param, )*)?;
            }
            Ok(())
        }
    }};
}

impl SystemModuleMixer {
    pub fn new(
        enabled_modules: EnabledModules,
        tx_hash: Hash,
        auth_zone_params: AuthZoneParams,
        fee_reserve: SystemLoanFeeReserve,
        fee_table: FeeTable,
        payload_len: usize,
        num_of_signatures: usize,
        execution_config: &ExecutionConfig,
    ) -> Self {
        Self {
            enabled_modules,
            kernel_trace: KernelTraceModule {},
            costing: CostingModule {
                fee_reserve,
                fee_table,
                max_call_depth: execution_config.max_call_depth,
                payload_len,
                num_of_signatures,
                max_per_function_royalty_in_xrd: execution_config.max_per_function_royalty_in_xrd,
                enable_cost_breakdown: execution_config.enable_cost_breakdown,
                costing_traces: index_map_new(),
            },
            auth: AuthModule {
                params: auth_zone_params.clone(),
                auth_zone_stack: Vec::new(),
            },
            limits: LimitsModule::new(TransactionLimitsConfig {
                max_number_of_substates_in_track: execution_config.max_number_of_substates_in_track,
                max_number_of_substates_in_heap: execution_config.max_number_of_substates_in_heap,
                max_substate_size: execution_config.max_substate_size,
                max_invoke_payload_size: execution_config.max_invoke_input_size,
                max_number_of_logs: execution_config.max_number_of_logs,
                max_number_of_events: execution_config.max_number_of_events,
                max_event_size: execution_config.max_event_size,
                max_log_size: execution_config.max_log_size,
                max_panic_message_size: execution_config.max_panic_message_size,
            }),
            execution_trace: ExecutionTraceModule::new(execution_config.max_execution_trace_depth),
            transaction_runtime: TransactionRuntimeModule {
                tx_hash,
                next_id: 0,
                logs: Vec::new(),
                events: Vec::new(),
                replacements: index_map_new(),
            },
        }
    }

    pub fn unpack(
        self,
    ) -> (
        CostingModule,
        TransactionRuntimeModule,
        ExecutionTraceModule,
    ) {
        (self.costing, self.transaction_runtime, self.execution_trace)
    }
}

//====================================================================
// NOTE: Modules are applied in the reverse order of initialization!
// This has an impact if there is module dependency.
//====================================================================

impl<V: SystemCallbackObject> SystemModule<SystemConfig<V>> for SystemModuleMixer {
    #[trace_resources]
    fn on_init<Y: KernelApi<SystemConfig<V>>>(api: &mut Y) -> Result<(), RuntimeError> {
        let modules: EnabledModules = api.kernel_get_system().modules.enabled_modules;

        // Enable execution trace
        if modules.contains(EnabledModules::EXECUTION_TRACE) {
            ExecutionTraceModule::on_init(api)?;
        }

        // Enable transaction runtime
        if modules.contains(EnabledModules::TRANSACTION_RUNTIME) {
            TransactionRuntimeModule::on_init(api)?;
        }

        // Enable auth
        if modules.contains(EnabledModules::AUTH) {
            AuthModule::on_init(api)?;
        }

        // Enable costing
        if modules.contains(EnabledModules::COSTING) {
            CostingModule::on_init(api)?;
        }

        // Enable transaction limits
        if modules.contains(EnabledModules::LIMITS) {
            LimitsModule::on_init(api)?;
        }

        // Enable kernel trace
        if modules.contains(EnabledModules::KERNEL_TRACE) {
            KernelTraceModule::on_init(api)?;
        }

        Ok(())
    }

    #[trace_resources]
    fn on_teardown<Y: KernelApi<SystemConfig<V>>>(api: &mut Y) -> Result<(), RuntimeError> {
        internal_call_dispatch!(api.kernel_get_system(), on_teardown(api))
    }

    #[trace_resources(log=invocation.len())]
    fn before_invoke<Y: KernelApi<SystemConfig<V>>>(
        api: &mut Y,
        invocation: &KernelInvocation<Actor>,
    ) -> Result<(), RuntimeError> {
        internal_call_dispatch!(api.kernel_get_system(), before_invoke(api, invocation))
    }

    #[trace_resources]
    fn before_push_frame<Y: KernelApi<SystemConfig<V>>>(
        api: &mut Y,
        callee: &Actor,
        message: &mut CallFrameMessage,
        args: &IndexedScryptoValue,
    ) -> Result<(), RuntimeError> {
        internal_call_dispatch!(
            api.kernel_get_system(),
            before_push_frame(api, callee, message, args)
        )
    }

    #[trace_resources]
    fn on_execution_start<Y: KernelApi<SystemConfig<V>>>(api: &mut Y) -> Result<(), RuntimeError> {
        internal_call_dispatch!(api.kernel_get_system(), on_execution_start(api))
    }

    #[trace_resources]
    fn on_execution_finish<Y: KernelApi<SystemConfig<V>>>(
        api: &mut Y,
        message: &CallFrameMessage,
    ) -> Result<(), RuntimeError> {
        internal_call_dispatch!(api.kernel_get_system(), on_execution_finish(api, message))
    }

    #[trace_resources]
    fn after_pop_frame<Y: KernelApi<SystemConfig<V>>>(
        api: &mut Y,
        dropped_actor: &Actor,
        message: &CallFrameMessage,
    ) -> Result<(), RuntimeError> {
        internal_call_dispatch!(
            api.kernel_get_system(),
            after_pop_frame(api, dropped_actor, message)
        )
    }

    #[trace_resources(log=output_size)]
    fn after_invoke<Y: KernelApi<SystemConfig<V>>>(
        api: &mut Y,
        output_size: usize,
    ) -> Result<(), RuntimeError> {
        internal_call_dispatch!(api.kernel_get_system(), after_invoke(api, output_size))
    }

    #[trace_resources(log=entity_type)]
    fn on_allocate_node_id<Y: KernelApi<SystemConfig<V>>>(
        api: &mut Y,
        entity_type: EntityType,
    ) -> Result<(), RuntimeError> {
        internal_call_dispatch!(
            api.kernel_get_system(),
            on_allocate_node_id(api, entity_type)
        )
    }

    #[trace_resources]
    fn on_create_node<Y: KernelInternalApi<SystemConfig<V>>>(
        api: &mut Y,
        event: &CreateNodeEvent,
    ) -> Result<(), RuntimeError> {
        internal_call_dispatch!(api.kernel_get_system(), on_create_node(api, event))
    }

    #[trace_resources]
    fn on_drop_node<Y: KernelInternalApi<SystemConfig<V>>>(
        api: &mut Y,
        event: &DropNodeEvent,
    ) -> Result<(), RuntimeError> {
        internal_call_dispatch!(api.kernel_get_system(), on_drop_node(api, event))
    }

    #[trace_resources]
    fn on_move_module<Y: KernelInternalApi<SystemConfig<V>>>(
        api: &mut Y,
        event: &MoveModuleEvent,
    ) -> Result<(), RuntimeError> {
        internal_call_dispatch!(api.kernel_get_system(), on_move_module(api, event))
    }

    #[trace_resources]
    fn on_open_substate<Y: KernelInternalApi<SystemConfig<V>>>(
        api: &mut Y,
        event: &OpenSubstateEvent,
    ) -> Result<(), RuntimeError> {
        internal_call_dispatch!(api.kernel_get_system(), on_open_substate(api, event))
    }

<<<<<<< HEAD
    #[trace_resources(log=size)]
    fn after_open_substate<Y: KernelApi<SystemConfig<V>>>(
        api: &mut Y,
        handle: LockHandle,
        node_id: &NodeId,
        store_access: &StoreAccessInfo,
        size: usize,
    ) -> Result<(), RuntimeError> {
        internal_call_dispatch!(
            api,
            after_open_substate(api, handle, node_id, store_access, size)
        )
    }

    #[trace_resources(log=value_size, log={store_access.iter().find(|e| *e == &StoreAccess::ReadFromHeap).is_some()})]
    fn after_read_substate<Y: KernelApi<SystemConfig<V>>>(
=======
    #[trace_resources]
    fn on_read_substate<Y: KernelInternalApi<SystemConfig<V>>>(
>>>>>>> 34c447e1
        api: &mut Y,
        event: &ReadSubstateEvent,
    ) -> Result<(), RuntimeError> {
        internal_call_dispatch!(api.kernel_get_system(), on_read_substate(api, event))
    }

    #[trace_resources]
    fn on_write_substate<Y: KernelInternalApi<SystemConfig<V>>>(
        api: &mut Y,
        event: &WriteSubstateEvent,
    ) -> Result<(), RuntimeError> {
        internal_call_dispatch!(api.kernel_get_system(), on_write_substate(api, event))
    }

    #[trace_resources]
    fn on_close_substate<Y: KernelInternalApi<SystemConfig<V>>>(
        api: &mut Y,
        event: &CloseSubstateEvent,
    ) -> Result<(), RuntimeError> {
        internal_call_dispatch!(api.kernel_get_system(), on_close_substate(api, event))
    }

    #[trace_resources]
    fn on_set_substate(
        system: &mut SystemConfig<V>,
        event: &SetSubstateEvent,
    ) -> Result<(), RuntimeError> {
        internal_call_dispatch!(system, on_set_substate(system, event))
    }

    #[trace_resources]
    fn on_remove_substate(
        system: &mut SystemConfig<V>,
        event: &RemoveSubstateEvent,
    ) -> Result<(), RuntimeError> {
        internal_call_dispatch!(system, on_remove_substate(system, event))
    }

    #[trace_resources]
    fn on_scan_keys(
        system: &mut SystemConfig<V>,
        event: &ScanKeysEvent,
    ) -> Result<(), RuntimeError> {
        internal_call_dispatch!(system, on_scan_keys(system, event))
    }

    #[trace_resources]
    fn on_drain_substates(
        system: &mut SystemConfig<V>,
        event: &DrainSubstatesEvent,
    ) -> Result<(), RuntimeError> {
        internal_call_dispatch!(system, on_drain_substates(system, event))
    }

    #[trace_resources]
<<<<<<< HEAD
    fn after_drain_substates<Y: KernelApi<SystemConfig<V>>>(
        api: &mut Y,
        count: u32,
        store_access: &StoreAccessInfo,
    ) -> Result<(), RuntimeError> {
        internal_call_dispatch!(api, after_drain_substates(api, count, store_access))
=======
    fn on_scan_sorted_substates(
        system: &mut SystemConfig<V>,
        event: &ScanSortedSubstatesEvent,
    ) -> Result<(), RuntimeError> {
        internal_call_dispatch!(system, on_scan_sorted_substates(system, event))
>>>>>>> 34c447e1
    }
}

impl SystemModuleMixer {
    // Note that module mixer is called by both kernel and system.
    // - Kernel uses the `SystemModule<SystemConfig<V>>` trait above;
    // - System uses methods defined below (TODO: add a trait?)

    pub fn add_log(&mut self, level: Level, message: String) -> Result<(), RuntimeError> {
        if self.enabled_modules.contains(EnabledModules::LIMITS) {
            if self.transaction_runtime.logs.len() >= self.limits.config().max_number_of_logs {
                return Err(RuntimeError::SystemModuleError(
                    SystemModuleError::TransactionLimitsError(TransactionLimitsError::TooManyLogs),
                ));
            }
            if message.len() > self.limits.config().max_log_size {
                return Err(RuntimeError::SystemModuleError(
                    SystemModuleError::TransactionLimitsError(
                        TransactionLimitsError::LogSizeTooLarge {
                            actual: message.len(),
                            max: self.limits.config().max_log_size,
                        },
                    ),
                ));
            }
        }

        if self
            .enabled_modules
            .contains(EnabledModules::TRANSACTION_RUNTIME)
        {
            self.transaction_runtime.add_log(level, message);
        }

        Ok(())
    }

    pub fn add_event(
        &mut self,
        identifier: EventTypeIdentifier,
        data: Vec<u8>,
    ) -> Result<(), RuntimeError> {
        if self.enabled_modules.contains(EnabledModules::LIMITS) {
            if self.transaction_runtime.events.len() >= self.limits.config().max_number_of_events {
                return Err(RuntimeError::SystemModuleError(
                    SystemModuleError::TransactionLimitsError(
                        TransactionLimitsError::TooManyEvents,
                    ),
                ));
            }
            if data.len() > self.limits.config().max_event_size {
                return Err(RuntimeError::SystemModuleError(
                    SystemModuleError::TransactionLimitsError(
                        TransactionLimitsError::EventSizeTooLarge {
                            actual: data.len(),
                            max: self.limits.config().max_event_size,
                        },
                    ),
                ));
            }
        }

        if self
            .enabled_modules
            .contains(EnabledModules::TRANSACTION_RUNTIME)
        {
            self.transaction_runtime.add_event(identifier, data)
        }

        Ok(())
    }

    pub fn set_panic_message(&mut self, message: String) -> Result<(), RuntimeError> {
        if self.enabled_modules.contains(EnabledModules::LIMITS) {
            if message.len() > self.limits.config().max_panic_message_size {
                return Err(RuntimeError::SystemModuleError(
                    SystemModuleError::TransactionLimitsError(
                        TransactionLimitsError::PanicMessageSizeTooLarge {
                            actual: message.len(),
                            max: self.limits.config().max_panic_message_size,
                        },
                    ),
                ));
            }
        }

        Ok(())
    }

    pub fn add_replacement(
        &mut self,
        old: (NodeId, ObjectModuleId),
        new: (NodeId, ObjectModuleId),
    ) {
        if self
            .enabled_modules
            .contains(EnabledModules::TRANSACTION_RUNTIME)
        {
            self.transaction_runtime.add_replacement(old, new)
        }
    }

    pub fn auth_zone_id(&mut self) -> Option<NodeId> {
        if self.enabled_modules.contains(EnabledModules::AUTH) {
            self.auth.last_auth_zone()
        } else {
            None
        }
    }

    pub fn fee_reserve(&mut self) -> Option<&SystemLoanFeeReserve> {
        if self.enabled_modules.contains(EnabledModules::COSTING) {
            Some(&self.costing.fee_reserve)
        } else {
            None
        }
    }

    pub fn costing(&mut self) -> Option<&CostingModule> {
        if self.enabled_modules.contains(EnabledModules::COSTING) {
            Some(&self.costing)
        } else {
            None
        }
    }

    pub fn transaction_hash(&self) -> Option<Hash> {
        if self
            .enabled_modules
            .contains(EnabledModules::TRANSACTION_RUNTIME)
        {
            Some(self.transaction_runtime.tx_hash)
        } else {
            None
        }
    }

    pub fn generate_ruid(&mut self) -> Option<[u8; 32]> {
        if self
            .enabled_modules
            .contains(EnabledModules::TRANSACTION_RUNTIME)
        {
            Some(self.transaction_runtime.generate_ruid())
        } else {
            None
        }
    }

    pub fn update_instruction_index(&mut self, new_index: usize) {
        if self
            .enabled_modules
            .contains(EnabledModules::EXECUTION_TRACE)
        {
            self.execution_trace.update_instruction_index(new_index)
        }
    }

    pub fn apply_execution_cost(
        &mut self,
        costing_entry: CostingEntry,
    ) -> Result<(), RuntimeError> {
        if self.enabled_modules.contains(EnabledModules::COSTING) {
            self.costing.apply_execution_cost(costing_entry)
        } else {
            Ok(())
        }
    }

    pub fn apply_state_expansion_cost(
        &mut self,
        store_commit: &StoreCommit,
    ) -> Result<(), RuntimeError> {
        if self.enabled_modules.contains(EnabledModules::COSTING) {
            self.costing.apply_state_expansion_cost(store_commit)
        } else {
            Ok(())
        }
    }

    pub fn credit_cost_units(
        &mut self,
        vault_id: NodeId,
        locked_fee: LiquidFungibleResource,
        contingent: bool,
    ) -> Result<LiquidFungibleResource, RuntimeError> {
        if self.enabled_modules.contains(EnabledModules::COSTING) {
            self.costing
                .credit_cost_units(vault_id, locked_fee, contingent)
        } else {
            Ok(locked_fee)
        }
    }
}<|MERGE_RESOLUTION|>--- conflicted
+++ resolved
@@ -327,27 +327,8 @@
         internal_call_dispatch!(api.kernel_get_system(), on_open_substate(api, event))
     }
 
-<<<<<<< HEAD
-    #[trace_resources(log=size)]
-    fn after_open_substate<Y: KernelApi<SystemConfig<V>>>(
-        api: &mut Y,
-        handle: LockHandle,
-        node_id: &NodeId,
-        store_access: &StoreAccessInfo,
-        size: usize,
-    ) -> Result<(), RuntimeError> {
-        internal_call_dispatch!(
-            api,
-            after_open_substate(api, handle, node_id, store_access, size)
-        )
-    }
-
-    #[trace_resources(log=value_size, log={store_access.iter().find(|e| *e == &StoreAccess::ReadFromHeap).is_some()})]
-    fn after_read_substate<Y: KernelApi<SystemConfig<V>>>(
-=======
     #[trace_resources]
     fn on_read_substate<Y: KernelInternalApi<SystemConfig<V>>>(
->>>>>>> 34c447e1
         api: &mut Y,
         event: &ReadSubstateEvent,
     ) -> Result<(), RuntimeError> {
@@ -403,20 +384,11 @@
     }
 
     #[trace_resources]
-<<<<<<< HEAD
-    fn after_drain_substates<Y: KernelApi<SystemConfig<V>>>(
-        api: &mut Y,
-        count: u32,
-        store_access: &StoreAccessInfo,
-    ) -> Result<(), RuntimeError> {
-        internal_call_dispatch!(api, after_drain_substates(api, count, store_access))
-=======
     fn on_scan_sorted_substates(
         system: &mut SystemConfig<V>,
         event: &ScanSortedSubstatesEvent,
     ) -> Result<(), RuntimeError> {
         internal_call_dispatch!(system, on_scan_sorted_substates(system, event))
->>>>>>> 34c447e1
     }
 }
 
