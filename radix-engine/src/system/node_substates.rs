use super::node_modules::access_rules::AuthZoneStackSubstate;
use super::node_modules::access_rules::MethodAccessRulesSubstate;
use super::node_modules::event_schema::PackageEventSchemaSubstate;
use crate::blueprints::access_controller::AccessControllerSubstate;
use crate::blueprints::account::AccountSubstate;
use crate::blueprints::clock::ClockSubstate;
use crate::blueprints::epoch_manager::EpochManagerSubstate;
use crate::blueprints::epoch_manager::ValidatorSetSubstate;
use crate::blueprints::epoch_manager::ValidatorSubstate;
use crate::blueprints::package::PackageCodeTypeSubstate;
use crate::blueprints::resource::BucketInfoSubstate;
use crate::blueprints::resource::FungibleProof;
use crate::blueprints::resource::NonFungibleProof;
use crate::blueprints::resource::NonFungibleSubstate;
use crate::blueprints::resource::ProofInfoSubstate;
use crate::blueprints::resource::ResourceManagerSubstate;
use crate::blueprints::resource::VaultInfoSubstate;
use crate::blueprints::resource::WorktopSubstate;
use crate::blueprints::transaction_runtime::TransactionRuntimeSubstate;
use crate::errors::*;
use crate::system::node_modules::access_rules::FunctionAccessRulesSubstate;
use crate::system::node_modules::type_info::TypeInfoSubstate;
use crate::types::*;
use radix_engine_interface::api::component::*;
use radix_engine_interface::api::types::{
    ComponentOffset, KeyValueStoreOffset, NonFungibleStoreOffset, RENodeId, SubstateOffset,
};
use radix_engine_interface::blueprints::package::*;
use radix_engine_interface::blueprints::resource::LiquidFungibleResource;
use radix_engine_interface::blueprints::resource::LiquidNonFungibleResource;
use radix_engine_interface::blueprints::resource::LockedFungibleResource;
use radix_engine_interface::blueprints::resource::LockedNonFungibleResource;

#[derive(Debug, Clone, PartialEq, Eq, ScryptoSbor)]
pub enum PersistedSubstate {
    EpochManager(EpochManagerSubstate),
    ValidatorSet(ValidatorSetSubstate),
    Validator(ValidatorSubstate),
    CurrentTimeRoundedToMinutes(ClockSubstate),
    ResourceManager(ResourceManagerSubstate),
    ComponentState(ComponentStateSubstate),
    PackageInfo(PackageInfoSubstate),
    PackageCodeType(PackageCodeTypeSubstate),
    PackageCode(PackageCodeSubstate),
    PackageRoyalty(PackageRoyaltySubstate),
    Account(AccountSubstate),
    AccessController(AccessControllerSubstate),
    VaultInfo(VaultInfoSubstate),
    VaultLiquidFungible(LiquidFungibleResource),
    VaultLiquidNonFungible(LiquidNonFungibleResource),
    VaultLockedFungible(LockedFungibleResource),
    VaultLockedNonFungible(LockedNonFungibleResource),

    /* Type info */
    TypeInfo(TypeInfoSubstate),

    /* Access rules */
    MethodAccessRules(MethodAccessRulesSubstate),
    FunctionAccessRules(FunctionAccessRulesSubstate),

    /* Royalty */
    ComponentRoyaltyConfig(ComponentRoyaltyConfigSubstate),
    ComponentRoyaltyAccumulator(ComponentRoyaltyAccumulatorSubstate),

    /* KVStore entry */
    NonFungible(NonFungibleSubstate),
    KeyValueStoreEntry(KeyValueStoreEntrySubstate),

    /* Event Schema */
    PackageEventSchema(PackageEventSchemaSubstate),
}

impl PersistedSubstate {
    pub fn vault_info(&self) -> &VaultInfoSubstate {
        if let PersistedSubstate::VaultInfo(vault) = self {
            vault
        } else {
            panic!("Not a vault info");
        }
    }

    pub fn vault_liquid_fungible_mut(&mut self) -> &mut LiquidFungibleResource {
        if let PersistedSubstate::VaultLiquidFungible(vault) = self {
            vault
        } else {
            panic!("Not a vault");
        }
    }

    pub fn vault_liquid_non_fungible_mut(&mut self) -> &mut LiquidNonFungibleResource {
        if let PersistedSubstate::VaultLiquidNonFungible(vault) = self {
            vault
        } else {
            panic!("Not a vault");
        }
    }

    pub fn vault_info_mut(&mut self) -> &mut VaultInfoSubstate {
        if let PersistedSubstate::VaultInfo(vault) = self {
            vault
        } else {
            panic!("Not a vault info");
        }
    }

    pub fn component_royalty_accumulator(&self) -> &ComponentRoyaltyAccumulatorSubstate {
        if let PersistedSubstate::ComponentRoyaltyAccumulator(state) = self {
            state
        } else {
            panic!("Not a component royalty accumulator");
        }
    }

    pub fn package_royalty(&self) -> &PackageRoyaltySubstate {
        if let PersistedSubstate::PackageRoyalty(state) = self {
            state
        } else {
            panic!("Not a package royalty");
        }
    }

    pub fn package_info(&self) -> &PackageInfoSubstate {
        if let PersistedSubstate::PackageInfo(info) = self {
            info
        } else {
            panic!("Not a package royalty accumulator");
        }
    }

    pub fn type_info(&self) -> &TypeInfoSubstate {
        if let PersistedSubstate::TypeInfo(info) = self {
            info
        } else {
            panic!("Not a package royalty accumulator");
        }
    }

    pub fn resource_manager(&self) -> &ResourceManagerSubstate {
        if let PersistedSubstate::ResourceManager(state) = self {
            state
        } else {
            panic!("Not a resource manager substate");
        }
    }

    pub fn event_schema(&self) -> &PackageEventSchemaSubstate {
        if let PersistedSubstate::PackageEventSchema(state) = self {
            state
        } else {
            panic!("Not a PackageEventSchema");
        }
    }
}

impl Into<VaultInfoSubstate> for PersistedSubstate {
    fn into(self) -> VaultInfoSubstate {
        if let PersistedSubstate::VaultInfo(vault) = self {
            vault
        } else {
            panic!("Not a vault");
        }
    }
}

impl Into<LiquidFungibleResource> for PersistedSubstate {
    fn into(self) -> LiquidFungibleResource {
        if let PersistedSubstate::VaultLiquidFungible(vault) = self {
            vault
        } else {
            panic!("Not a vault");
        }
    }
}

impl Into<LiquidNonFungibleResource> for PersistedSubstate {
    fn into(self) -> LiquidNonFungibleResource {
        if let PersistedSubstate::VaultLiquidNonFungible(vault) = self {
            vault
        } else {
            panic!("Not a vault");
        }
    }
}

impl PersistedSubstate {
    pub fn to_runtime(self) -> RuntimeSubstate {
        match self {
            PersistedSubstate::EpochManager(value) => RuntimeSubstate::EpochManager(value),
            PersistedSubstate::ValidatorSet(value) => RuntimeSubstate::ValidatorSet(value),
            PersistedSubstate::Validator(value) => RuntimeSubstate::Validator(value),
            PersistedSubstate::CurrentTimeRoundedToMinutes(value) => {
                RuntimeSubstate::CurrentTimeRoundedToMinutes(value)
            }
            PersistedSubstate::ResourceManager(value) => RuntimeSubstate::ResourceManager(value),
            PersistedSubstate::ComponentState(value) => RuntimeSubstate::ComponentState(value),
            PersistedSubstate::PackageInfo(value) => RuntimeSubstate::PackageInfo(value),
            PersistedSubstate::PackageCodeType(value) => RuntimeSubstate::PackageCodeType(value),
            PersistedSubstate::PackageCode(value) => RuntimeSubstate::PackageCode(value),
            PersistedSubstate::PackageRoyalty(value) => RuntimeSubstate::PackageRoyalty(value),
            PersistedSubstate::VaultInfo(value) => RuntimeSubstate::VaultInfo(value),
            PersistedSubstate::VaultLiquidFungible(value) => {
                RuntimeSubstate::VaultLiquidFungible(value)
            }
            PersistedSubstate::VaultLiquidNonFungible(value) => {
                RuntimeSubstate::VaultLiquidNonFungible(value)
            }
            PersistedSubstate::VaultLockedFungible(value) => {
                RuntimeSubstate::VaultLockedFungible(value)
            }
            PersistedSubstate::VaultLockedNonFungible(value) => {
                RuntimeSubstate::VaultLockedNonFungible(value)
            }
            PersistedSubstate::NonFungible(value) => RuntimeSubstate::NonFungible(value),
            PersistedSubstate::KeyValueStoreEntry(value) => {
                RuntimeSubstate::KeyValueStoreEntry(value)
            }
            PersistedSubstate::Account(value) => RuntimeSubstate::Account(value),
            PersistedSubstate::AccessController(value) => RuntimeSubstate::AccessController(value),

            /* Node module starts */
            PersistedSubstate::TypeInfo(value) => RuntimeSubstate::TypeInfo(value),
            PersistedSubstate::MethodAccessRules(value) => {
                RuntimeSubstate::MethodAccessRules(value)
            }
            PersistedSubstate::FunctionAccessRules(value) => {
                RuntimeSubstate::FunctionAccessRules(value)
            }
            PersistedSubstate::ComponentRoyaltyConfig(value) => {
                RuntimeSubstate::ComponentRoyaltyConfig(value)
            }
            PersistedSubstate::ComponentRoyaltyAccumulator(value) => {
                RuntimeSubstate::ComponentRoyaltyAccumulator(value)
            }
            PersistedSubstate::PackageEventSchema(value) => {
                RuntimeSubstate::PackageEventSchema(value)
            }
        }
    }
}

#[derive(Debug)]
pub enum RuntimeSubstate {
    EpochManager(EpochManagerSubstate),
    ValidatorSet(ValidatorSetSubstate),
    Validator(ValidatorSubstate),
    CurrentTimeRoundedToMinutes(ClockSubstate),
    ResourceManager(ResourceManagerSubstate),
    ComponentState(ComponentStateSubstate),
    PackageCode(PackageCodeSubstate),
    PackageInfo(PackageInfoSubstate),
    PackageCodeType(PackageCodeTypeSubstate),
    PackageRoyalty(PackageRoyaltySubstate),
    AuthZoneStack(AuthZoneStackSubstate),
    Worktop(WorktopSubstate),
    TransactionRuntime(TransactionRuntimeSubstate),
    Account(AccountSubstate),
    AccessController(AccessControllerSubstate),

    // TODO: we may want to move some of the static info into `TypeInfo`
    // And split the "Blueprint" into fungible and non-fungible.
    VaultInfo(VaultInfoSubstate),
    VaultLiquidFungible(LiquidFungibleResource),
    VaultLiquidNonFungible(LiquidNonFungibleResource),
    VaultLockedFungible(LockedFungibleResource),
    VaultLockedNonFungible(LockedNonFungibleResource),

    BucketInfo(BucketInfoSubstate),
    BucketLiquidFungible(LiquidFungibleResource),
    BucketLiquidNonFungible(LiquidNonFungibleResource),
    BucketLockedFungible(LockedFungibleResource),
    BucketLockedNonFungible(LockedNonFungibleResource),

    ProofInfo(ProofInfoSubstate),
    FungibleProof(FungibleProof),
    NonFungibleProof(NonFungibleProof),

    /* Type info */
    TypeInfo(TypeInfoSubstate),

    /* Access rules */
    MethodAccessRules(MethodAccessRulesSubstate),
    FunctionAccessRules(FunctionAccessRulesSubstate),

    /* Royalty */
    ComponentRoyaltyConfig(ComponentRoyaltyConfigSubstate),
    ComponentRoyaltyAccumulator(ComponentRoyaltyAccumulatorSubstate),

    /* KVStore entry */
    NonFungible(NonFungibleSubstate),
    KeyValueStoreEntry(KeyValueStoreEntrySubstate),

    /* Event Schema */
    PackageEventSchema(PackageEventSchemaSubstate),
}

impl RuntimeSubstate {
    pub fn clone_to_persisted(&self) -> PersistedSubstate {
        match self {
            RuntimeSubstate::EpochManager(value) => PersistedSubstate::EpochManager(value.clone()),
            RuntimeSubstate::ValidatorSet(value) => PersistedSubstate::ValidatorSet(value.clone()),
            RuntimeSubstate::Validator(value) => PersistedSubstate::Validator(value.clone()),
            RuntimeSubstate::CurrentTimeRoundedToMinutes(value) => {
                PersistedSubstate::CurrentTimeRoundedToMinutes(value.clone())
            }
            RuntimeSubstate::ResourceManager(value) => {
                PersistedSubstate::ResourceManager(value.clone())
            }
            RuntimeSubstate::ComponentState(value) => {
                PersistedSubstate::ComponentState(value.clone())
            }
            RuntimeSubstate::PackageInfo(value) => PersistedSubstate::PackageInfo(value.clone()),
            RuntimeSubstate::PackageCodeType(value) => {
                PersistedSubstate::PackageCodeType(value.clone())
            }
            RuntimeSubstate::PackageCode(value) => PersistedSubstate::PackageCode(value.clone()),
            RuntimeSubstate::PackageRoyalty(value) => {
                PersistedSubstate::PackageRoyalty(value.clone())
            }
            RuntimeSubstate::NonFungible(value) => PersistedSubstate::NonFungible(value.clone()),
            RuntimeSubstate::KeyValueStoreEntry(value) => {
                PersistedSubstate::KeyValueStoreEntry(value.clone())
            }
            RuntimeSubstate::VaultInfo(value) => PersistedSubstate::VaultInfo(value.clone()),
            RuntimeSubstate::VaultLiquidFungible(value) => {
                PersistedSubstate::VaultLiquidFungible(value.clone())
            }
            RuntimeSubstate::VaultLiquidNonFungible(value) => {
                PersistedSubstate::VaultLiquidNonFungible(value.clone())
            }
            RuntimeSubstate::Account(value) => PersistedSubstate::Account(value.clone()),
            RuntimeSubstate::AccessController(value) => {
                PersistedSubstate::AccessController(value.clone())
            }

            /* Node module starts */
            RuntimeSubstate::TypeInfo(value) => PersistedSubstate::TypeInfo(value.clone()),
            RuntimeSubstate::MethodAccessRules(value) => {
                PersistedSubstate::MethodAccessRules(value.clone())
            }
            RuntimeSubstate::FunctionAccessRules(value) => {
                PersistedSubstate::FunctionAccessRules(value.clone())
            }
            RuntimeSubstate::ComponentRoyaltyConfig(value) => {
                PersistedSubstate::ComponentRoyaltyConfig(value.clone())
            }
            RuntimeSubstate::ComponentRoyaltyAccumulator(value) => {
                PersistedSubstate::ComponentRoyaltyAccumulator(value.clone())
            }
            RuntimeSubstate::PackageEventSchema(value) => {
                PersistedSubstate::PackageEventSchema(value.clone())
            }
            /* Node module ends */
            RuntimeSubstate::AuthZoneStack(..)
            | RuntimeSubstate::BucketInfo(..)
            | RuntimeSubstate::BucketLiquidFungible(..)
            | RuntimeSubstate::BucketLiquidNonFungible(..)
            | RuntimeSubstate::BucketLockedFungible(..)
            | RuntimeSubstate::BucketLockedNonFungible(..)
            | RuntimeSubstate::VaultLockedFungible(..)
            | RuntimeSubstate::VaultLockedNonFungible(..)
            | RuntimeSubstate::ProofInfo(..)
            | RuntimeSubstate::FungibleProof(..)
            | RuntimeSubstate::NonFungibleProof(..)
            | RuntimeSubstate::Worktop(..)
            | RuntimeSubstate::TransactionRuntime(..) => {
                panic!("Should not get here");
            }
        }
    }

    pub fn to_persisted(self) -> PersistedSubstate {
        match self {
            RuntimeSubstate::EpochManager(value) => PersistedSubstate::EpochManager(value),
            RuntimeSubstate::ValidatorSet(value) => PersistedSubstate::ValidatorSet(value),
            RuntimeSubstate::Validator(value) => PersistedSubstate::Validator(value),
            RuntimeSubstate::CurrentTimeRoundedToMinutes(value) => {
                PersistedSubstate::CurrentTimeRoundedToMinutes(value)
            }
            RuntimeSubstate::ResourceManager(value) => PersistedSubstate::ResourceManager(value),
            RuntimeSubstate::ComponentState(value) => PersistedSubstate::ComponentState(value),
            RuntimeSubstate::PackageInfo(value) => PersistedSubstate::PackageInfo(value),
            RuntimeSubstate::PackageCodeType(value) => PersistedSubstate::PackageCodeType(value),
            RuntimeSubstate::PackageCode(value) => PersistedSubstate::PackageCode(value),
            RuntimeSubstate::PackageRoyalty(value) => PersistedSubstate::PackageRoyalty(value),
            RuntimeSubstate::NonFungible(value) => PersistedSubstate::NonFungible(value),
            RuntimeSubstate::KeyValueStoreEntry(value) => {
                PersistedSubstate::KeyValueStoreEntry(value)
            }
            RuntimeSubstate::VaultInfo(value) => PersistedSubstate::VaultInfo(value),
            RuntimeSubstate::VaultLiquidFungible(value) => {
                PersistedSubstate::VaultLiquidFungible(value)
            }
            RuntimeSubstate::VaultLiquidNonFungible(value) => {
                PersistedSubstate::VaultLiquidNonFungible(value)
            }
            RuntimeSubstate::VaultLockedFungible(value) => {
                PersistedSubstate::VaultLockedFungible(value)
            }
            RuntimeSubstate::VaultLockedNonFungible(value) => {
                PersistedSubstate::VaultLockedNonFungible(value)
            }
            RuntimeSubstate::Account(value) => PersistedSubstate::Account(value),
            RuntimeSubstate::AccessController(value) => PersistedSubstate::AccessController(value),

            /* Node module starts */
            RuntimeSubstate::TypeInfo(value) => PersistedSubstate::TypeInfo(value),
            RuntimeSubstate::MethodAccessRules(value) => {
                PersistedSubstate::MethodAccessRules(value)
            }
            RuntimeSubstate::FunctionAccessRules(value) => {
                PersistedSubstate::FunctionAccessRules(value)
            }
            RuntimeSubstate::ComponentRoyaltyConfig(value) => {
                PersistedSubstate::ComponentRoyaltyConfig(value)
            }
            RuntimeSubstate::ComponentRoyaltyAccumulator(value) => {
                PersistedSubstate::ComponentRoyaltyAccumulator(value)
            }
            RuntimeSubstate::PackageEventSchema(value) => {
                PersistedSubstate::PackageEventSchema(value)
            }
            /* Node module ends */
            RuntimeSubstate::AuthZoneStack(..)
            | RuntimeSubstate::BucketInfo(..)
            | RuntimeSubstate::BucketLiquidFungible(..)
            | RuntimeSubstate::BucketLiquidNonFungible(..)
            | RuntimeSubstate::BucketLockedFungible(..)
            | RuntimeSubstate::BucketLockedNonFungible(..)
            | RuntimeSubstate::ProofInfo(..)
            | RuntimeSubstate::FungibleProof(..)
            | RuntimeSubstate::NonFungibleProof(..)
            | RuntimeSubstate::Worktop(..)
            | RuntimeSubstate::TransactionRuntime(..) => {
                panic!("Should not get here");
            }
        }
    }

    pub fn decode_from_buffer(
        offset: &SubstateOffset,
        buffer: &[u8],
    ) -> Result<Self, RuntimeError> {
        let substate = match offset {
            SubstateOffset::Component(ComponentOffset::State0) => {
                let substate =
                    scrypto_decode(buffer).map_err(|e| KernelError::SborDecodeError(e))?;
                RuntimeSubstate::ComponentState(substate)
            }
            SubstateOffset::KeyValueStore(KeyValueStoreOffset::Entry(..)) => {
                let substate =
                    scrypto_decode(buffer).map_err(|e| KernelError::SborDecodeError(e))?;
                RuntimeSubstate::KeyValueStoreEntry(substate)
            }
            SubstateOffset::NonFungibleStore(NonFungibleStoreOffset::Entry(..)) => {
                let substate =
                    scrypto_decode(buffer).map_err(|e| KernelError::SborDecodeError(e))?;
                RuntimeSubstate::NonFungible(substate)
            }
            offset => {
                return Err(RuntimeError::KernelError(KernelError::InvalidOffset(
                    offset.clone(),
                )))
            }
        };

        Ok(substate)
    }

    pub fn to_ref_mut(&mut self) -> SubstateRefMut {
        match self {
            RuntimeSubstate::EpochManager(value) => SubstateRefMut::EpochManager(value),
            RuntimeSubstate::ValidatorSet(value) => SubstateRefMut::ValidatorSet(value),
            RuntimeSubstate::Validator(value) => SubstateRefMut::Validator(value),
            RuntimeSubstate::CurrentTimeRoundedToMinutes(value) => {
                SubstateRefMut::CurrentTimeRoundedToMinutes(value)
            }
            RuntimeSubstate::MethodAccessRules(value) => SubstateRefMut::MethodAccessRules(value),
            RuntimeSubstate::ResourceManager(value) => SubstateRefMut::ResourceManager(value),
            RuntimeSubstate::TypeInfo(value) => SubstateRefMut::TypeInfo(value),
            RuntimeSubstate::ComponentState(value) => SubstateRefMut::ComponentState(value),
            RuntimeSubstate::ComponentRoyaltyConfig(value) => {
                SubstateRefMut::ComponentRoyaltyConfig(value)
            }
            RuntimeSubstate::ComponentRoyaltyAccumulator(value) => {
                SubstateRefMut::ComponentRoyaltyAccumulator(value)
            }
            RuntimeSubstate::PackageInfo(value) => SubstateRefMut::PackageInfo(value),
            RuntimeSubstate::FunctionAccessRules(value) => {
                SubstateRefMut::PackageAccessRules(value)
            }
            RuntimeSubstate::PackageCodeType(value) => SubstateRefMut::PackageCodeType(value),
            RuntimeSubstate::PackageCode(value) => SubstateRefMut::PackageCode(value),
            RuntimeSubstate::PackageRoyalty(value) => SubstateRefMut::PackageRoyalty(value),
            RuntimeSubstate::VaultInfo(value) => SubstateRefMut::VaultInfo(value),
            RuntimeSubstate::VaultLiquidFungible(value) => {
                SubstateRefMut::VaultLiquidFungible(value)
            }
            RuntimeSubstate::VaultLiquidNonFungible(value) => {
                SubstateRefMut::VaultLiquidNonFungible(value)
            }
            RuntimeSubstate::VaultLockedFungible(value) => {
                SubstateRefMut::VaultLockedFungible(value)
            }
            RuntimeSubstate::VaultLockedNonFungible(value) => {
                SubstateRefMut::VaultLockedNonFungible(value)
            }
            RuntimeSubstate::BucketInfo(value) => SubstateRefMut::BucketInfo(value),
            RuntimeSubstate::BucketLiquidFungible(value) => {
                SubstateRefMut::BucketLiquidFungible(value)
            }
            RuntimeSubstate::BucketLiquidNonFungible(value) => {
                SubstateRefMut::BucketLiquidNonFungible(value)
            }
            RuntimeSubstate::BucketLockedFungible(value) => {
                SubstateRefMut::BucketLockedFungible(value)
            }
            RuntimeSubstate::BucketLockedNonFungible(value) => {
                SubstateRefMut::BucketLockedNonFungible(value)
            }
            RuntimeSubstate::ProofInfo(value) => SubstateRefMut::ProofInfo(value),
            RuntimeSubstate::FungibleProof(value) => SubstateRefMut::FungibleProof(value),
            RuntimeSubstate::NonFungibleProof(value) => SubstateRefMut::NonFungibleProof(value),
            RuntimeSubstate::NonFungible(value) => SubstateRefMut::NonFungible(value),
            RuntimeSubstate::KeyValueStoreEntry(value) => SubstateRefMut::KeyValueStoreEntry(value),
            RuntimeSubstate::AuthZoneStack(value) => SubstateRefMut::AuthZoneStack(value),
            RuntimeSubstate::Worktop(value) => SubstateRefMut::Worktop(value),
            RuntimeSubstate::TransactionRuntime(value) => SubstateRefMut::TransactionRuntime(value),
            RuntimeSubstate::Account(value) => SubstateRefMut::Account(value),
            RuntimeSubstate::AccessController(value) => SubstateRefMut::AccessController(value),
            RuntimeSubstate::PackageEventSchema(value) => SubstateRefMut::PackageEventSchema(value),
        }
    }

    pub fn to_ref(&self) -> SubstateRef {
        match self {
            RuntimeSubstate::TypeInfo(value) => SubstateRef::TypeInfo(value),
            RuntimeSubstate::EpochManager(value) => SubstateRef::EpochManager(value),
            RuntimeSubstate::ValidatorSet(value) => SubstateRef::ValidatorSet(value),
            RuntimeSubstate::Validator(value) => SubstateRef::Validator(value),
            RuntimeSubstate::CurrentTimeRoundedToMinutes(value) => {
                SubstateRef::CurrentTimeRoundedToMinutes(value)
            }
            RuntimeSubstate::MethodAccessRules(value) => SubstateRef::MethodAccessRules(value),
            RuntimeSubstate::ResourceManager(value) => SubstateRef::ResourceManager(value),
            RuntimeSubstate::ComponentState(value) => SubstateRef::ComponentState(value),
            RuntimeSubstate::ComponentRoyaltyConfig(value) => {
                SubstateRef::ComponentRoyaltyConfig(value)
            }
            RuntimeSubstate::ComponentRoyaltyAccumulator(value) => {
                SubstateRef::ComponentRoyaltyAccumulator(value)
            }
            RuntimeSubstate::PackageInfo(value) => SubstateRef::PackageInfo(value),
            RuntimeSubstate::PackageCodeType(value) => SubstateRef::PackageCodeType(value),
            RuntimeSubstate::FunctionAccessRules(value) => SubstateRef::PackageAccessRules(value),
            RuntimeSubstate::PackageCode(value) => SubstateRef::PackageCode(value),
            RuntimeSubstate::PackageRoyalty(value) => SubstateRef::PackageRoyalty(value),
            RuntimeSubstate::VaultInfo(value) => SubstateRef::VaultInfo(value),
            RuntimeSubstate::VaultLiquidFungible(value) => SubstateRef::VaultLiquidFungible(value),
            RuntimeSubstate::VaultLiquidNonFungible(value) => {
                SubstateRef::VaultLiquidNonFungible(value)
            }
            RuntimeSubstate::VaultLockedFungible(value) => SubstateRef::VaultLockedFungible(value),
            RuntimeSubstate::VaultLockedNonFungible(value) => {
                SubstateRef::VaultLockedNonFungible(value)
            }
            RuntimeSubstate::BucketInfo(value) => SubstateRef::BucketInfo(value),
            RuntimeSubstate::BucketLiquidFungible(value) => {
                SubstateRef::BucketLiquidFungible(value)
            }
            RuntimeSubstate::BucketLiquidNonFungible(value) => {
                SubstateRef::BucketLiquidNonFungible(value)
            }
            RuntimeSubstate::BucketLockedFungible(value) => {
                SubstateRef::BucketLockedFungible(value)
            }
            RuntimeSubstate::BucketLockedNonFungible(value) => {
                SubstateRef::BucketLockedNonFungible(value)
            }
            RuntimeSubstate::ProofInfo(value) => SubstateRef::ProofInfo(value),
            RuntimeSubstate::FungibleProof(value) => SubstateRef::FungibleProof(value),
            RuntimeSubstate::NonFungibleProof(value) => SubstateRef::NonFungibleProof(value),
            RuntimeSubstate::NonFungible(value) => SubstateRef::NonFungible(value),
            RuntimeSubstate::KeyValueStoreEntry(value) => SubstateRef::KeyValueStoreEntry(value),
            RuntimeSubstate::AuthZoneStack(value) => SubstateRef::AuthZoneStack(value),
            RuntimeSubstate::Worktop(value) => SubstateRef::Worktop(value),
            RuntimeSubstate::TransactionRuntime(value) => SubstateRef::TransactionRuntime(value),
            RuntimeSubstate::Account(value) => SubstateRef::Account(value),
            RuntimeSubstate::AccessController(value) => SubstateRef::AccessController(value),
            RuntimeSubstate::PackageEventSchema(value) => SubstateRef::PackageEventSchema(value),
        }
    }

    pub fn vault_info_mut(&mut self) -> &mut VaultInfoSubstate {
        if let RuntimeSubstate::VaultInfo(vault) = self {
            vault
        } else {
            panic!("Not a vault");
        }
    }

    pub fn vault_liquid_fungible_mut(&mut self) -> &mut LiquidFungibleResource {
        if let RuntimeSubstate::VaultLiquidFungible(vault) = self {
            vault
        } else {
            panic!("Not a vault");
        }
    }

    pub fn package_info(&self) -> &PackageInfoSubstate {
        if let RuntimeSubstate::PackageInfo(package) = self {
            package
        } else {
            panic!("Not a package info");
        }
    }

    pub fn kv_store_entry(&self) -> &KeyValueStoreEntrySubstate {
        if let RuntimeSubstate::KeyValueStoreEntry(kv_store_entry) = self {
            kv_store_entry
        } else {
            panic!("Not a KVEntry");
        }
    }

    pub fn validator_set(&self) -> &ValidatorSetSubstate {
        if let RuntimeSubstate::ValidatorSet(validator_set) = self {
            validator_set
        } else {
            panic!("Not a validator set");
        }
    }

    pub fn account(&self) -> &AccountSubstate {
        if let RuntimeSubstate::Account(account) = self {
            account
        } else {
            panic!("Not an account");
        }
    }

    pub fn method_access_rules(&self) -> &MethodAccessRulesSubstate {
        if let RuntimeSubstate::MethodAccessRules(method_access_rules) = self {
            method_access_rules
        } else {
            panic!("Not an access rules chain");
        }
    }

    pub fn access_controller(&self) -> &AccessControllerSubstate {
        if let RuntimeSubstate::AccessController(access_controller) = self {
            access_controller
        } else {
            panic!("Not an access controller");
        }
    }
}

impl Into<RuntimeSubstate> for MethodAccessRulesSubstate {
    fn into(self) -> RuntimeSubstate {
        RuntimeSubstate::MethodAccessRules(self)
    }
}

impl Into<RuntimeSubstate> for EpochManagerSubstate {
    fn into(self) -> RuntimeSubstate {
        RuntimeSubstate::EpochManager(self)
    }
}

impl Into<RuntimeSubstate> for ValidatorSetSubstate {
    fn into(self) -> RuntimeSubstate {
        RuntimeSubstate::ValidatorSet(self)
    }
}

impl Into<RuntimeSubstate> for ValidatorSubstate {
    fn into(self) -> RuntimeSubstate {
        RuntimeSubstate::Validator(self)
    }
}

impl Into<RuntimeSubstate> for ClockSubstate {
    fn into(self) -> RuntimeSubstate {
        RuntimeSubstate::CurrentTimeRoundedToMinutes(self)
    }
}

impl Into<RuntimeSubstate> for PackageInfoSubstate {
    fn into(self) -> RuntimeSubstate {
        RuntimeSubstate::PackageInfo(self)
    }
}

impl Into<RuntimeSubstate> for PackageCodeTypeSubstate {
    fn into(self) -> RuntimeSubstate {
        RuntimeSubstate::PackageCodeType(self)
    }
}
impl Into<RuntimeSubstate> for FunctionAccessRulesSubstate {
    fn into(self) -> RuntimeSubstate {
        RuntimeSubstate::FunctionAccessRules(self)
    }
}

impl Into<RuntimeSubstate> for PackageCodeSubstate {
    fn into(self) -> RuntimeSubstate {
        RuntimeSubstate::PackageCode(self)
    }
}

impl Into<RuntimeSubstate> for TypeInfoSubstate {
    fn into(self) -> RuntimeSubstate {
        RuntimeSubstate::TypeInfo(self)
    }
}

impl Into<RuntimeSubstate> for ComponentStateSubstate {
    fn into(self) -> RuntimeSubstate {
        RuntimeSubstate::ComponentState(self)
    }
}

impl Into<RuntimeSubstate> for ResourceManagerSubstate {
    fn into(self) -> RuntimeSubstate {
        RuntimeSubstate::ResourceManager(self)
    }
}

impl Into<RuntimeSubstate> for ComponentRoyaltyConfigSubstate {
    fn into(self) -> RuntimeSubstate {
        RuntimeSubstate::ComponentRoyaltyConfig(self)
    }
}

impl Into<RuntimeSubstate> for ComponentRoyaltyAccumulatorSubstate {
    fn into(self) -> RuntimeSubstate {
        RuntimeSubstate::ComponentRoyaltyAccumulator(self)
    }
}

impl Into<RuntimeSubstate> for VaultInfoSubstate {
    fn into(self) -> RuntimeSubstate {
        RuntimeSubstate::VaultInfo(self)
    }
}

impl Into<RuntimeSubstate> for NonFungibleSubstate {
    fn into(self) -> RuntimeSubstate {
        RuntimeSubstate::NonFungible(self)
    }
}

impl Into<RuntimeSubstate> for KeyValueStoreEntrySubstate {
    fn into(self) -> RuntimeSubstate {
        RuntimeSubstate::KeyValueStoreEntry(self)
    }
}

impl Into<RuntimeSubstate> for PackageRoyaltySubstate {
    fn into(self) -> RuntimeSubstate {
        RuntimeSubstate::PackageRoyalty(self)
    }
}

impl Into<RuntimeSubstate> for TransactionRuntimeSubstate {
    fn into(self) -> RuntimeSubstate {
        RuntimeSubstate::TransactionRuntime(self)
    }
}

impl Into<RuntimeSubstate> for AccountSubstate {
    fn into(self) -> RuntimeSubstate {
        RuntimeSubstate::Account(self)
    }
}

impl Into<RuntimeSubstate> for AccessControllerSubstate {
    fn into(self) -> RuntimeSubstate {
        RuntimeSubstate::AccessController(self)
    }
}

impl Into<RuntimeSubstate> for PackageEventSchemaSubstate {
    fn into(self) -> RuntimeSubstate {
        RuntimeSubstate::PackageEventSchema(self)
    }
}

impl Into<WorktopSubstate> for RuntimeSubstate {
    fn into(self) -> WorktopSubstate {
        if let RuntimeSubstate::Worktop(component) = self {
            component
        } else {
            panic!("Not a worktop");
        }
    }
}

impl Into<TypeInfoSubstate> for RuntimeSubstate {
    fn into(self) -> TypeInfoSubstate {
        if let RuntimeSubstate::TypeInfo(component) = self {
            component
        } else {
            panic!("Not a component info");
        }
    }
}

impl Into<ComponentStateSubstate> for RuntimeSubstate {
    fn into(self) -> ComponentStateSubstate {
        if let RuntimeSubstate::ComponentState(component_state) = self {
            component_state
        } else {
            panic!("Not a component");
        }
    }
}

impl Into<ComponentRoyaltyConfigSubstate> for RuntimeSubstate {
    fn into(self) -> ComponentRoyaltyConfigSubstate {
        if let RuntimeSubstate::ComponentRoyaltyConfig(config) = self {
            config
        } else {
            panic!("Not a component royalty config");
        }
    }
}

impl Into<ComponentRoyaltyAccumulatorSubstate> for RuntimeSubstate {
    fn into(self) -> ComponentRoyaltyAccumulatorSubstate {
        if let RuntimeSubstate::ComponentRoyaltyAccumulator(vault) = self {
            vault
        } else {
            panic!("Not a component royalty accumulator");
        }
    }
}

impl Into<PackageRoyaltySubstate> for RuntimeSubstate {
    fn into(self) -> PackageRoyaltySubstate {
        if let RuntimeSubstate::PackageRoyalty(config) = self {
            config
        } else {
            panic!("Not a package royalty");
        }
    }
}

impl Into<ResourceManagerSubstate> for RuntimeSubstate {
    fn into(self) -> ResourceManagerSubstate {
        if let RuntimeSubstate::ResourceManager(resource_manager) = self {
            resource_manager
        } else {
            panic!("Not a resource manager");
        }
    }
}

impl Into<PackageCodeSubstate> for RuntimeSubstate {
    fn into(self) -> PackageCodeSubstate {
        if let RuntimeSubstate::PackageCode(code) = self {
            code
        } else {
            panic!("Not a wasm code");
        }
    }
}

impl Into<NonFungibleSubstate> for RuntimeSubstate {
    fn into(self) -> NonFungibleSubstate {
        if let RuntimeSubstate::NonFungible(non_fungible) = self {
            non_fungible
        } else {
            panic!("Not a non-fungible wrapper");
        }
    }
}

impl Into<KeyValueStoreEntrySubstate> for RuntimeSubstate {
    fn into(self) -> KeyValueStoreEntrySubstate {
        if let RuntimeSubstate::KeyValueStoreEntry(kv_store_entry) = self {
            kv_store_entry
        } else {
            panic!("Not a key value store entry wrapper");
        }
    }
}

impl Into<VaultInfoSubstate> for RuntimeSubstate {
    fn into(self) -> VaultInfoSubstate {
        if let RuntimeSubstate::VaultInfo(vault) = self {
            vault
        } else {
            panic!("Not a vault");
        }
    }
}

impl Into<BucketInfoSubstate> for RuntimeSubstate {
    fn into(self) -> BucketInfoSubstate {
        if let RuntimeSubstate::BucketInfo(substate) = self {
            substate
        } else {
            panic!("Not a bucket");
        }
    }
}

impl Into<LiquidFungibleResource> for RuntimeSubstate {
    fn into(self) -> LiquidFungibleResource {
        if let RuntimeSubstate::VaultLiquidFungible(substate) = self {
            substate
        } else if let RuntimeSubstate::BucketLiquidFungible(substate) = self {
            substate
        } else {
            panic!("Not a vault");
        }
    }
}

impl Into<LiquidNonFungibleResource> for RuntimeSubstate {
    fn into(self) -> LiquidNonFungibleResource {
        if let RuntimeSubstate::VaultLiquidNonFungible(substate) = self {
            substate
        } else if let RuntimeSubstate::BucketLiquidNonFungible(substate) = self {
            substate
        } else {
            panic!("Not a vault");
        }
    }
}

impl Into<EpochManagerSubstate> for RuntimeSubstate {
    fn into(self) -> EpochManagerSubstate {
        if let RuntimeSubstate::EpochManager(system) = self {
            system
        } else {
            panic!("Not a resource manager");
        }
    }
}

impl Into<ValidatorSubstate> for RuntimeSubstate {
    fn into(self) -> ValidatorSubstate {
        if let RuntimeSubstate::Validator(validator) = self {
            validator
        } else {
            panic!("Not a validator");
        }
    }
}

impl Into<ProofInfoSubstate> for RuntimeSubstate {
    fn into(self) -> ProofInfoSubstate {
        if let RuntimeSubstate::ProofInfo(substate) = self {
            substate
        } else {
            panic!("Not a proof");
        }
    }
}

impl Into<FungibleProof> for RuntimeSubstate {
    fn into(self) -> FungibleProof {
        if let RuntimeSubstate::FungibleProof(substate) = self {
            substate
        } else {
            panic!("Not a fungible proof");
        }
    }
}

impl Into<NonFungibleProof> for RuntimeSubstate {
    fn into(self) -> NonFungibleProof {
        if let RuntimeSubstate::NonFungibleProof(substate) = self {
            substate
        } else {
            panic!("Not a non fungible proof");
        }
    }
}

impl Into<MethodAccessRulesSubstate> for RuntimeSubstate {
    fn into(self) -> MethodAccessRulesSubstate {
        if let RuntimeSubstate::MethodAccessRules(substate) = self {
            substate
        } else {
            panic!("Not access rules");
        }
    }
}

impl Into<ValidatorSetSubstate> for RuntimeSubstate {
    fn into(self) -> ValidatorSetSubstate {
        if let RuntimeSubstate::ValidatorSet(substate) = self {
            substate
        } else {
            panic!("Not a validator set");
        }
    }
}

impl Into<AuthZoneStackSubstate> for RuntimeSubstate {
    fn into(self) -> AuthZoneStackSubstate {
        if let RuntimeSubstate::AuthZoneStack(substate) = self {
            substate
        } else {
            panic!("Not a auth zone stack");
        }
    }
}

impl Into<TransactionRuntimeSubstate> for RuntimeSubstate {
    fn into(self) -> TransactionRuntimeSubstate {
        if let RuntimeSubstate::TransactionRuntime(substate) = self {
            substate
        } else {
            panic!("Not a transaction runtime");
        }
    }
}

pub enum SubstateRef<'a> {
    TypeInfo(&'a TypeInfoSubstate),
    AuthZoneStack(&'a AuthZoneStackSubstate),
    Worktop(&'a WorktopSubstate),
    ComponentInfo(&'a TypeInfoSubstate),
    ComponentState(&'a ComponentStateSubstate),
    ComponentRoyaltyConfig(&'a ComponentRoyaltyConfigSubstate),
    ComponentRoyaltyAccumulator(&'a ComponentRoyaltyAccumulatorSubstate),
    NonFungible(&'a NonFungibleSubstate),
    KeyValueStoreEntry(&'a KeyValueStoreEntrySubstate),
    PackageInfo(&'a PackageInfoSubstate),
    PackageCodeType(&'a PackageCodeTypeSubstate),
    PackageCode(&'a PackageCodeSubstate),
    PackageRoyalty(&'a PackageRoyaltySubstate),
    VaultInfo(&'a VaultInfoSubstate),
    VaultLiquidFungible(&'a LiquidFungibleResource),
    VaultLiquidNonFungible(&'a LiquidNonFungibleResource),
    VaultLockedFungible(&'a LockedFungibleResource),
    VaultLockedNonFungible(&'a LockedNonFungibleResource),
    BucketInfo(&'a BucketInfoSubstate),
    BucketLiquidFungible(&'a LiquidFungibleResource),
    BucketLiquidNonFungible(&'a LiquidNonFungibleResource),
    BucketLockedFungible(&'a LockedFungibleResource),
    BucketLockedNonFungible(&'a LockedNonFungibleResource),
    ProofInfo(&'a ProofInfoSubstate),
    FungibleProof(&'a FungibleProof),
    NonFungibleProof(&'a NonFungibleProof),
    ResourceManager(&'a ResourceManagerSubstate),
    EpochManager(&'a EpochManagerSubstate),
    ValidatorSet(&'a ValidatorSetSubstate),
    Validator(&'a ValidatorSubstate),
    CurrentTimeRoundedToMinutes(&'a ClockSubstate),
    MethodAccessRules(&'a MethodAccessRulesSubstate),
    PackageAccessRules(&'a FunctionAccessRulesSubstate),
    TransactionRuntime(&'a TransactionRuntimeSubstate),
    Account(&'a AccountSubstate),
    AccessController(&'a AccessControllerSubstate),
    PackageEventSchema(&'a PackageEventSchemaSubstate),
}

impl<'a> From<SubstateRef<'a>> for &'a VaultInfoSubstate {
    fn from(value: SubstateRef<'a>) -> Self {
        match value {
            SubstateRef::VaultInfo(value) => value,
            _ => panic!("Not a VaultInfo"),
        }
    }
}

impl<'a> From<SubstateRef<'a>> for &'a LiquidFungibleResource {
    fn from(value: SubstateRef<'a>) -> Self {
        match value {
            SubstateRef::VaultLiquidFungible(value) => value,
            SubstateRef::BucketLiquidFungible(value) => value,
            _ => panic!("Not a vault/bucket liquid fungible"),
        }
    }
}

impl<'a> From<SubstateRef<'a>> for &'a LiquidNonFungibleResource {
    fn from(value: SubstateRef<'a>) -> Self {
        match value {
            SubstateRef::VaultLiquidNonFungible(value) => value,
            SubstateRef::BucketLiquidNonFungible(value) => value,
            _ => panic!("Not a vault/bucket liquid non-fungible"),
        }
    }
}

impl<'a> From<SubstateRef<'a>> for &'a LockedFungibleResource {
    fn from(value: SubstateRef<'a>) -> Self {
        match value {
            SubstateRef::VaultLockedFungible(value) => value,
            SubstateRef::BucketLockedFungible(value) => value,
            _ => panic!("Not a vault/bucket locked fungible"),
        }
    }
}

impl<'a> From<SubstateRef<'a>> for &'a LockedNonFungibleResource {
    fn from(value: SubstateRef<'a>) -> Self {
        match value {
            SubstateRef::VaultLockedNonFungible(value) => value,
            SubstateRef::BucketLockedNonFungible(value) => value,
            _ => panic!("Not a vault/bucket locked non-fungible"),
        }
    }
}

impl<'a> From<SubstateRef<'a>> for &'a BucketInfoSubstate {
    fn from(value: SubstateRef<'a>) -> Self {
        match value {
            SubstateRef::BucketInfo(value) => value,
            _ => panic!("Not a BucketInfo"),
        }
    }
}

impl<'a> From<SubstateRef<'a>> for &'a ProofInfoSubstate {
    fn from(value: SubstateRef<'a>) -> Self {
        match value {
            SubstateRef::ProofInfo(value) => value,
            _ => panic!("Not a ProofInfo"),
        }
    }
}

impl<'a> From<SubstateRef<'a>> for &'a FungibleProof {
    fn from(value: SubstateRef<'a>) -> Self {
        match value {
            SubstateRef::FungibleProof(value) => value,
            _ => panic!("Not a FungibleProof"),
        }
    }
}

impl<'a> From<SubstateRef<'a>> for &'a NonFungibleProof {
    fn from(value: SubstateRef<'a>) -> Self {
        match value {
            SubstateRef::NonFungibleProof(value) => value,
            _ => panic!("Not a NonFungibleProof"),
        }
    }
}

impl<'a> From<SubstateRef<'a>> for &'a TypeInfoSubstate {
    fn from(value: SubstateRef<'a>) -> Self {
        match value {
            SubstateRef::TypeInfo(value) => value,
            _ => panic!("Not a TypeInfo"),
        }
    }
}

impl<'a> From<SubstateRef<'a>> for &'a NonFungibleSubstate {
    fn from(value: SubstateRef<'a>) -> Self {
        match value {
            SubstateRef::NonFungible(value) => value,
            _ => panic!("Not a non fungible"),
        }
    }
}

impl<'a> From<SubstateRef<'a>> for &'a EpochManagerSubstate {
    fn from(value: SubstateRef<'a>) -> Self {
        match value {
            SubstateRef::EpochManager(value) => value,
            _ => panic!("Not an epoch manager"),
        }
    }
}

impl<'a> From<SubstateRef<'a>> for &'a ValidatorSubstate {
    fn from(value: SubstateRef<'a>) -> Self {
        match value {
            SubstateRef::Validator(value) => value,
            _ => panic!("Not a validator"),
        }
    }
}

impl<'a> From<SubstateRef<'a>> for &'a ComponentStateSubstate {
    fn from(value: SubstateRef<'a>) -> Self {
        match value {
            SubstateRef::ComponentState(value) => value,
            _ => panic!("Not a component state"),
        }
    }
}

impl<'a> From<SubstateRef<'a>> for &'a ComponentRoyaltyConfigSubstate {
    fn from(value: SubstateRef<'a>) -> Self {
        match value {
            SubstateRef::ComponentRoyaltyConfig(value) => value,
            _ => panic!("Not a component royalty config"),
        }
    }
}

impl<'a> From<SubstateRef<'a>> for &'a ComponentRoyaltyAccumulatorSubstate {
    fn from(value: SubstateRef<'a>) -> Self {
        match value {
            SubstateRef::ComponentRoyaltyAccumulator(value) => value,
            _ => panic!("Not a component royalty accumulator"),
        }
    }
}

impl<'a> From<SubstateRef<'a>> for &'a PackageCodeSubstate {
    fn from(value: SubstateRef<'a>) -> Self {
        match value {
            SubstateRef::PackageCode(value) => value,
            _ => panic!("Not a package code"),
        }
    }
}

impl<'a> From<SubstateRef<'a>> for &'a PackageRoyaltySubstate {
    fn from(value: SubstateRef<'a>) -> Self {
        match value {
            SubstateRef::PackageRoyalty(value) => value,
            _ => panic!("Not a package royalty"),
        }
    }
}

impl<'a> From<SubstateRef<'a>> for &'a FunctionAccessRulesSubstate {
    fn from(value: SubstateRef<'a>) -> Self {
        match value {
            SubstateRef::PackageAccessRules(value) => value,
            _ => panic!("Not a package access rules"),
        }
    }
}

impl<'a> From<SubstateRef<'a>> for &'a WorktopSubstate {
    fn from(value: SubstateRef<'a>) -> Self {
        match value {
            SubstateRef::Worktop(value) => value,
            _ => panic!("Not a worktop"),
        }
    }
}

impl<'a> From<SubstateRef<'a>> for &'a KeyValueStoreEntrySubstate {
    fn from(value: SubstateRef<'a>) -> Self {
        match value {
            SubstateRef::KeyValueStoreEntry(value) => value,
            _ => panic!("Not a kv entry"),
        }
    }
}

impl<'a> From<SubstateRef<'a>> for &'a ResourceManagerSubstate {
    fn from(value: SubstateRef<'a>) -> Self {
        match value {
            SubstateRef::ResourceManager(value) => value,
            _ => panic!("Not a resource manager"),
        }
    }
}

impl<'a> From<SubstateRef<'a>> for &'a PackageInfoSubstate {
    fn from(value: SubstateRef<'a>) -> Self {
        match value {
            SubstateRef::PackageInfo(value) => value,
            _ => panic!("Not package info"),
        }
    }
}

impl<'a> From<SubstateRef<'a>> for &'a PackageCodeTypeSubstate {
    fn from(value: SubstateRef<'a>) -> Self {
        match value {
            SubstateRef::PackageCodeType(value) => value,
            _ => panic!("Not package code type"),
        }
    }
}

impl<'a> From<SubstateRef<'a>> for &'a MethodAccessRulesSubstate {
    fn from(value: SubstateRef<'a>) -> Self {
        match value {
            SubstateRef::MethodAccessRules(value) => value,
            _ => panic!("Not access rules chain"),
        }
    }
}

impl<'a> From<SubstateRef<'a>> for &'a TransactionRuntimeSubstate {
    fn from(value: SubstateRef<'a>) -> Self {
        match value {
            SubstateRef::TransactionRuntime(value) => value,
            _ => panic!("Not transaction runtime"),
        }
    }
}

impl<'a> From<SubstateRef<'a>> for &'a ClockSubstate {
    fn from(value: SubstateRef<'a>) -> Self {
        match value {
            SubstateRef::CurrentTimeRoundedToMinutes(value) => value,
            _ => panic!("Not current time"),
        }
    }
}

impl<'a> From<SubstateRef<'a>> for &'a AccountSubstate {
    fn from(value: SubstateRef<'a>) -> Self {
        match value {
            SubstateRef::Account(value) => value,
            _ => panic!("Not an account"),
        }
    }
}

impl<'a> From<SubstateRef<'a>> for &'a AccessControllerSubstate {
    fn from(value: SubstateRef<'a>) -> Self {
        match value {
            SubstateRef::AccessController(value) => value,
            _ => panic!("Not an access controller"),
        }
    }
}

impl<'a> From<SubstateRef<'a>> for &'a AuthZoneStackSubstate {
    fn from(value: SubstateRef<'a>) -> Self {
        match value {
            SubstateRef::AuthZoneStack(value) => value,
            _ => panic!("Not an AuthZoneStack"),
        }
    }
}

impl<'a> From<SubstateRef<'a>> for &'a PackageEventSchemaSubstate {
    fn from(value: SubstateRef<'a>) -> Self {
        match value {
            SubstateRef::PackageEventSchema(value) => value,
            _ => panic!("Not an PackageEventSchema"),
        }
    }
}

impl<'a> SubstateRef<'a> {
    pub fn to_scrypto_value(&self) -> IndexedScryptoValue {
        match self {
            SubstateRef::PackageCodeType(value) => IndexedScryptoValue::from_typed(*value),
            SubstateRef::EpochManager(value) => IndexedScryptoValue::from_typed(*value),
            SubstateRef::CurrentTimeRoundedToMinutes(value) => {
                IndexedScryptoValue::from_typed(*value)
            }
            SubstateRef::ResourceManager(value) => IndexedScryptoValue::from_typed(*value),
            SubstateRef::TypeInfo(value) => IndexedScryptoValue::from_typed(*value),
            SubstateRef::ComponentState(value) => IndexedScryptoValue::from_typed(*value),
            SubstateRef::ComponentRoyaltyConfig(value) => IndexedScryptoValue::from_typed(*value),
            SubstateRef::ComponentRoyaltyAccumulator(value) => {
                IndexedScryptoValue::from_typed(*value)
            }
            SubstateRef::PackageInfo(value) => IndexedScryptoValue::from_typed(*value),
            SubstateRef::PackageRoyalty(value) => IndexedScryptoValue::from_typed(*value),
            SubstateRef::NonFungible(value) => IndexedScryptoValue::from_typed(*value),
            SubstateRef::KeyValueStoreEntry(value) => IndexedScryptoValue::from_typed(*value),
            SubstateRef::MethodAccessRules(value) => IndexedScryptoValue::from_typed(*value),
            _ => panic!("Unsupported scrypto value"),
        }
    }

    pub fn references_and_owned_nodes(&self) -> (HashSet<RENodeId>, Vec<RENodeId>) {
        match self {
            SubstateRef::Worktop(worktop) => {
                let nodes = worktop
                    .resources
                    .values()
                    .map(|o| RENodeId::Object(o.bucket_id()))
                    .collect();
                (HashSet::new(), nodes)
            }
            SubstateRef::VaultInfo(vault) => {
                let mut references = HashSet::new();
                references.insert(RENodeId::GlobalObject(vault.resource_address.into()));
                (references, Vec::new())
            }
            SubstateRef::ProofInfo(proof) => {
                let mut references = HashSet::new();
                references.insert(RENodeId::GlobalObject(proof.resource_address.into()));
                (references, Vec::new())
            }
            SubstateRef::FungibleProof(proof) => {
                let mut references = HashSet::new();
                for r in proof.evidence.keys() {
                    references.insert(r.to_re_node_id());
                }
                (references, Vec::new())
            }
            SubstateRef::NonFungibleProof(proof) => {
                let mut references = HashSet::new();
                for r in proof.evidence.keys() {
                    references.insert(r.to_re_node_id());
                }
                (references, Vec::new())
            }
            SubstateRef::BucketInfo(bucket) => {
                let mut references = HashSet::new();
                references.insert(RENodeId::GlobalObject(bucket.resource_address.into()));
                (references, Vec::new())
            }
            SubstateRef::PackageInfo(substate) => {
                let mut references = HashSet::new();
                for component_ref in &substate.dependent_components {
                    references.insert(RENodeId::GlobalObject(component_ref.clone().into()));
                }
                for resource_ref in &substate.dependent_resources {
                    references.insert(RENodeId::GlobalObject(resource_ref.clone().into()));
                }
                (references, Vec::new())
            }
            SubstateRef::PackageRoyalty(substate) => {
                let mut owns = Vec::new();
                if let Some(vault) = substate.royalty_vault {
                    owns.push(RENodeId::Object(vault.id()));
                }
                (HashSet::new(), owns)
            }
            SubstateRef::TypeInfo(substate) => {
                let mut references = HashSet::new();
                references.insert(RENodeId::GlobalObject(substate.package_address.into()));
                (references, Vec::new())
            }
            SubstateRef::ResourceManager(substate) => {
                let mut owned_nodes = Vec::new();
                if let Some(nf_store_id) = substate.nf_store_id {
                    owned_nodes.push(RENodeId::NonFungibleStore(nf_store_id));
                }
                (HashSet::new(), owned_nodes)
            }
            SubstateRef::Validator(substate) => {
                let mut references = HashSet::new();
                let mut owned_nodes = Vec::new();
                references.insert(RENodeId::GlobalObject(substate.manager.into()));
                references.insert(RENodeId::GlobalObject(substate.address.into()));
                references.insert(RENodeId::GlobalObject(substate.unstake_nft.into()));
                references.insert(RENodeId::GlobalObject(substate.liquidity_token.into()));
                owned_nodes.push(RENodeId::Object(substate.stake_xrd_vault_id));
                owned_nodes.push(RENodeId::Object(substate.pending_xrd_withdraw_vault_id));
                (references, owned_nodes)
            }
            SubstateRef::MethodAccessRules(substate) => {
                let (_, owns, refs) = IndexedScryptoValue::from_typed(&substate).unpack();
                (refs, owns)
            }
            SubstateRef::AccessController(substate) => {
                let mut owned_nodes = Vec::new();
                owned_nodes.push(RENodeId::Object(substate.controlled_asset));
                (HashSet::new(), owned_nodes)
            }
<<<<<<< HEAD
            SubstateRef::PackageRoyaltyAccumulator(substate) => {
                let mut owned_nodes = Vec::new();
                if let Some(vault) = substate.royalty_vault {
                    owned_nodes.push(RENodeId::Object(vault.vault_id()));
                }
                (HashSet::new(), owned_nodes)
            }
=======
>>>>>>> 49edfbef
            SubstateRef::ComponentState(substate) => {
                let (_, owns, refs) = IndexedScryptoValue::from_slice(&substate.raw)
                    .unwrap()
                    .unpack();
                (refs, owns)
            }
            SubstateRef::ComponentRoyaltyAccumulator(substate) => {
                let mut owned_nodes = Vec::new();
<<<<<<< HEAD
                owned_nodes.push(RENodeId::Object(substate.royalty_vault.vault_id()));
=======
                if let Some(vault) = substate.royalty_vault {
                    owned_nodes.push(RENodeId::Object(vault.vault_id()));
                }
>>>>>>> 49edfbef
                (HashSet::new(), owned_nodes)
            }
            SubstateRef::KeyValueStoreEntry(substate) => {
                (substate.references(), substate.owned_node_ids())
            }
            SubstateRef::NonFungible(substate) => {
                let maybe_scrypto_value = substate
                    .0
                    .as_ref()
                    .map(|non_fungible| IndexedScryptoValue::from_typed(non_fungible));
                if let Some(scrypto_value) = maybe_scrypto_value {
                    let (_, owns, refs) = scrypto_value.unpack();
                    (refs, owns)
                } else {
                    (HashSet::new(), Vec::new())
                }
            }
            SubstateRef::Account(substate) => {
                let mut owned_nodes = Vec::new();
                owned_nodes.push(RENodeId::KeyValueStore(
                    substate.vaults.key_value_store_id(),
                ));
                (HashSet::new(), owned_nodes)
            }
            SubstateRef::AuthZoneStack(substate) => {
                let mut owned_nodes = Vec::new();
                for p in substate.all_proofs() {
                    owned_nodes.push(RENodeId::Object(p.0));
                }
                (HashSet::new(), owned_nodes)
            }
            _ => (HashSet::new(), Vec::new()),
        }
    }
}

pub enum SubstateRefMut<'a> {
    TypeInfo(&'a mut TypeInfoSubstate),
    ComponentState(&'a mut ComponentStateSubstate),
    ComponentRoyaltyConfig(&'a mut ComponentRoyaltyConfigSubstate),
    ComponentRoyaltyAccumulator(&'a mut ComponentRoyaltyAccumulatorSubstate),
    PackageInfo(&'a mut PackageInfoSubstate),
    PackageCodeType(&'a mut PackageCodeTypeSubstate),
    PackageCode(&'a mut PackageCodeSubstate),
    PackageRoyalty(&'a mut PackageRoyaltySubstate),
    PackageAccessRules(&'a mut FunctionAccessRulesSubstate),
    NonFungible(&'a mut NonFungibleSubstate),
    KeyValueStoreEntry(&'a mut KeyValueStoreEntrySubstate),
    VaultInfo(&'a mut VaultInfoSubstate),
    VaultLiquidFungible(&'a mut LiquidFungibleResource),
    VaultLiquidNonFungible(&'a mut LiquidNonFungibleResource),
    VaultLockedFungible(&'a mut LockedFungibleResource),
    VaultLockedNonFungible(&'a mut LockedNonFungibleResource),
    BucketInfo(&'a mut BucketInfoSubstate),
    BucketLiquidFungible(&'a mut LiquidFungibleResource),
    BucketLiquidNonFungible(&'a mut LiquidNonFungibleResource),
    BucketLockedFungible(&'a mut LockedFungibleResource),
    BucketLockedNonFungible(&'a mut LockedNonFungibleResource),
    ResourceManager(&'a mut ResourceManagerSubstate),
    EpochManager(&'a mut EpochManagerSubstate),
    ValidatorSet(&'a mut ValidatorSetSubstate),
    Validator(&'a mut ValidatorSubstate),
    CurrentTimeRoundedToMinutes(&'a mut ClockSubstate),
    MethodAccessRules(&'a mut MethodAccessRulesSubstate),
    ProofInfo(&'a mut ProofInfoSubstate),
    FungibleProof(&'a mut FungibleProof),
    NonFungibleProof(&'a mut NonFungibleProof),
    Worktop(&'a mut WorktopSubstate),
    TransactionRuntime(&'a mut TransactionRuntimeSubstate),
    AuthZoneStack(&'a mut AuthZoneStackSubstate),
    AuthZone(&'a mut AuthZoneStackSubstate),
    Account(&'a mut AccountSubstate),
    AccessController(&'a mut AccessControllerSubstate),
    PackageEventSchema(&'a mut PackageEventSchemaSubstate),
}

impl<'a> From<SubstateRefMut<'a>> for &'a mut AuthZoneStackSubstate {
    fn from(value: SubstateRefMut<'a>) -> Self {
        match value {
            SubstateRefMut::AuthZoneStack(value) => value,
            _ => panic!("Not an auth zone"),
        }
    }
}

impl<'a> From<SubstateRefMut<'a>> for &'a mut WorktopSubstate {
    fn from(value: SubstateRefMut<'a>) -> Self {
        match value {
            SubstateRefMut::Worktop(value) => value,
            _ => panic!("Not an auth zone"),
        }
    }
}

impl<'a> From<SubstateRefMut<'a>> for &'a mut NonFungibleSubstate {
    fn from(value: SubstateRefMut<'a>) -> Self {
        match value {
            SubstateRefMut::NonFungible(value) => value,
            _ => panic!("Not a bucket"),
        }
    }
}

impl<'a> From<SubstateRefMut<'a>> for &'a mut ResourceManagerSubstate {
    fn from(value: SubstateRefMut<'a>) -> Self {
        match value {
            SubstateRefMut::ResourceManager(value) => value,
            _ => panic!("Not a resource manager"),
        }
    }
}

impl<'a> From<SubstateRefMut<'a>> for &'a mut KeyValueStoreEntrySubstate {
    fn from(value: SubstateRefMut<'a>) -> Self {
        match value {
            SubstateRefMut::KeyValueStoreEntry(value) => value,
            _ => panic!("Not a kv store entry"),
        }
    }
}

impl<'a> From<SubstateRefMut<'a>> for &'a mut ComponentStateSubstate {
    fn from(value: SubstateRefMut<'a>) -> Self {
        match value {
            SubstateRefMut::ComponentState(value) => value,
            _ => panic!("Not a component state"),
        }
    }
}

impl<'a> From<SubstateRefMut<'a>> for &'a mut ComponentRoyaltyConfigSubstate {
    fn from(value: SubstateRefMut<'a>) -> Self {
        match value {
            SubstateRefMut::ComponentRoyaltyConfig(value) => value,
            _ => panic!("Not a component royalty config"),
        }
    }
}

impl<'a> From<SubstateRefMut<'a>> for &'a mut ComponentRoyaltyAccumulatorSubstate {
    fn from(value: SubstateRefMut<'a>) -> Self {
        match value {
            SubstateRefMut::ComponentRoyaltyAccumulator(value) => value,
            _ => panic!("Not a component royalty accumulator"),
        }
    }
}

impl<'a> From<SubstateRefMut<'a>> for &'a mut PackageRoyaltySubstate {
    fn from(value: SubstateRefMut<'a>) -> Self {
        match value {
            SubstateRefMut::PackageRoyalty(value) => value,
            _ => panic!("Not a package royalty"),
        }
    }
}

impl<'a> From<SubstateRefMut<'a>> for &'a mut EpochManagerSubstate {
    fn from(value: SubstateRefMut<'a>) -> Self {
        match value {
            SubstateRefMut::EpochManager(value) => value,
            _ => panic!("Not a epoch manager"),
        }
    }
}

impl<'a> From<SubstateRefMut<'a>> for &'a mut ValidatorSubstate {
    fn from(value: SubstateRefMut<'a>) -> Self {
        match value {
            SubstateRefMut::Validator(value) => value,
            _ => panic!("Not a validator"),
        }
    }
}

impl<'a> From<SubstateRefMut<'a>> for &'a mut ValidatorSetSubstate {
    fn from(value: SubstateRefMut<'a>) -> Self {
        match value {
            SubstateRefMut::ValidatorSet(value) => value,
            _ => panic!("Not a validator set"),
        }
    }
}

impl<'a> From<SubstateRefMut<'a>> for &'a mut ClockSubstate {
    fn from(value: SubstateRefMut<'a>) -> Self {
        match value {
            SubstateRefMut::CurrentTimeRoundedToMinutes(value) => value,
            _ => panic!("Not current time"),
        }
    }
}

impl<'a> From<SubstateRefMut<'a>> for &'a mut TransactionRuntimeSubstate {
    fn from(value: SubstateRefMut<'a>) -> Self {
        match value {
            SubstateRefMut::TransactionRuntime(value) => value,
            _ => panic!("Not a transaction runtime"),
        }
    }
}

impl<'a> From<SubstateRefMut<'a>> for &'a mut MethodAccessRulesSubstate {
    fn from(value: SubstateRefMut<'a>) -> Self {
        match value {
            SubstateRefMut::MethodAccessRules(value) => value,
            _ => panic!("Not a logger"),
        }
    }
}

impl<'a> From<SubstateRefMut<'a>> for &'a mut AccessControllerSubstate {
    fn from(value: SubstateRefMut<'a>) -> Self {
        match value {
            SubstateRefMut::AccessController(value) => value,
            _ => panic!("Not access controller"),
        }
    }
}

impl<'a> From<SubstateRefMut<'a>> for &'a mut ProofInfoSubstate {
    fn from(value: SubstateRefMut<'a>) -> Self {
        match value {
            SubstateRefMut::ProofInfo(value) => value,
            _ => panic!("Not ProofInfo"),
        }
    }
}

impl<'a> From<SubstateRefMut<'a>> for &'a mut VaultInfoSubstate {
    fn from(value: SubstateRefMut<'a>) -> Self {
        match value {
            SubstateRefMut::VaultInfo(value) => value,
            _ => panic!("Not a VaultInfo"),
        }
    }
}

impl<'a> From<SubstateRefMut<'a>> for &'a mut LiquidFungibleResource {
    fn from(value: SubstateRefMut<'a>) -> Self {
        match value {
            SubstateRefMut::VaultLiquidFungible(value) => value,
            SubstateRefMut::BucketLiquidFungible(value) => value,
            _ => panic!("Not a vault/bucket liquid fungible"),
        }
    }
}

impl<'a> From<SubstateRefMut<'a>> for &'a mut LiquidNonFungibleResource {
    fn from(value: SubstateRefMut<'a>) -> Self {
        match value {
            SubstateRefMut::VaultLiquidNonFungible(value) => value,
            SubstateRefMut::BucketLiquidNonFungible(value) => value,
            _ => panic!("Not a vault/bucket liquid non-fungible"),
        }
    }
}

impl<'a> From<SubstateRefMut<'a>> for &'a mut LockedFungibleResource {
    fn from(value: SubstateRefMut<'a>) -> Self {
        match value {
            SubstateRefMut::VaultLockedFungible(value) => value,
            SubstateRefMut::BucketLockedFungible(value) => value,
            _ => panic!("Not a vault/bucket locked fungible"),
        }
    }
}

impl<'a> From<SubstateRefMut<'a>> for &'a mut LockedNonFungibleResource {
    fn from(value: SubstateRefMut<'a>) -> Self {
        match value {
            SubstateRefMut::VaultLockedNonFungible(value) => value,
            SubstateRefMut::BucketLockedNonFungible(value) => value,
            _ => panic!("Not a vault/bucket locked non-fungible"),
        }
    }
}

impl<'a> From<SubstateRefMut<'a>> for &'a mut BucketInfoSubstate {
    fn from(value: SubstateRefMut<'a>) -> Self {
        match value {
            SubstateRefMut::BucketInfo(value) => value,
            _ => panic!("Not a BucketInfo"),
        }
    }
}<|MERGE_RESOLUTION|>--- conflicted
+++ resolved
@@ -1455,16 +1455,6 @@
                 owned_nodes.push(RENodeId::Object(substate.controlled_asset));
                 (HashSet::new(), owned_nodes)
             }
-<<<<<<< HEAD
-            SubstateRef::PackageRoyaltyAccumulator(substate) => {
-                let mut owned_nodes = Vec::new();
-                if let Some(vault) = substate.royalty_vault {
-                    owned_nodes.push(RENodeId::Object(vault.vault_id()));
-                }
-                (HashSet::new(), owned_nodes)
-            }
-=======
->>>>>>> 49edfbef
             SubstateRef::ComponentState(substate) => {
                 let (_, owns, refs) = IndexedScryptoValue::from_slice(&substate.raw)
                     .unwrap()
@@ -1473,13 +1463,9 @@
             }
             SubstateRef::ComponentRoyaltyAccumulator(substate) => {
                 let mut owned_nodes = Vec::new();
-<<<<<<< HEAD
-                owned_nodes.push(RENodeId::Object(substate.royalty_vault.vault_id()));
-=======
                 if let Some(vault) = substate.royalty_vault {
                     owned_nodes.push(RENodeId::Object(vault.vault_id()));
                 }
->>>>>>> 49edfbef
                 (HashSet::new(), owned_nodes)
             }
             SubstateRef::KeyValueStoreEntry(substate) => {
