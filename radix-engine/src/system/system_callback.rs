use super::node_modules::type_info::{TypeInfoBlueprint, TypeInfoSubstate};
use crate::blueprints::package::PackageNativePackage;
use crate::blueprints::resource::AuthZone;
use crate::errors::{RuntimeError, SystemUpstreamError};
use crate::kernel::actor::Actor;
use crate::kernel::call_frame::Message;
use crate::kernel::kernel_api::KernelSubstateApi;
use crate::kernel::kernel_api::{KernelApi, KernelInvocation};
use crate::kernel::kernel_callback_api::KernelCallbackObject;
use crate::system::module::SystemModule;
use crate::system::module_mixer::SystemModuleMixer;
use crate::system::system::{
    BlueprintSchemaIdent, FunctionSchemaIdent, KeyValueEntrySubstate, SystemService,
};
use crate::system::system_callback_api::SystemCallbackObject;
use crate::system::system_modules::virtualization::VirtualizationModule;
use crate::track::interface::StoreAccessInfo;
use crate::types::*;
use crate::vm::{NativeVm, VmInvoke};
use radix_engine_interface::api::field_lock_api::LockFlags;
use radix_engine_interface::api::{ClientBlueprintApi, ClientObjectApi};
use radix_engine_interface::blueprints::package::*;
use radix_engine_interface::blueprints::resource::{
    Proof, ProofDropInput, FUNGIBLE_PROOF_BLUEPRINT, NON_FUNGIBLE_PROOF_BLUEPRINT, PROOF_DROP_IDENT,
};
use radix_engine_interface::schema::{InstanceSchema, RefTypes};

#[derive(Clone)]
pub enum SystemLockData {
    KeyValueEntry(KeyValueEntryLockData),
    Field(FieldLockData),
    Default,
}

impl Default for SystemLockData {
    fn default() -> Self {
        SystemLockData::Default
    }
}

#[derive(Clone)]
pub enum KeyValueEntryLockData {
    Read,
    Write {
        schema: ScryptoSchema,
        index: LocalTypeIndex,
        can_own: bool,
    },
    BlueprintWrite {
        blueprint_id: BlueprintId,
        instance_schema: Option<InstanceSchema>,
        schema_pointer: SchemaPointer,
        can_own: bool,
    },
}

#[derive(Clone)]
pub enum FieldLockData {
    Read,
    Write {
        blueprint_id: BlueprintId,
        schema_pointer: SchemaPointer,
    },
}

impl SystemLockData {
    pub fn is_kv_entry(&self) -> bool {
        matches!(self, SystemLockData::KeyValueEntry(..))
    }
}

pub struct SystemConfig<C: SystemCallbackObject> {
    pub callback_obj: C,
<<<<<<< HEAD
    // TODO: We should be able to make this a more generic cache for
    // TODO: immutable substates
    pub blueprint_cache: NonIterMap<PackageBlueprintVersionId, BlueprintDefinition>,
    pub schema_cache: NonIterMap<Hash, ScryptoSchema>,
    pub auth_cache: NonIterMap<PackageBlueprintVersionId, AuthTemplate>,
=======
    pub blueprint_cache: NonIterMap<BlueprintId, BlueprintDefinition>,
>>>>>>> bc0aff84
    pub modules: SystemModuleMixer,
}

impl<C: SystemCallbackObject> KernelCallbackObject for SystemConfig<C> {
    type LockData = SystemLockData;

    fn on_init<Y>(api: &mut Y) -> Result<(), RuntimeError>
    where
        Y: KernelApi<Self>,
    {
        SystemModuleMixer::on_init(api)
    }

    fn on_teardown<Y>(api: &mut Y) -> Result<(), RuntimeError>
    where
        Y: KernelApi<Self>,
    {
        SystemModuleMixer::on_teardown(api)
    }

    fn before_drop_node<Y>(node_id: &NodeId, api: &mut Y) -> Result<(), RuntimeError>
    where
        Y: KernelApi<Self>,
    {
        SystemModuleMixer::before_drop_node(api, node_id)
    }

    fn after_drop_node<Y>(api: &mut Y) -> Result<(), RuntimeError>
    where
        Y: KernelApi<Self>,
    {
        SystemModuleMixer::after_drop_node(api)
    }

    fn before_create_node<Y>(
        node_id: &NodeId,
        node_module_init: &BTreeMap<PartitionNumber, BTreeMap<SubstateKey, IndexedScryptoValue>>,
        api: &mut Y,
    ) -> Result<(), RuntimeError>
    where
        Y: KernelApi<Self>,
    {
        SystemModuleMixer::before_create_node(api, node_id, node_module_init)
    }

    fn before_lock_substate<Y>(
        node_id: &NodeId,
        partition_num: &PartitionNumber,
        substate_key: &SubstateKey,
        flags: &LockFlags,
        api: &mut Y,
    ) -> Result<(), RuntimeError>
    where
        Y: KernelApi<Self>,
    {
        SystemModuleMixer::before_lock_substate(api, node_id, partition_num, substate_key, flags)
    }

    fn after_lock_substate<Y>(
        handle: LockHandle,
        size: usize,
        store_access: &StoreAccessInfo,
        api: &mut Y,
    ) -> Result<(), RuntimeError>
    where
        Y: KernelApi<Self>,
    {
        SystemModuleMixer::after_lock_substate(api, handle, store_access, size)
    }

    fn on_drop_lock<Y>(
        lock_handle: LockHandle,
        store_access: &StoreAccessInfo,
        api: &mut Y,
    ) -> Result<(), RuntimeError>
    where
        Y: KernelApi<Self>,
    {
        SystemModuleMixer::on_drop_lock(api, lock_handle, store_access)
    }

    fn on_read_substate<Y>(
        lock_handle: LockHandle,
        value_size: usize,
        store_access: &StoreAccessInfo,
        api: &mut Y,
    ) -> Result<(), RuntimeError>
    where
        Y: KernelApi<Self>,
    {
        SystemModuleMixer::on_read_substate(api, lock_handle, value_size, store_access)
    }

    fn on_write_substate<Y>(
        lock_handle: LockHandle,
        value_size: usize,
        store_access: &StoreAccessInfo,
        api: &mut Y,
    ) -> Result<(), RuntimeError>
    where
        Y: KernelApi<Self>,
    {
        SystemModuleMixer::on_write_substate(api, lock_handle, value_size, store_access)
    }

    fn on_scan_substates<Y>(store_access: &StoreAccessInfo, api: &mut Y) -> Result<(), RuntimeError>
    where
        Y: KernelApi<Self>,
    {
        SystemModuleMixer::on_scan_substate(api, store_access)
    }

    fn on_set_substate<Y>(store_access: &StoreAccessInfo, api: &mut Y) -> Result<(), RuntimeError>
    where
        Y: KernelApi<Self>,
    {
        SystemModuleMixer::on_set_substate(api, store_access)
    }

    fn on_take_substates<Y>(store_access: &StoreAccessInfo, api: &mut Y) -> Result<(), RuntimeError>
    where
        Y: KernelApi<Self>,
    {
        SystemModuleMixer::on_take_substates(api, store_access)
    }

    fn after_create_node<Y>(
        node_id: &NodeId,
        store_access: &StoreAccessInfo,
        api: &mut Y,
    ) -> Result<(), RuntimeError>
    where
        Y: KernelApi<Self>,
    {
        SystemModuleMixer::after_create_node(api, node_id, store_access)
    }

    fn before_invoke<Y>(invocation: &KernelInvocation, api: &mut Y) -> Result<(), RuntimeError>
    where
        Y: KernelApi<Self>,
    {
        SystemModuleMixer::before_invoke(api, invocation)
    }

    fn after_invoke<Y>(output_size: usize, api: &mut Y) -> Result<(), RuntimeError>
    where
        Y: KernelApi<Self>,
    {
        SystemModuleMixer::after_invoke(api, output_size)
    }

    fn before_push_frame<Y>(
        callee: &Actor,
        update: &mut Message,
        args: &IndexedScryptoValue,
        api: &mut Y,
    ) -> Result<(), RuntimeError>
    where
        Y: KernelApi<Self>,
    {
        SystemModuleMixer::before_push_frame(api, callee, update, args)
    }

    fn on_execution_start<Y>(api: &mut Y) -> Result<(), RuntimeError>
    where
        Y: KernelApi<Self>,
    {
        SystemModuleMixer::on_execution_start(api)
    }

    fn invoke_upstream<Y>(
        input: &IndexedScryptoValue,
        api: &mut Y,
    ) -> Result<IndexedScryptoValue, RuntimeError>
    where
        Y: KernelApi<SystemConfig<C>>,
    {
        let mut system = SystemService::new(api);
        let receiver = system.actor_get_receiver_node_id();
        let FnIdentifier {
            blueprint_id,
            ident,
        } = system.actor_get_fn_identifier()?;

<<<<<<< HEAD
        let output = if blueprint_id.package_address.eq(&PACKAGE_PACKAGE) {
            // TODO: Clean this up
=======
        let output = if blueprint.package_address.eq(&PACKAGE_PACKAGE) {
            // FIXME: check invocation against schema
>>>>>>> bc0aff84
            // Do we need to check against the abi? Probably not since we should be able to verify this
            // in the native package itself.
            let export_name = match ident {
                FnIdent::Application(ident) => ident,
                FnIdent::System(..) => {
                    return Err(RuntimeError::SystemUpstreamError(
                        SystemUpstreamError::SystemFunctionCallNotAllowed,
                    ))
                }
            };

            // FIXME: Load dependent resources/components

            let mut vm_instance =
                { NativeVm::create_instance(&blueprint_id.package_address, &[PACKAGE_CODE_ID])? };
            let output = { vm_instance.invoke(&export_name, input, &mut system)? };

            output
<<<<<<< HEAD
        } else if blueprint_id
            .package_address
            .eq(&TRANSACTION_PROCESSOR_PACKAGE)
        {
            // TODO: the above special rule can be removed if we move schema validation
            // into a kernel model, and turn it off for genesis.
=======
        } else if blueprint.package_address.eq(&TRANSACTION_PROCESSOR_PACKAGE) {
            // FIXME: check invocation against schema
>>>>>>> bc0aff84

            let export_name = match ident {
                FnIdent::Application(ident) => ident,
                FnIdent::System(..) => {
                    return Err(RuntimeError::SystemUpstreamError(
                        SystemUpstreamError::SystemFunctionCallNotAllowed,
                    ))
                }
            };

            // FIXME: Load dependent resources/components

            let mut vm_instance = {
                NativeVm::create_instance(
                    &blueprint_id.package_address,
                    &[TRANSACTION_PROCESSOR_CODE_ID],
                )?
            };
            let output = { vm_instance.invoke(&export_name, input, &mut system)? };

            output
        } else {
            // Make dependent resources/components visible
            let key = BlueprintVersionKey {
                blueprint: blueprint_id.blueprint_name.clone(),
                version: BlueprintVersion::default(),
            };

            let handle = system.kernel_lock_substate_with_default(
                blueprint_id.package_address.as_node_id(),
                MAIN_BASE_PARTITION
                    .at_offset(PACKAGE_BLUEPRINT_DEPENDENCIES_PARTITION_OFFSET)
                    .unwrap(),
                &SubstateKey::Map(scrypto_encode(&key).unwrap()),
                LockFlags::read_only(),
                Some(|| {
                    let kv_entry = KeyValueEntrySubstate::<()>::default();
                    IndexedScryptoValue::from_typed(&kv_entry)
                }),
                SystemLockData::default(),
            )?;
            system.kernel_read_substate(handle)?;
            system.kernel_drop_lock(handle)?;

            //  Validate input
            let definition = PackageNativePackage::get_blueprint_definition(
                blueprint_id.package_address.as_node_id(),
                &BlueprintVersionKey::new_default(blueprint_id.blueprint_name.as_str()),
                system.api,
            )?;

            let export = match &ident {
                FnIdent::Application(ident) => {
                    system.validate_payload_against_blueprint_schema(
                        &blueprint_id,
                        &None,
                        &[(
                            input.as_vec_ref(),
                            BlueprintSchemaIdent::Function {
                                ident: ident.to_string(),
                                schema_ident: FunctionSchemaIdent::Input,
                            },
                        )],
                    )?;

                    let function_schema = definition
                        .interface
                        .functions
                        .get(ident)
                        .expect("Should exist due to schema check");

                    match (&function_schema.receiver, receiver) {
                        (Some(receiver_info), Some((_, direct_access))) => {
                            if direct_access
                                != receiver_info.ref_types.contains(RefTypes::DIRECT_ACCESS)
                            {
                                return Err(RuntimeError::SystemUpstreamError(
                                    SystemUpstreamError::ReceiverNotMatch(ident.to_string()),
                                ));
                            }
                        }
                        (None, None) => {}
                        _ => {
                            return Err(RuntimeError::SystemUpstreamError(
                                SystemUpstreamError::ReceiverNotMatch(ident.to_string()),
                            ));
                        }
                    }

                    definition
                        .function_exports
                        .get(ident)
                        .expect("Schema should have validated this exists")
                        .clone()
                }
                FnIdent::System(system_func_id) => {
                    if let Some(package_export) =
                        definition.virtual_lazy_load_functions.get(&system_func_id)
                    {
                        package_export.clone()
                    } else {
                        return Err(RuntimeError::SystemUpstreamError(
                            SystemUpstreamError::SystemFunctionCallNotAllowed,
                        ));
                    }
                }
            };

            // Execute
            let output = { C::invoke(&blueprint_id.package_address, export, input, &mut system)? };

            // Validate output
            match ident {
                FnIdent::Application(ident) => {
                    system.validate_payload_against_blueprint_schema(
                        &blueprint_id,
                        &None,
                        &[(
                            output.as_vec_ref(),
                            BlueprintSchemaIdent::Function {
                                ident,
                                schema_ident: FunctionSchemaIdent::Output,
                            },
                        )],
                    )?;
                }
                FnIdent::System(..) => {
                    // FIXME: Validate against virtual schema
                }
            }

            output
        };

        Ok(output)
    }

    fn on_execution_finish<Y>(update: &Message, api: &mut Y) -> Result<(), RuntimeError>
    where
        Y: KernelApi<Self>,
    {
        SystemModuleMixer::on_execution_finish(api, update)
    }

    fn auto_drop<Y>(nodes: Vec<NodeId>, api: &mut Y) -> Result<(), RuntimeError>
    where
        Y: KernelApi<Self>,
    {
        // Note: this function is not responsible for checking if all nodes are dropped!
        for node_id in nodes {
            let type_info = TypeInfoBlueprint::get_type(&node_id, api)?;

            match type_info {
                TypeInfoSubstate::Object(ObjectInfo {
                    blueprint_id: blueprint,
                    ..
                }) => {
                    match (blueprint.package_address, blueprint.blueprint_name.as_str()) {
                        (RESOURCE_PACKAGE, FUNGIBLE_PROOF_BLUEPRINT) => {
                            let mut system = SystemService::new(api);
                            system.call_function(
                                RESOURCE_PACKAGE,
                                FUNGIBLE_PROOF_BLUEPRINT,
                                PROOF_DROP_IDENT,
                                scrypto_encode(&ProofDropInput {
                                    proof: Proof(Own(node_id)),
                                })
                                .unwrap(),
                            )?;
                        }
                        (RESOURCE_PACKAGE, NON_FUNGIBLE_PROOF_BLUEPRINT) => {
                            let mut system = SystemService::new(api);
                            system.call_function(
                                RESOURCE_PACKAGE,
                                NON_FUNGIBLE_PROOF_BLUEPRINT,
                                PROOF_DROP_IDENT,
                                scrypto_encode(&ProofDropInput {
                                    proof: Proof(Own(node_id)),
                                })
                                .unwrap(),
                            )?;
                        }
                        _ => {
                            // no-op
                        }
                    }
                }
                _ => {}
            }
        }

        // Note that we destroy frame's auth zone at the very end of the `auto_drop` process
        // to make sure the auth zone stack is in good state for the proof dropping above.

        // Detach proofs from the auth zone
        if let Some(auth_zone_id) = api
            .kernel_get_system()
            .modules
            .auth
            .auth_zone_stack
            .last()
            .cloned()
        {
            let handle = api.kernel_lock_substate(
                &auth_zone_id,
                MAIN_BASE_PARTITION,
                &AuthZoneField::AuthZone.into(),
                LockFlags::MUTABLE,
                SystemLockData::Default,
            )?;
            let mut auth_zone_substate: AuthZone =
                api.kernel_read_substate(handle)?.as_typed().unwrap();
            let proofs = core::mem::replace(&mut auth_zone_substate.proofs, Vec::new());
            api.kernel_write_substate(
                handle,
                IndexedScryptoValue::from_typed(&auth_zone_substate),
            )?;
            api.kernel_drop_lock(handle)?;

            // Drop the proofs
            let mut system = SystemService::new(api);
            for proof in proofs {
                let object_info = system.get_object_info(proof.0.as_node_id())?;
                system.call_function(
                    RESOURCE_PACKAGE,
                    &object_info.blueprint_id.blueprint_name,
                    PROOF_DROP_IDENT,
                    scrypto_encode(&ProofDropInput { proof }).unwrap(),
                )?;
            }

            // Drop the auth zone
            api.kernel_drop_node(&auth_zone_id)?;
        }

        Ok(())
    }

    fn after_pop_frame<Y>(api: &mut Y, dropped_actor: &Actor) -> Result<(), RuntimeError>
    where
        Y: KernelApi<Self>,
    {
        SystemModuleMixer::after_pop_frame(api, dropped_actor)
    }

    fn on_substate_lock_fault<Y>(
        node_id: NodeId,
        partition_num: PartitionNumber,
        offset: &SubstateKey,
        api: &mut Y,
    ) -> Result<bool, RuntimeError>
    where
        Y: KernelApi<Self>,
    {
        VirtualizationModule::on_substate_lock_fault(node_id, partition_num, offset, api)
    }

    fn on_allocate_node_id<Y>(entity_type: EntityType, api: &mut Y) -> Result<(), RuntimeError>
    where
        Y: KernelApi<Self>,
    {
        SystemModuleMixer::on_allocate_node_id(api, entity_type)
    }
}<|MERGE_RESOLUTION|>--- conflicted
+++ resolved
@@ -71,15 +71,9 @@
 
 pub struct SystemConfig<C: SystemCallbackObject> {
     pub callback_obj: C,
-<<<<<<< HEAD
-    // TODO: We should be able to make this a more generic cache for
-    // TODO: immutable substates
     pub blueprint_cache: NonIterMap<PackageBlueprintVersionId, BlueprintDefinition>,
     pub schema_cache: NonIterMap<Hash, ScryptoSchema>,
     pub auth_cache: NonIterMap<PackageBlueprintVersionId, AuthTemplate>,
-=======
-    pub blueprint_cache: NonIterMap<BlueprintId, BlueprintDefinition>,
->>>>>>> bc0aff84
     pub modules: SystemModuleMixer,
 }
 
@@ -264,13 +258,8 @@
             ident,
         } = system.actor_get_fn_identifier()?;
 
-<<<<<<< HEAD
         let output = if blueprint_id.package_address.eq(&PACKAGE_PACKAGE) {
-            // TODO: Clean this up
-=======
-        let output = if blueprint.package_address.eq(&PACKAGE_PACKAGE) {
             // FIXME: check invocation against schema
->>>>>>> bc0aff84
             // Do we need to check against the abi? Probably not since we should be able to verify this
             // in the native package itself.
             let export_name = match ident {
@@ -289,17 +278,11 @@
             let output = { vm_instance.invoke(&export_name, input, &mut system)? };
 
             output
-<<<<<<< HEAD
         } else if blueprint_id
             .package_address
             .eq(&TRANSACTION_PROCESSOR_PACKAGE)
         {
-            // TODO: the above special rule can be removed if we move schema validation
-            // into a kernel model, and turn it off for genesis.
-=======
-        } else if blueprint.package_address.eq(&TRANSACTION_PROCESSOR_PACKAGE) {
             // FIXME: check invocation against schema
->>>>>>> bc0aff84
 
             let export_name = match ident {
                 FnIdent::Application(ident) => ident,
