--- conflicted
+++ resolved
@@ -12,14 +12,8 @@
     BlueprintSetup, FunctionSetup, MethodAuthTemplate, PackageSetup,
 };
 use radix_engine_interface::schema::{
-<<<<<<< HEAD
-    BlueprintCollectionSchema, BlueprintKeyValueStoreSchema, BlueprintSchema, FeaturedSchema,
-    FieldSchema, ReceiverInfo, SchemaMethodKey, SchemaMethodPermission, TypeRef,
-=======
     BlueprintCollectionSchema, BlueprintKeyValueStoreSchema, BlueprintSchema, FieldSchema,
-    FunctionSchema, ReceiverInfo, SchemaMethodKey, SchemaMethodPermission, TypeRef,
-    VirtualLazyLoadSchema,
->>>>>>> cd084ece
+    ReceiverInfo, SchemaMethodKey, SchemaMethodPermission, TypeRef,
 };
 
 use crate::blueprints::account::{AccountBlueprint, SECURIFY_ROLE};
@@ -173,7 +167,7 @@
 
         functions.insert(
             ACCOUNT_BURN_IDENT.to_string(),
-            FunctionSchema {
+            FunctionSetup {
                 receiver: Some(ReceiverInfo::normal_ref_mut()),
                 input: aggregator.add_child_type_and_descendents::<AccountBurnInput>(),
                 output: aggregator.add_child_type_and_descendents::<AccountBurnOutput>(),
@@ -183,7 +177,7 @@
 
         functions.insert(
             ACCOUNT_BURN_NON_FUNGIBLES_IDENT.to_string(),
-            FunctionSchema {
+            FunctionSetup {
                 receiver: Some(ReceiverInfo::normal_ref_mut()),
                 input: aggregator.add_child_type_and_descendents::<AccountBurnNonFungiblesInput>(),
                 output: aggregator
@@ -323,17 +317,8 @@
         );
 
         let virtual_lazy_load_functions = btreemap!(
-<<<<<<< HEAD
-            ACCOUNT_CREATE_VIRTUAL_ECDSA_SECP256K1_ID => ACCOUNT_CREATE_VIRTUAL_ECDSA_SECP256K1_EXPORT_NAME.to_string(),
-            ACCOUNT_CREATE_VIRTUAL_EDDSA_ED25519_ID => ACCOUNT_CREATE_VIRTUAL_EDDSA_ED25519_EXPORT_NAME.to_string(),
-=======
-            ACCOUNT_CREATE_VIRTUAL_SECP256K1_ID => VirtualLazyLoadSchema {
-                export_name: ACCOUNT_CREATE_VIRTUAL_SECP256K1_EXPORT_NAME.to_string(),
-            },
-            ACCOUNT_CREATE_VIRTUAL_ED25519_ID => VirtualLazyLoadSchema {
-                export_name: ACCOUNT_CREATE_VIRTUAL_ED25519_EXPORT_NAME.to_string(),
-            }
->>>>>>> cd084ece
+            ACCOUNT_CREATE_VIRTUAL_SECP256K1_ID => ACCOUNT_CREATE_VIRTUAL_SECP256K1_EXPORT_NAME.to_string(),
+            ACCOUNT_CREATE_VIRTUAL_ED25519_ID => ACCOUNT_CREATE_VIRTUAL_ED25519_EXPORT_NAME.to_string(),
         );
 
         /* TODO: If we decide to add back groupings, we'd want the following:
@@ -393,8 +378,8 @@
             ACCOUNT_BLUEPRINT.to_string() => BlueprintSetup {
                 outer_blueprint: None,
                 dependencies: btreeset!(
-                    ECDSA_SECP256K1_SIGNATURE_VIRTUAL_BADGE.into(),
-                    EDDSA_ED25519_SIGNATURE_VIRTUAL_BADGE.into(),
+                    SECP256K1_SIGNATURE_VIRTUAL_BADGE.into(),
+                    ED25519_SIGNATURE_VIRTUAL_BADGE.into(),
                     ACCOUNT_OWNER_BADGE.into(),
                     PACKAGE_OF_DIRECT_CALLER_VIRTUAL_BADGE.into(),
                 ),
@@ -403,19 +388,6 @@
                 blueprint: BlueprintSchema {
                     fields,
                     collections,
-<<<<<<< HEAD
-=======
-                    functions,
-                    virtual_lazy_load_functions,
-                    event_schema: [].into(),
-                    dependencies: btreeset!(
-                        SECP256K1_SIGNATURE_VIRTUAL_BADGE.into(),
-                        ED25519_SIGNATURE_VIRTUAL_BADGE.into(),
-                        ACCOUNT_OWNER_BADGE.into(),
-                        PACKAGE_OF_DIRECT_CALLER_VIRTUAL_BADGE.into(),
-                    ),
-                    features: btreeset!(),
->>>>>>> cd084ece
                 },
                 event_schema: [].into(),
                 function_auth: btreemap!(
