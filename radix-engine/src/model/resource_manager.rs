use sbor::rust::collections::*;
use sbor::rust::string::String;
use sbor::rust::string::ToString;
use sbor::rust::vec::*;
use sbor::*;
use scrypto::buffer::scrypto_decode;
use scrypto::engine::types::*;
use scrypto::prelude::{
    ResourceManagerCreateBucketInput, ResourceManagerCreateInput, ResourceManagerCreateVaultInput,
    ResourceManagerGetNonFungibleInput, ResourceManagerGetResourceTypeInput,
    ResourceManagerGetTotalSupplyInput, ResourceManagerLockAuthInput, ResourceManagerMintInput,
    ResourceManagerNonFungibleExistsInput, ResourceManagerUpdateAuthInput,
    ResourceManagerUpdateMetadataInput, ResourceManagerUpdateNonFungibleDataInput,
};
use scrypto::resource::AccessRule::{self, *};
use scrypto::resource::Mutability::{self, *};
use scrypto::resource::ResourceManagerGetMetadataInput;
use scrypto::resource::ResourceMethodAuthKey::{self, *};
use scrypto::values::ScryptoValue;

use crate::engine::{SubstateAddress, SystemApi};
use crate::fee::CostUnitCounterError;
use crate::ledger::ReadableSubstateStore;
use crate::model::resource_manager::ResourceMethodRule::{Protected, Public};
use crate::model::ResourceManagerError::InvalidMethod;
use crate::model::{convert, MethodAuthorization, ResourceContainer};
use crate::model::{Bucket, NonFungible, Vault};
use crate::wasm::*;

/// Converts soft authorization rule to a hard authorization rule.
/// Currently required as all auth is defined by soft authorization rules.
macro_rules! convert_auth {
    ($auth:expr) => {
        convert(&Type::Unit, &Value::Unit, &$auth)
    };
}

/// Represents an error when accessing a bucket.
#[derive(Debug, Clone, PartialEq)]
pub enum ResourceManagerError {
    InvalidDivisibility,
    InvalidAmount(Decimal, u8),
    InvalidResourceFlags(u64),
    InvalidMintPermission,
    ResourceTypeDoesNotMatch,
    MaxMintAmountExceeded,
    InvalidNonFungibleData,
    NonFungibleAlreadyExists(NonFungibleAddress),
    NonFungibleNotFound(NonFungibleAddress),
    InvalidRequestData(DecodeError),
    MethodNotFound(String),
    CouldNotCreateBucket,
    CouldNotCreateVault,
    InvalidMethod,
    CostingError(CostUnitCounterError),
}

enum MethodAccessRuleMethod {
    Lock(),
    Update(AccessRule),
}

#[derive(Debug, Clone, TypeId, Encode, Decode)]
struct MethodAccessRule {
    auth: MethodAuthorization,
    update_auth: MethodAuthorization,
}

impl MethodAccessRule {
    pub fn new(entry: (AccessRule, Mutability)) -> Self {
        MethodAccessRule {
            auth: convert_auth!(entry.0),
            update_auth: match entry.1 {
                Mutability::LOCKED => MethodAuthorization::DenyAll,
                Mutability::MUTABLE(method_auth) => convert_auth!(method_auth),
            },
        }
    }

    pub fn get_method_auth(&self) -> &MethodAuthorization {
        &self.auth
    }

    pub fn get_update_auth(&self, method: MethodAccessRuleMethod) -> &MethodAuthorization {
        match method {
            MethodAccessRuleMethod::Lock() | MethodAccessRuleMethod::Update(_) => &self.update_auth,
        }
    }

    pub fn main(
        &mut self,
        method: MethodAccessRuleMethod,
    ) -> Result<ScryptoValue, ResourceManagerError> {
        match method {
            MethodAccessRuleMethod::Lock() => self.lock(),
            MethodAccessRuleMethod::Update(method_auth) => {
                self.update(method_auth);
            }
        }

        Ok(ScryptoValue::from_typed(&()))
    }

    fn update(&mut self, method_auth: AccessRule) {
        self.auth = convert_auth!(method_auth)
    }

    fn lock(&mut self) {
        self.update_auth = MethodAuthorization::DenyAll;
    }
}

#[derive(Debug, Clone, TypeId, Encode, Decode)]
enum ResourceMethodRule {
    Public,
    Protected(ResourceMethodAuthKey),
}

/// The definition of a resource.
#[derive(Debug, Clone, TypeId, Encode, Decode)]
pub struct ResourceManager {
    resource_type: ResourceType,
    metadata: HashMap<String, String>,
    method_table: HashMap<String, ResourceMethodRule>,
    vault_method_table: HashMap<String, ResourceMethodRule>,
    authorization: HashMap<ResourceMethodAuthKey, MethodAccessRule>,
    total_supply: Decimal,
}

impl ResourceManager {
    pub fn new(
        resource_type: ResourceType,
        metadata: HashMap<String, String>,
        mut auth: HashMap<ResourceMethodAuthKey, (AccessRule, Mutability)>,
    ) -> Result<Self, ResourceManagerError> {
        let mut vault_method_table: HashMap<String, ResourceMethodRule> = HashMap::new();
        vault_method_table.insert("take".to_string(), Protected(Withdraw));
        vault_method_table.insert("put".to_string(), Protected(Deposit));
        for pub_method in [
            "amount",
            "resource_address",
            "non_fungible_ids",
            "create_proof",
            "create_proof_by_amount",
            "create_proof_by_ids",
        ] {
            vault_method_table.insert(pub_method.to_string(), Public);
        }
        // Non Fungible methods
        vault_method_table.insert("take_non_fungibles".to_string(), Protected(Withdraw));

        let mut method_table: HashMap<String, ResourceMethodRule> = HashMap::new();
        method_table.insert("mint".to_string(), Protected(Mint));
        method_table.insert("burn".to_string(), Protected(Burn));
        method_table.insert("update_metadata".to_string(), Protected(UpdateMetadata));
        for pub_method in [
            "create_bucket",
            "metadata",
            "resource_type",
            "total_supply",
            "create_vault",
        ] {
            method_table.insert(pub_method.to_string(), Public);
        }

        // Non Fungible methods
        method_table.insert(
            "update_non_fungible_data".to_string(),
            Protected(UpdateNonFungibleData),
        );
        for pub_method in ["non_fungible_exists", "non_fungible_data"] {
            method_table.insert(pub_method.to_string(), Public);
        }

        let mut authorization: HashMap<ResourceMethodAuthKey, MethodAccessRule> = HashMap::new();
        for (auth_entry_key, default) in [
            (Mint, (DenyAll, LOCKED)),
            (Burn, (DenyAll, LOCKED)),
            (Withdraw, (AllowAll, LOCKED)),
            (Deposit, (AllowAll, LOCKED)),
            (UpdateMetadata, (DenyAll, LOCKED)),
            (UpdateNonFungibleData, (DenyAll, LOCKED)),
        ] {
            let entry = auth.remove(&auth_entry_key).unwrap_or(default);
            authorization.insert(auth_entry_key, MethodAccessRule::new(entry));
        }

        let resource_manager = Self {
            resource_type,
            metadata,
            method_table,
            vault_method_table,
            authorization,
            total_supply: 0.into(),
        };

        Ok(resource_manager)
    }

    pub fn get_vault_auth(&self, method_name: &str) -> &MethodAuthorization {
        match self.vault_method_table.get(method_name) {
            None => &MethodAuthorization::Unsupported,
            Some(Public) => &MethodAuthorization::AllowAll,
            Some(Protected(auth_key)) => {
                self.authorization.get(auth_key).unwrap().get_method_auth()
            }
        }
    }

    pub fn get_consuming_bucket_auth(&self, method_name: &str) -> &MethodAuthorization {
        match self.method_table.get(method_name) {
            None => &MethodAuthorization::Unsupported,
            Some(Public) => &MethodAuthorization::AllowAll,
            Some(Protected(method)) => self.authorization.get(method).unwrap().get_method_auth(),
        }
    }

    pub fn get_auth(&self, method_name: &str, arg: &ScryptoValue) -> &MethodAuthorization {
        match method_name {
            "update_auth" => {
                let input: ResourceManagerUpdateAuthInput = scrypto_decode(&arg.raw).unwrap();
                match self.authorization.get(&input.method) {
                    None => &MethodAuthorization::Unsupported,
                    Some(entry) => {
                        entry.get_update_auth(MethodAccessRuleMethod::Update(input.access_rule))
                    }
                }
            }
            "lock_auth" => {
                let input: ResourceManagerLockAuthInput = scrypto_decode(&arg.raw).unwrap();
                match self.authorization.get(&input.method) {
                    None => &MethodAuthorization::Unsupported,
                    Some(entry) => entry.get_update_auth(MethodAccessRuleMethod::Lock()),
                }
            }
            _ => match self.method_table.get(method_name) {
                None => &MethodAuthorization::Unsupported,
                Some(Public) => &MethodAuthorization::AllowAll,
                Some(Protected(method)) => {
                    self.authorization.get(method).unwrap().get_method_auth()
                }
            },
        }
    }

    pub fn resource_type(&self) -> ResourceType {
        self.resource_type
    }

    pub fn metadata(&self) -> &HashMap<String, String> {
        &self.metadata
    }

    pub fn total_supply(&self) -> Decimal {
        self.total_supply
    }

    pub fn mint<
        'p,
        's,
        Y: SystemApi<'p, 's, W, I, S>,
        W: WasmEngine<I>,
        I: WasmInstance,
        S: ReadableSubstateStore,
    >(
        &mut self,
        mint_params: MintParams,
        self_address: ResourceAddress,
        system_api: &mut Y,
    ) -> Result<ResourceContainer, ResourceManagerError> {
        match mint_params {
            MintParams::Fungible { amount } => self.mint_fungible(amount, self_address),
            MintParams::NonFungible { entries } => {
                self.mint_non_fungibles(entries, self_address, system_api)
            }
        }
    }

    pub fn mint_fungible(
        &mut self,
        amount: Decimal,
        self_address: ResourceAddress,
    ) -> Result<ResourceContainer, ResourceManagerError> {
        if let ResourceType::Fungible { divisibility } = self.resource_type {
            // check amount
            self.check_amount(amount)?;

            // It takes `1,701,411,835` mint operations to reach `Decimal::MAX`,
            // which will be impossible with metering.
            if amount > 100_000_000_000i128.into() {
                return Err(ResourceManagerError::MaxMintAmountExceeded);
            }

            self.total_supply += amount;

            Ok(ResourceContainer::new_fungible(
                self_address,
                divisibility,
                amount,
            ))
        } else {
            Err(ResourceManagerError::ResourceTypeDoesNotMatch)
        }
    }

    pub fn mint_non_fungibles<
        'p,
        's,
        Y: SystemApi<'p, 's, W, I, S>,
        W: WasmEngine<I>,
        I: WasmInstance,
        S: ReadableSubstateStore,
    >(
        &mut self,
        entries: HashMap<NonFungibleId, (Vec<u8>, Vec<u8>)>,
        self_address: ResourceAddress,
        system_api: &mut Y,
    ) -> Result<ResourceContainer, ResourceManagerError> {
        // check resource type
        if !matches!(self.resource_type, ResourceType::NonFungible) {
            return Err(ResourceManagerError::ResourceTypeDoesNotMatch);
        }

        // check amount
        let amount: Decimal = entries.len().into();
        self.check_amount(amount)?;

        // It takes `1,701,411,835` mint operations to reach `Decimal::MAX`,
        // which will be impossible with metering.
        if amount > 100_000_000_000i128.into() {
            return Err(ResourceManagerError::MaxMintAmountExceeded);
        }

        self.total_supply += amount;

        // Allocate non-fungibles
        let mut ids = BTreeSet::new();
        for (id, data) in entries {
            let value = system_api
                .read_value_data(SubstateAddress::NonFungible(self_address, id.clone()))
                .expect("Should never fail");
            let maybe_non_fungible: Option<NonFungible> = scrypto_decode(&value.raw).unwrap();
            let non_fungible_address = NonFungibleAddress::new(self_address, id.clone());
            if maybe_non_fungible.is_some() {
                return Err(ResourceManagerError::NonFungibleAlreadyExists(
                    non_fungible_address,
                ));
            }

            let non_fungible = NonFungible::new(data.0, data.1);
            system_api
                .write_value_data(
                    SubstateAddress::NonFungible(self_address, id.clone()),
                    ScryptoValue::from_typed(&non_fungible),
                )
                .expect("Should never fail");
            ids.insert(id);
        }

        Ok(ResourceContainer::new_non_fungible(self_address, ids))
    }

    pub fn burn(&mut self, amount: Decimal) {
        self.total_supply -= amount;
    }

    fn update_metadata(
        &mut self,
        new_metadata: HashMap<String, String>,
    ) -> Result<(), ResourceManagerError> {
        self.metadata = new_metadata;

        Ok(())
    }

    fn check_amount(&self, amount: Decimal) -> Result<(), ResourceManagerError> {
        let divisibility = self.resource_type.divisibility();

        if amount.is_negative() || amount.0 % 10i128.pow((18 - divisibility).into()) != 0i128 {
            Err(ResourceManagerError::InvalidAmount(amount, divisibility))
        } else {
            Ok(())
        }
    }

    pub fn static_main<
        'p,
        's,
        Y: SystemApi<'p, 's, W, I, S>,
        W: WasmEngine<I>,
        I: WasmInstance,
        S: ReadableSubstateStore,
    >(
        method_name: &str,
        arg: ScryptoValue,
        system_api: &mut Y,
    ) -> Result<ScryptoValue, ResourceManagerError> {
        match method_name {
            "create" => {
                let input: ResourceManagerCreateInput = scrypto_decode(&arg.raw)
                    .map_err(|e| ResourceManagerError::InvalidRequestData(e))?;

                let resource_manager =
                    ResourceManager::new(input.resource_type, input.metadata, input.access_rules)?;
                let resource_value_id = system_api
                    .create_value(resource_manager)
                    .expect("Should never fail");
                let resource_address = resource_value_id.clone().into();

                if matches!(input.resource_type, ResourceType::NonFungible) {
                    let non_fungibles: HashMap<NonFungibleId, NonFungible> = HashMap::new();
                    system_api
                        .create_value((resource_address, non_fungibles))
                        .expect("Should never fail");
                }

                let bucket_id = if let Some(mint_params) = input.mint_params {
                    let mut resource_manager_ref = system_api
                        .borrow_value_mut(&resource_value_id)
                        .map_err(ResourceManagerError::CostingError)?;
                    let resource_manager = resource_manager_ref.resource_manager();
                    let container =
                        resource_manager.mint(mint_params, resource_address, system_api)?;
<<<<<<< HEAD
                    system_api.return_value_mut(resource_manager_ref);
=======
                    system_api
                        .return_value_mut(resource_value_id, resource_manager_ref)
                        .map_err(ResourceManagerError::CostingError)?;
>>>>>>> a15b3940
                    let bucket_id = system_api
                        .create_value(Bucket::new(container))
                        .unwrap()
                        .into();
                    Some(scrypto::resource::Bucket(bucket_id))
                } else {
                    None
                };

                system_api.globalize_value(&resource_value_id)
                    .map_err(ResourceManagerError::CostingError)?;

                Ok(ScryptoValue::from_typed(&(resource_address, bucket_id)))
            }
            _ => Err(InvalidMethod),
        }
    }

    pub fn main<
        'p,
        's,
        Y: SystemApi<'p, 's, W, I, S>,
        W: WasmEngine<I>,
        I: WasmInstance,
        S: ReadableSubstateStore,
    >(
        resource_address: ResourceAddress,
        method_name: &str,
        arg: ScryptoValue,
        system_api: &mut Y,
    ) -> Result<ScryptoValue, ResourceManagerError> {
        let value_id = ValueId::Resource(resource_address);
        let mut ref_mut = system_api
            .borrow_value_mut(&value_id)
            .map_err(ResourceManagerError::CostingError)?;
        let resource_manager = ref_mut.resource_manager();

        let rtn = match method_name {
            "update_auth" => {
                let input: ResourceManagerUpdateAuthInput = scrypto_decode(&arg.raw)
                    .map_err(|e| ResourceManagerError::InvalidRequestData(e))?;
                let method_entry = resource_manager
                    .authorization
                    .get_mut(&input.method)
                    .unwrap();
                method_entry.main(MethodAccessRuleMethod::Update(input.access_rule))
            }
            "lock_auth" => {
                let input: ResourceManagerLockAuthInput = scrypto_decode(&arg.raw)
                    .map_err(|e| ResourceManagerError::InvalidRequestData(e))?;
                let method_entry = resource_manager
                    .authorization
                    .get_mut(&input.method)
                    .unwrap();
                method_entry.main(MethodAccessRuleMethod::Lock())
            }
            "create_vault" => {
                let _: ResourceManagerCreateVaultInput = scrypto_decode(&arg.raw)
                    .map_err(|e| ResourceManagerError::InvalidRequestData(e))?;
                let container = ResourceContainer::new_empty(
                    resource_address,
                    resource_manager.resource_type(),
                );
                let vault_id = system_api
                    .create_value(Vault::new(container))
                    .unwrap()
                    .into();
                Ok(ScryptoValue::from_typed(&scrypto::resource::Vault(
                    vault_id,
                )))
            }
            "create_bucket" => {
                let _: ResourceManagerCreateBucketInput = scrypto_decode(&arg.raw)
                    .map_err(|e| ResourceManagerError::InvalidRequestData(e))?;
                let container = ResourceContainer::new_empty(
                    resource_address,
                    resource_manager.resource_type(),
                );
                let bucket_id = system_api
                    .create_value(Bucket::new(container))
                    .unwrap()
                    .into();
                Ok(ScryptoValue::from_typed(&scrypto::resource::Bucket(
                    bucket_id,
                )))
            }
            "mint" => {
                let input: ResourceManagerMintInput = scrypto_decode(&arg.raw)
                    .map_err(|e| ResourceManagerError::InvalidRequestData(e))?;
                let container =
                    resource_manager.mint(input.mint_params, resource_address, system_api)?;
                let bucket_id = system_api
                    .create_value(Bucket::new(container))
                    .unwrap()
                    .into();
                Ok(ScryptoValue::from_typed(&scrypto::resource::Bucket(
                    bucket_id,
                )))
            }
            "metadata" => {
                let _: ResourceManagerGetMetadataInput = scrypto_decode(&arg.raw)
                    .map_err(|e| ResourceManagerError::InvalidRequestData(e))?;
                Ok(ScryptoValue::from_typed(&resource_manager.metadata))
            }
            "resource_type" => {
                let _: ResourceManagerGetResourceTypeInput = scrypto_decode(&arg.raw)
                    .map_err(|e| ResourceManagerError::InvalidRequestData(e))?;
                Ok(ScryptoValue::from_typed(&resource_manager.resource_type))
            }
            "total_supply" => {
                let _: ResourceManagerGetTotalSupplyInput = scrypto_decode(&arg.raw)
                    .map_err(|e| ResourceManagerError::InvalidRequestData(e))?;
                Ok(ScryptoValue::from_typed(&resource_manager.total_supply))
            }
            "update_metadata" => {
                let input: ResourceManagerUpdateMetadataInput = scrypto_decode(&arg.raw)
                    .map_err(|e| ResourceManagerError::InvalidRequestData(e))?;
                resource_manager.update_metadata(input.metadata)?;
                Ok(ScryptoValue::from_typed(&()))
            }
            "update_non_fungible_data" => {
                let input: ResourceManagerUpdateNonFungibleDataInput = scrypto_decode(&arg.raw)
                    .map_err(|e| ResourceManagerError::InvalidRequestData(e))?;

                // Read current value
                let value = system_api
                    .read_value_data(SubstateAddress::NonFungible(
                        resource_address.clone(),
                        input.id.clone(),
                    ))
                    .expect("Should never fail");
                let maybe_non_fungible: Option<NonFungible> = scrypto_decode(&value.raw).unwrap();

                // Write new value
                if let Some(mut non_fungible) = maybe_non_fungible {
                    non_fungible.set_mutable_data(input.data);
                    system_api
                        .write_value_data(
                            SubstateAddress::NonFungible(
                                resource_address.clone(),
                                input.id.clone(),
                            ),
                            ScryptoValue::from_typed(&non_fungible),
                        )
                        .expect("Should never fail");
                } else {
                    let non_fungible_address =
                        NonFungibleAddress::new(resource_address.clone(), input.id);
                    return Err(ResourceManagerError::NonFungibleNotFound(
                        non_fungible_address.clone(),
                    ));
                }

                Ok(ScryptoValue::from_typed(&()))
            }
            "non_fungible_exists" => {
                let input: ResourceManagerNonFungibleExistsInput = scrypto_decode(&arg.raw)
                    .map_err(|e| ResourceManagerError::InvalidRequestData(e))?;

                let value = system_api
                    .read_value_data(SubstateAddress::NonFungible(
                        resource_address.clone(),
                        input.id,
                    ))
                    .expect("Should never fail");
                let maybe_non_fungible: Option<NonFungible> = scrypto_decode(&value.raw).unwrap();
                Ok(ScryptoValue::from_typed(&maybe_non_fungible.is_some()))
            }
            "non_fungible_data" => {
                let input: ResourceManagerGetNonFungibleInput = scrypto_decode(&arg.raw)
                    .map_err(|e| ResourceManagerError::InvalidRequestData(e))?;
                let non_fungible_address =
                    NonFungibleAddress::new(resource_address.clone(), input.id.clone());
                let value = system_api
                    .read_value_data(SubstateAddress::NonFungible(
                        resource_address.clone(),
                        input.id,
                    ))
                    .expect("Should never fail");
                let maybe_non_fungible: Option<NonFungible> = scrypto_decode(&value.raw).unwrap();
                let non_fungible = maybe_non_fungible.ok_or(
                    ResourceManagerError::NonFungibleNotFound(non_fungible_address),
                )?;
                Ok(ScryptoValue::from_typed(&[
                    non_fungible.immutable_data(),
                    non_fungible.mutable_data(),
                ]))
            }
            _ => Err(InvalidMethod),
        }?;

<<<<<<< HEAD
        system_api.return_value_mut(ref_mut);
=======
        system_api
            .return_value_mut(value_id, ref_mut)
            .map_err(ResourceManagerError::CostingError)?;
>>>>>>> a15b3940

        Ok(rtn)
    }
}<|MERGE_RESOLUTION|>--- conflicted
+++ resolved
@@ -421,13 +421,9 @@
                     let resource_manager = resource_manager_ref.resource_manager();
                     let container =
                         resource_manager.mint(mint_params, resource_address, system_api)?;
-<<<<<<< HEAD
-                    system_api.return_value_mut(resource_manager_ref);
-=======
                     system_api
-                        .return_value_mut(resource_value_id, resource_manager_ref)
+                        .return_value_mut(resource_manager_ref)
                         .map_err(ResourceManagerError::CostingError)?;
->>>>>>> a15b3940
                     let bucket_id = system_api
                         .create_value(Bucket::new(container))
                         .unwrap()
@@ -619,13 +615,9 @@
             _ => Err(InvalidMethod),
         }?;
 
-<<<<<<< HEAD
-        system_api.return_value_mut(ref_mut);
-=======
         system_api
-            .return_value_mut(value_id, ref_mut)
+            .return_value_mut(ref_mut)
             .map_err(ResourceManagerError::CostingError)?;
->>>>>>> a15b3940
 
         Ok(rtn)
     }
