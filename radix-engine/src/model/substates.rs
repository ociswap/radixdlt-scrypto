--- conflicted
+++ resolved
@@ -1053,12 +1053,8 @@
             SubstateRef::Validator(substate) => {
                 let mut references = HashSet::new();
                 let mut owned_nodes = HashSet::new();
-<<<<<<< HEAD
-                references.insert(GlobalAddress::System(substate.manager));
+                references.insert(GlobalAddress::Component(substate.manager));
                 references.insert(GlobalAddress::Resource(substate.unstake_nft_address));
-=======
-                references.insert(GlobalAddress::Component(substate.manager));
->>>>>>> cfa59f67
                 owned_nodes.insert(RENodeId::Vault(substate.stake_vault_id));
                 owned_nodes.insert(RENodeId::Vault(substate.unstake_vault_id));
                 (references, owned_nodes)
