--- conflicted
+++ resolved
@@ -235,32 +235,18 @@
             .create_node(RENode::Worktop(WorktopSubstate::new()))
             .map_err(InvokeError::Downstream)?;
 
-<<<<<<< HEAD
-        for inst in input.instructions.as_ref() {
-=======
-        let owned_node_ids = system_api
-            .get_visible_node_ids()
-            .map_err(InvokeError::Downstream)?;
-        let auth_zone_node_id = owned_node_ids
-            .into_iter()
-            .find(|n| matches!(n, RENodeId::AuthZoneStack(..)))
-            .expect("AuthZone does not exist");
-        let auth_zone_ref = auth_zone_node_id;
-        let auth_zone_id: AuthZoneId = auth_zone_ref.into();
-
-        system_api
+        env
             .emit_event(Event::Runtime(RuntimeEvent::PreExecuteManifest))
             .map_err(InvokeError::Downstream)?;
 
         for (idx, inst) in input.instructions.as_ref().iter().enumerate() {
-            system_api
+            env
                 .emit_event(Event::Runtime(RuntimeEvent::PreExecuteInstruction {
                     instruction_index: idx,
                     instruction: &inst,
                 }))
                 .map_err(InvokeError::Downstream)?;
 
->>>>>>> e77c8fee
             let result = match inst {
                 Instruction::TakeFromWorktop { resource_address } => id_allocator
                     .new_bucket_id()
@@ -630,7 +616,7 @@
             }?;
             outputs.push(result);
 
-            system_api
+            env
                 .emit_event(Event::Runtime(RuntimeEvent::PostExecuteInstruction {
                     instruction_index: idx,
                     instruction: &inst,
@@ -638,7 +624,7 @@
                 .map_err(InvokeError::Downstream)?;
         }
 
-        system_api
+        env
             .emit_event(Event::Runtime(RuntimeEvent::PostExecuteManifest))
             .map_err(InvokeError::Downstream)?;
 
