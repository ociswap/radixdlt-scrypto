use crate::engine::{HeapRENode, SystemApi};
use crate::fee::FeeReserve;
use crate::model::{
    Bucket, InvokeError, NonFungible, NonFungibleSubstate, Resource,
    ResourceMethodRule::{Protected, Public},
    Substate, Vault,
};
use crate::model::{
    MethodAccessRule, MethodAccessRuleMethod, NonFungibleStore, ResourceManagerSubstate,
    ResourceMethodRule,
};
use crate::types::AccessRule::*;
use crate::types::ResourceMethodAuthKey::*;
use crate::types::*;
use crate::wasm::*;
use scrypto::core::ResourceManagerFunction;
use scrypto::resource::ResourceManagerBurnInput;

/// Represents an error when accessing a bucket.
#[derive(Debug, Clone, PartialEq, Eq, TypeId, Encode, Decode)]
pub enum ResourceManagerError {
    InvalidDivisibility,
    InvalidAmount(Decimal, u8),
    InvalidResourceFlags(u64),
    InvalidMintPermission,
    ResourceTypeDoesNotMatch,
    MaxMintAmountExceeded,
    InvalidNonFungibleData,
    NonFungibleAlreadyExists(NonFungibleAddress),
    NonFungibleNotFound(NonFungibleAddress),
    InvalidRequestData(DecodeError),
    CouldNotCreateBucket,
    CouldNotCreateVault,
    NotNonFungible,
    MismatchingBucketResource,
}

#[derive(Debug)]
pub struct ResourceManager {
    pub info: ResourceManagerSubstate,
}

impl ResourceManager {
    pub fn new(
        resource_type: ResourceType,
        metadata: HashMap<String, String>,
        mut auth: HashMap<ResourceMethodAuthKey, (AccessRule, Mutability)>,
        non_fungible_store_id: Option<NonFungibleStoreId>,
    ) -> Result<Self, InvokeError<ResourceManagerError>> {
        let mut vault_method_table: HashMap<VaultMethod, ResourceMethodRule> = HashMap::new();
        vault_method_table.insert(VaultMethod::LockFee, Protected(Withdraw));
        vault_method_table.insert(VaultMethod::LockContingentFee, Protected(Withdraw));
        vault_method_table.insert(VaultMethod::Take, Protected(Withdraw));
        vault_method_table.insert(VaultMethod::Put, Protected(Deposit));
        vault_method_table.insert(VaultMethod::GetAmount, Public);
        vault_method_table.insert(VaultMethod::GetResourceAddress, Public);
        vault_method_table.insert(VaultMethod::GetNonFungibleIds, Public);
        vault_method_table.insert(VaultMethod::CreateProof, Public);
        vault_method_table.insert(VaultMethod::CreateProofByAmount, Public);
        vault_method_table.insert(VaultMethod::CreateProofByIds, Public);
        vault_method_table.insert(VaultMethod::TakeNonFungibles, Protected(Withdraw));

        let mut bucket_method_table: HashMap<BucketMethod, ResourceMethodRule> = HashMap::new();
        bucket_method_table.insert(BucketMethod::Burn, Protected(Burn));

        let mut method_table: HashMap<ResourceManagerMethod, ResourceMethodRule> = HashMap::new();
        method_table.insert(ResourceManagerMethod::Mint, Protected(Mint));
        method_table.insert(
            ResourceManagerMethod::UpdateMetadata,
            Protected(UpdateMetadata),
        );
        method_table.insert(ResourceManagerMethod::CreateBucket, Public);
        method_table.insert(ResourceManagerMethod::GetMetadata, Public);
        method_table.insert(ResourceManagerMethod::GetResourceType, Public);
        method_table.insert(ResourceManagerMethod::GetTotalSupply, Public);
        method_table.insert(ResourceManagerMethod::CreateVault, Public);
        method_table.insert(ResourceManagerMethod::Burn, Public);

        // Non Fungible methods
        method_table.insert(
            ResourceManagerMethod::UpdateNonFungibleData,
            Protected(UpdateNonFungibleData),
        );
        method_table.insert(ResourceManagerMethod::NonFungibleExists, Public);
        method_table.insert(ResourceManagerMethod::GetNonFungible, Public);

        let mut authorization: HashMap<ResourceMethodAuthKey, MethodAccessRule> = HashMap::new();
        for (auth_entry_key, default) in [
            (Mint, (DenyAll, LOCKED)),
            (Burn, (DenyAll, LOCKED)),
            (Withdraw, (AllowAll, LOCKED)),
            (Deposit, (AllowAll, LOCKED)),
            (UpdateMetadata, (DenyAll, LOCKED)),
            (UpdateNonFungibleData, (DenyAll, LOCKED)),
        ] {
            let entry = auth.remove(&auth_entry_key).unwrap_or(default);
            authorization.insert(auth_entry_key, MethodAccessRule::new(entry));
        }

        let resource_manager = Self {
            info: ResourceManagerSubstate {
                resource_type,
                metadata,
                method_table,
                vault_method_table,
                bucket_method_table,
                authorization,
                total_supply: 0.into(),
                non_fungible_store_id,
            },
        };

        Ok(resource_manager)
    }

    fn check_amount(&self, amount: Decimal) -> Result<(), InvokeError<ResourceManagerError>> {
        let divisibility = self.info.resource_type.divisibility();

        if amount.is_negative()
            || amount.0 % I256::from(10i128.pow((18 - divisibility).into())) != I256::from(0)
        {
            Err(InvokeError::Error(ResourceManagerError::InvalidAmount(
                amount,
                divisibility,
            )))
        } else {
            Ok(())
        }
    }

    pub fn static_main<'s, Y, W, I, R>(
        func: ResourceManagerFunction,
        args: ScryptoValue,
        system_api: &mut Y,
    ) -> Result<ScryptoValue, InvokeError<ResourceManagerError>>
    where
        Y: SystemApi<'s, W, I, R>,
        W: WasmEngine<I>,
        I: WasmInstance,
        R: FeeReserve,
    {
        match func {
            ResourceManagerFunction::Create => {
                let input: ResourceManagerCreateInput = scrypto_decode(&args.raw)
                    .map_err(|e| InvokeError::Error(ResourceManagerError::InvalidRequestData(e)))?;

                let resource_node_id = if matches!(input.resource_type, ResourceType::NonFungible) {
                    let non_fungible_store_node_id = system_api
                        .node_create(HeapRENode::NonFungibleStore(NonFungibleStore::new()))?;
                    let non_fungible_store_id: NonFungibleStoreId =
                        non_fungible_store_node_id.into();

                    let mut resource_manager = ResourceManager::new(
                        input.resource_type,
                        input.metadata,
                        input.access_rules,
                        Some(non_fungible_store_id),
                    )?;

                    if let Some(mint_params) = &input.mint_params {
                        if let MintParams::NonFungible { entries } = mint_params {
                            for (non_fungible_id, data) in entries {
                                let offset = SubstateOffset::NonFungibleStore(
                                    NonFungibleStoreOffset::Entry(non_fungible_id.clone()),
                                );
<<<<<<< HEAD
                                let handle = system_api
                                    .lock_substate(non_fungible_store_node_id, offset, true)
                                    .map_err(InvokeError::Downstream)?;
                                let mut substate_mut = system_api
                                    .get_mut(handle)
                                    .map_err(InvokeError::Downstream)?;
                                substate_mut
                                    .overwrite(Substate::NonFungible(NonFungibleSubstate(Some(
                                        NonFungible::new(data.0.clone(), data.1.clone()), // FIXME: verify data
                                    ))))
                                    .map_err(InvokeError::Downstream)?;

                                system_api
                                    .drop_lock(handle)
                                    .map_err(InvokeError::Downstream)?;
=======
                                let handle = system_api.lock_substate(
                                    non_fungible_store_node_id,
                                    offset,
                                    true,
                                )?;
                                let scrypto_value =
                                    ScryptoValue::from_typed(&NonFungibleSubstate(Some(
                                        NonFungible::new(data.0.clone(), data.1.clone()), // FIXME: verify data
                                    )));
                                system_api.write(handle, scrypto_value)?;
                                system_api.drop_lock(handle)?;
>>>>>>> ed4ca53c
                            }
                            resource_manager.info.total_supply = entries.len().into();
                        } else {
                            return Err(InvokeError::Error(
                                ResourceManagerError::ResourceTypeDoesNotMatch,
                            ));
                        }
                    }
                    system_api.node_create(HeapRENode::ResourceManager(resource_manager))?
                } else {
                    let mut resource_manager = ResourceManager::new(
                        input.resource_type,
                        input.metadata,
                        input.access_rules,
                        None,
                    )?;

                    if let Some(mint_params) = &input.mint_params {
                        if let MintParams::Fungible { amount } = mint_params {
                            resource_manager.check_amount(*amount)?;
                            // TODO: refactor this into mint function
                            if *amount > dec!("1000000000000000000") {
                                return Err(InvokeError::Error(
                                    ResourceManagerError::MaxMintAmountExceeded,
                                ));
                            }
                            resource_manager.info.total_supply = amount.clone();
                        } else {
                            return Err(InvokeError::Error(
                                ResourceManagerError::ResourceTypeDoesNotMatch,
                            ));
                        }
                    }
                    system_api.node_create(HeapRENode::ResourceManager(resource_manager))?
                };
                let resource_address = resource_node_id.clone().into();

                let bucket_id = if let Some(mint_params) = input.mint_params {
                    let container = match mint_params {
                        MintParams::NonFungible { entries } => {
                            let ids = entries.into_keys().collect();
                            Resource::new_non_fungible(resource_address, ids)
                        }
                        MintParams::Fungible { amount } => Resource::new_fungible(
                            resource_address,
                            input.resource_type.divisibility(),
                            amount,
                        ),
                    };
                    let bucket_id = system_api
                        .node_create(HeapRENode::Bucket(Bucket::new(container)))?
                        .into();
                    Some(scrypto::resource::Bucket(bucket_id))
                } else {
                    None
                };

                let global_address = system_api.node_globalize(resource_node_id)?;
                let resource_address: ResourceAddress = global_address.into();

                Ok(ScryptoValue::from_typed(&(resource_address, bucket_id)))
            }
        }
    }

    pub fn main<'s, Y, W, I, R>(
        resource_address: ResourceAddress,
        method: ResourceManagerMethod,
        args: ScryptoValue,
        system_api: &mut Y,
    ) -> Result<ScryptoValue, InvokeError<ResourceManagerError>>
    where
        Y: SystemApi<'s, W, I, R>,
        W: WasmEngine<I>,
        I: WasmInstance,
        R: FeeReserve,
    {
        let node_id = RENodeId::ResourceManager(resource_address);

        let rtn = match method {
            ResourceManagerMethod::Burn => {
                let input: ResourceManagerBurnInput = scrypto_decode(&args.raw)
                    .map_err(|e| InvokeError::Error(ResourceManagerError::InvalidRequestData(e)))?;

                let bucket: Bucket = system_api
                    .node_drop(RENodeId::Bucket(input.bucket.0))?
                    .into();

<<<<<<< HEAD
=======
                let mut node_ref =
                    system_api.borrow_node_mut(&RENodeId::ResourceManager(resource_address))?;
                let resource_manager = node_ref.resource_manager_mut();

>>>>>>> ed4ca53c
                // Check if resource matches
                // TODO: Move this check into actor check
                if bucket.resource_address() != resource_address {
                    return Err(InvokeError::Error(
                        ResourceManagerError::MismatchingBucketResource,
                    ));
                }

                let offset =
                    SubstateOffset::ResourceManager(ResourceManagerOffset::ResourceManager);
                let handle = system_api
                    .lock_substate(node_id, offset, true)
                    .map_err(InvokeError::Downstream)?;
                // Update total supply
                // TODO: there might be better for maintaining total supply, especially for non-fungibles
                // where we can leverage capabilities of key-value map.
                let mut substate_mut = system_api
                    .get_mut(handle)
                    .map_err(InvokeError::Downstream)?;

                // Update total supply
                {
                    let mut raw_mut = substate_mut.get_raw_mut();
                    let resource_manager = raw_mut.resource_manager();
                    resource_manager.total_supply -= bucket.total_amount();
                    substate_mut.flush().map_err(InvokeError::Downstream)?;
                }

                // Burn non-fungible
                let mut raw_mut = substate_mut.get_raw_mut();
                let resource_manager = raw_mut.resource_manager();
                if let Some(non_fungible_store_id) = resource_manager.non_fungible_store_id {
                    let node_id = RENodeId::NonFungibleStore(non_fungible_store_id);

                    for id in bucket
                        .total_ids()
                        .expect("Failed to list non-fungible IDs on non-fungible Bucket")
                    {
                        let offset =
                            SubstateOffset::NonFungibleStore(NonFungibleStoreOffset::Entry(id));
<<<<<<< HEAD
                        let handle = system_api
                            .lock_substate(node_id, offset, true)
                            .map_err(InvokeError::Downstream)?;
                        let mut substate_mut = system_api
                            .get_mut(handle)
                            .map_err(InvokeError::Downstream)?;
                        substate_mut
                            .overwrite(Substate::NonFungible(NonFungibleSubstate(None)))
                            .map_err(InvokeError::Downstream)?;
                        system_api
                            .drop_lock(handle)
                            .map_err(InvokeError::Downstream)?;
=======
                        let handle = system_api.lock_substate(node_id, offset, true)?;
                        system_api
                            .write(handle, ScryptoValue::from_typed(&NonFungibleSubstate(None)))?;
                        system_api.drop_lock(handle)?;
>>>>>>> ed4ca53c
                    }
                }

                Ok(ScryptoValue::from_typed(&()))
            }
            ResourceManagerMethod::UpdateAuth => {
                let input: ResourceManagerUpdateAuthInput = scrypto_decode(&args.raw)
                    .map_err(|e| InvokeError::Error(ResourceManagerError::InvalidRequestData(e)))?;
<<<<<<< HEAD
                let offset =
                    SubstateOffset::ResourceManager(ResourceManagerOffset::ResourceManager);
=======
                let mut node_ref =
                    system_api.borrow_node_mut(&RENodeId::ResourceManager(resource_address))?;
                let resource_manager = node_ref.resource_manager_mut();
>>>>>>> ed4ca53c

                let handle = system_api
                    .lock_substate(node_id, offset, true)
                    .map_err(InvokeError::Downstream)?;
                let mut substate_mut = system_api
                    .get_mut(handle)
                    .map_err(InvokeError::Downstream)?;
                let mut raw_mut = substate_mut.get_raw_mut();
                let method_entry = raw_mut
                    .resource_manager()
                    .authorization
                    .get_mut(&input.method)
                    .expect(&format!(
                        "Authorization for {:?} not specified",
                        input.method
                    ));
                method_entry.main(MethodAccessRuleMethod::Update(input.access_rule))?;
                substate_mut.flush().map_err(InvokeError::Downstream)?;

                system_api
                    .drop_lock(handle)
                    .map_err(InvokeError::Downstream)?;

                Ok(ScryptoValue::unit())
            }
            ResourceManagerMethod::LockAuth => {
                let input: ResourceManagerLockAuthInput = scrypto_decode(&args.raw)
                    .map_err(|e| InvokeError::Error(ResourceManagerError::InvalidRequestData(e)))?;
<<<<<<< HEAD
                let offset =
                    SubstateOffset::ResourceManager(ResourceManagerOffset::ResourceManager);
                let handle = system_api
                    .lock_substate(node_id, offset, true)
                    .map_err(InvokeError::Downstream)?;
                let mut substate_mut = system_api
                    .get_mut(handle)
                    .map_err(InvokeError::Downstream)?;
                let mut raw_mut = substate_mut.get_raw_mut();
                let method_entry = raw_mut
                    .resource_manager()
=======
                let mut node_ref =
                    system_api.borrow_node_mut(&RENodeId::ResourceManager(resource_address))?;
                let resource_manager = node_ref.resource_manager_mut();

                let method_entry = resource_manager
                    .info
>>>>>>> ed4ca53c
                    .authorization
                    .get_mut(&input.method)
                    .expect(&format!(
                        "Authorization for {:?} not specified",
                        input.method
                    ));
                method_entry.main(MethodAccessRuleMethod::Lock())?;
                substate_mut.flush().map_err(InvokeError::Downstream)?;

                system_api
                    .drop_lock(handle)
                    .map_err(InvokeError::Downstream)?;
                Ok(ScryptoValue::unit())
            }
            ResourceManagerMethod::CreateVault => {
                let _: ResourceManagerCreateVaultInput = scrypto_decode(&args.raw)
                    .map_err(|e| InvokeError::Error(ResourceManagerError::InvalidRequestData(e)))?;
<<<<<<< HEAD

                let offset =
                    SubstateOffset::ResourceManager(ResourceManagerOffset::ResourceManager);
                let resource_type = system_api
                    .read_substate(node_id, offset, |s| s.resource_manager().resource_type)
                    .map_err(InvokeError::Downstream)?;
=======
                let mut node_ref =
                    system_api.borrow_node_mut(&RENodeId::ResourceManager(resource_address))?;
                let resource_manager = node_ref.resource_manager_mut();
>>>>>>> ed4ca53c

                let resource = Resource::new_empty(resource_address, resource_type);
                let vault_id = system_api
                    .node_create(HeapRENode::Vault(Vault::new(resource)))?
                    .into();
                Ok(ScryptoValue::from_typed(&scrypto::resource::Vault(
                    vault_id,
                )))
            }
            ResourceManagerMethod::CreateBucket => {
                let _: ResourceManagerCreateBucketInput = scrypto_decode(&args.raw)
                    .map_err(|e| InvokeError::Error(ResourceManagerError::InvalidRequestData(e)))?;
<<<<<<< HEAD
                let offset =
                    SubstateOffset::ResourceManager(ResourceManagerOffset::ResourceManager);
                let resource_type = system_api
                    .read_substate(node_id, offset, |s| s.resource_manager().resource_type)
                    .map_err(InvokeError::Downstream)?;
=======
                let mut node_ref =
                    system_api.borrow_node_mut(&RENodeId::ResourceManager(resource_address))?;
                let resource_manager = node_ref.resource_manager_mut();
>>>>>>> ed4ca53c

                let container = Resource::new_empty(resource_address, resource_type);
                let bucket_id = system_api
                    .node_create(HeapRENode::Bucket(Bucket::new(container)))?
                    .into();
                Ok(ScryptoValue::from_typed(&scrypto::resource::Bucket(
                    bucket_id,
                )))
            }
            ResourceManagerMethod::Mint => {
                let input: ResourceManagerMintInput = scrypto_decode(&args.raw)
                    .map_err(|e| InvokeError::Error(ResourceManagerError::InvalidRequestData(e)))?;

<<<<<<< HEAD
                let offset =
                    SubstateOffset::ResourceManager(ResourceManagerOffset::ResourceManager);
                let handle = system_api
                    .lock_substate(node_id, offset, true)
                    .map_err(InvokeError::Downstream)?;

                let (resource, non_fungibles) = {
                    let mut substate_mut = system_api
                        .get_mut(handle)
                        .map_err(InvokeError::Downstream)?;
                    let mut raw_mut = substate_mut.get_raw_mut();
                    let resource_manager = raw_mut.resource_manager();
                    let result = resource_manager.mint(input.mint_params, resource_address)?;
                    substate_mut.flush().map_err(InvokeError::Downstream)?;
                    result
                };
=======
                let mut node_ref =
                    system_api.borrow_node_mut(&RENodeId::ResourceManager(resource_address))?;
                let resource_manager = node_ref.resource_manager_mut();
                let (resource, non_fungibles) =
                    resource_manager.mint(input.mint_params, resource_address)?;
                let non_fungible_store_id = resource_manager.info.non_fungible_store_id;
>>>>>>> ed4ca53c

                let bucket_id = system_api
                    .node_create(HeapRENode::Bucket(Bucket::new(resource)))?
                    .into();

                let mut substate_mut = system_api
                    .get_mut(handle)
                    .map_err(InvokeError::Downstream)?;
                let mut raw_mut = substate_mut.get_raw_mut();
                let resource_manager = raw_mut.resource_manager();
                let non_fungible_store_id = resource_manager.non_fungible_store_id.clone();
                for (id, non_fungible) in non_fungibles {
                    let node_id = RENodeId::NonFungibleStore(non_fungible_store_id.unwrap());
                    let offset =
                        SubstateOffset::NonFungibleStore(NonFungibleStoreOffset::Entry(id.clone()));
<<<<<<< HEAD
                    let non_fungible_handle = system_api
                        .lock_substate(node_id, offset, true)
                        .map_err(InvokeError::Downstream)?;
                    let substate_ref = system_api
                        .get_ref(non_fungible_handle)
                        .map_err(InvokeError::Downstream)?;

                    let wrapper = substate_ref.non_fungible();
=======
                    let lock_handle = system_api.lock_substate(node_id, offset, true)?;
                    let value = system_api.read(lock_handle)?;
                    let wrapper: NonFungibleSubstate =
                        scrypto_decode(&value.raw).expect("Failed to decode NonFungibleSubstate");
>>>>>>> ed4ca53c
                    if wrapper.0.is_some() {
                        return Err(InvokeError::Error(
                            ResourceManagerError::NonFungibleAlreadyExists(
                                NonFungibleAddress::new(resource_address, id.clone()),
                            ),
                        ));
                    }
<<<<<<< HEAD

                    {
                        let mut substate_mut = system_api
                            .get_mut(non_fungible_handle)
                            .map_err(InvokeError::Downstream)?;
                        substate_mut
                            .overwrite(Substate::NonFungible(NonFungibleSubstate(Some(
                                non_fungible,
                            ))))
                            .map_err(InvokeError::Downstream)?;
                    }

                    system_api
                        .drop_lock(non_fungible_handle)
                        .map_err(InvokeError::Downstream)?;
=======
                    system_api.write(
                        lock_handle,
                        ScryptoValue::from_typed(&NonFungibleSubstate(Some(non_fungible))),
                    )?;

                    system_api.drop_lock(lock_handle)?;
>>>>>>> ed4ca53c
                }

                system_api
                    .drop_lock(handle)
                    .map_err(InvokeError::Downstream)?;

                Ok(ScryptoValue::from_typed(&scrypto::resource::Bucket(
                    bucket_id,
                )))
            }
            ResourceManagerMethod::GetMetadata => {
                let _: ResourceManagerGetMetadataInput = scrypto_decode(&args.raw)
                    .map_err(|e| InvokeError::Error(ResourceManagerError::InvalidRequestData(e)))?;
<<<<<<< HEAD
=======
                let mut node_ref =
                    system_api.borrow_node_mut(&RENodeId::ResourceManager(resource_address))?;
                let resource_manager = node_ref.resource_manager_mut();
>>>>>>> ed4ca53c

                let offset =
                    SubstateOffset::ResourceManager(ResourceManagerOffset::ResourceManager);
                let scrypto_value = system_api
                    .read_substate(node_id, offset, |s| {
                        ScryptoValue::from_typed(&s.resource_manager().metadata)
                    })
                    .map_err(InvokeError::Downstream)?;
                Ok(scrypto_value)
            }
            ResourceManagerMethod::GetResourceType => {
                let _: ResourceManagerGetResourceTypeInput = scrypto_decode(&args.raw)
                    .map_err(|e| InvokeError::Error(ResourceManagerError::InvalidRequestData(e)))?;
<<<<<<< HEAD

                let offset =
                    SubstateOffset::ResourceManager(ResourceManagerOffset::ResourceManager);
                let resource_type = system_api
                    .read_substate(node_id, offset, |s| s.resource_manager().resource_type)
                    .map_err(InvokeError::Downstream)?;
=======
                let mut node_ref =
                    system_api.borrow_node_mut(&RENodeId::ResourceManager(resource_address))?;
                let resource_manager = node_ref.resource_manager_mut();
>>>>>>> ed4ca53c

                Ok(ScryptoValue::from_typed(&resource_type))
            }
            ResourceManagerMethod::GetTotalSupply => {
                let _: ResourceManagerGetTotalSupplyInput = scrypto_decode(&args.raw)
                    .map_err(|e| InvokeError::Error(ResourceManagerError::InvalidRequestData(e)))?;
<<<<<<< HEAD

                let offset =
                    SubstateOffset::ResourceManager(ResourceManagerOffset::ResourceManager);
                let total_supply = system_api
                    .read_substate(node_id, offset, |s| s.resource_manager().total_supply)
                    .map_err(InvokeError::Downstream)?;
=======
                let mut node_ref =
                    system_api.borrow_node_mut(&RENodeId::ResourceManager(resource_address))?;
                let resource_manager = node_ref.resource_manager_mut();
>>>>>>> ed4ca53c

                Ok(ScryptoValue::from_typed(&total_supply))
            }
            ResourceManagerMethod::UpdateMetadata => {
                let input: ResourceManagerUpdateMetadataInput = scrypto_decode(&args.raw)
                    .map_err(|e| InvokeError::Error(ResourceManagerError::InvalidRequestData(e)))?;
<<<<<<< HEAD

                let offset =
                    SubstateOffset::ResourceManager(ResourceManagerOffset::ResourceManager);
                let handle = system_api
                    .lock_substate(node_id, offset, true)
                    .map_err(InvokeError::Downstream)?;
                let mut substate_mut = system_api
                    .get_mut(handle)
                    .map_err(InvokeError::Downstream)?;
                let mut raw_mut = substate_mut.get_raw_mut();
                raw_mut.resource_manager().update_metadata(input.metadata)?;
                substate_mut.flush().map_err(InvokeError::Downstream)?;
                system_api
                    .drop_lock(handle)
                    .map_err(InvokeError::Downstream)?;
=======
                let mut node_ref =
                    system_api.borrow_node_mut(&RENodeId::ResourceManager(resource_address))?;
                let resource_manager = node_ref.resource_manager_mut();
>>>>>>> ed4ca53c

                Ok(ScryptoValue::from_typed(&()))
            }
            ResourceManagerMethod::UpdateNonFungibleData => {
                let input: ResourceManagerUpdateNonFungibleDataInput = scrypto_decode(&args.raw)
                    .map_err(|e| InvokeError::Error(ResourceManagerError::InvalidRequestData(e)))?;
<<<<<<< HEAD

                let offset =
                    SubstateOffset::ResourceManager(ResourceManagerOffset::ResourceManager);
                let handle = system_api
                    .lock_substate(node_id, offset, true)
                    .map_err(InvokeError::Downstream)?;
                let substate_ref = system_api
                    .get_ref(handle)
                    .map_err(InvokeError::Downstream)?;
                let resource_manager = substate_ref.resource_manager();
                let non_fungible_store_id = resource_manager
                    .non_fungible_store_id
                    .ok_or(InvokeError::Error(ResourceManagerError::NotNonFungible))?;
=======
                let non_fungible_store_id = {
                    let mut node_ref =
                        system_api.borrow_node_mut(&RENodeId::ResourceManager(resource_address))?;
                    let resource_manager = node_ref.resource_manager_mut();
                    resource_manager
                        .info
                        .non_fungible_store_id
                        .ok_or(InvokeError::Error(ResourceManagerError::NotNonFungible))?
                };
>>>>>>> ed4ca53c

                let node_id = RENodeId::NonFungibleStore(non_fungible_store_id);
                let offset = SubstateOffset::NonFungibleStore(NonFungibleStoreOffset::Entry(
                    input.id.clone(),
                ));

<<<<<<< HEAD
                let non_fungible_handle = system_api
                    .lock_substate(node_id, offset, true)
                    .map_err(InvokeError::Downstream)?;

                // Read current value
                let substate_ref = system_api
                    .get_ref(non_fungible_handle)
                    .map_err(InvokeError::Downstream)?;
                let wrapper = substate_ref.non_fungible();
=======
                let lock_handle = system_api.lock_substate(node_id, offset, true)?;

                // Read current value
                let value = system_api.read(lock_handle)?;
                let substate: NonFungibleSubstate =
                    scrypto_decode(&value.raw).expect("Failed to decode NonFungibleSubstate");
>>>>>>> ed4ca53c

                // Write new value
                if let Some(mut non_fungible) = wrapper.0.clone() {
                    non_fungible.set_mutable_data(input.data);
<<<<<<< HEAD
                    let mut substate_mut = system_api
                        .get_mut(non_fungible_handle)
                        .map_err(InvokeError::Downstream)?;
                    substate_mut
                        .overwrite(Substate::NonFungible(NonFungibleSubstate(Some(
                            non_fungible,
                        ))))
                        .map_err(InvokeError::Downstream)?;
=======
                    system_api.write(
                        lock_handle,
                        ScryptoValue::from_typed(&NonFungibleSubstate(Some(non_fungible))),
                    )?;
>>>>>>> ed4ca53c
                } else {
                    let non_fungible_address =
                        NonFungibleAddress::new(resource_address.clone(), input.id);
                    return Err(InvokeError::Error(
                        ResourceManagerError::NonFungibleNotFound(non_fungible_address.clone()),
                    ));
                }

<<<<<<< HEAD
                system_api
                    .drop_lock(non_fungible_handle)
                    .map_err(InvokeError::Downstream)?;
=======
                system_api.drop_lock(lock_handle)?;
>>>>>>> ed4ca53c

                Ok(ScryptoValue::from_typed(&()))
            }
            ResourceManagerMethod::NonFungibleExists => {
                let input: ResourceManagerNonFungibleExistsInput = scrypto_decode(&args.raw)
                    .map_err(|e| InvokeError::Error(ResourceManagerError::InvalidRequestData(e)))?;
<<<<<<< HEAD
                let offset =
                    SubstateOffset::ResourceManager(ResourceManagerOffset::ResourceManager);
                let handle = system_api
                    .lock_substate(node_id, offset, true)
                    .map_err(InvokeError::Downstream)?;
                let substate_ref = system_api
                    .get_ref(handle)
                    .map_err(InvokeError::Downstream)?;
                let resource_manager = substate_ref.resource_manager();
                let non_fungible_store_id = resource_manager
                    .non_fungible_store_id
                    .ok_or(InvokeError::Error(ResourceManagerError::NotNonFungible))?;
=======
                let non_fungible_store_id = {
                    let mut node_ref =
                        system_api.borrow_node_mut(&RENodeId::ResourceManager(resource_address))?;
                    let resource_manager = node_ref.resource_manager_mut();
                    resource_manager
                        .info
                        .non_fungible_store_id
                        .ok_or(InvokeError::Error(ResourceManagerError::NotNonFungible))?
                };
>>>>>>> ed4ca53c

                let node_id = RENodeId::NonFungibleStore(non_fungible_store_id);
                let offset =
                    SubstateOffset::NonFungibleStore(NonFungibleStoreOffset::Entry(input.id));
<<<<<<< HEAD
                let exists = system_api
                    .read_substate(node_id, offset, |s| s.non_fungible().0.is_some())
                    .map_err(InvokeError::Downstream)?;
=======
                let lock_handle = system_api.lock_substate(node_id, offset, false)?;
                let value = system_api.read(lock_handle)?;
                system_api.drop_lock(lock_handle)?;
>>>>>>> ed4ca53c

                Ok(ScryptoValue::from_typed(&exists))
            }
            ResourceManagerMethod::GetNonFungible => {
                let input: ResourceManagerGetNonFungibleInput = scrypto_decode(&args.raw)
                    .map_err(|e| InvokeError::Error(ResourceManagerError::InvalidRequestData(e)))?;
<<<<<<< HEAD
                let offset =
                    SubstateOffset::ResourceManager(ResourceManagerOffset::ResourceManager);
                let handle = system_api
                    .lock_substate(node_id, offset, true)
                    .map_err(InvokeError::Downstream)?;
                let substate_ref = system_api
                    .get_ref(handle)
                    .map_err(InvokeError::Downstream)?;
                let resource_manager = substate_ref.resource_manager();
                let non_fungible_store_id = resource_manager
                    .non_fungible_store_id
                    .ok_or(InvokeError::Error(ResourceManagerError::NotNonFungible))?;
=======
                let non_fungible_store_id = {
                    let mut node_ref =
                        system_api.borrow_node_mut(&RENodeId::ResourceManager(resource_address))?;
                    let resource_manager = node_ref.resource_manager_mut();
                    resource_manager
                        .info
                        .non_fungible_store_id
                        .ok_or(InvokeError::Error(ResourceManagerError::NotNonFungible))?
                };
>>>>>>> ed4ca53c

                let non_fungible_address =
                    NonFungibleAddress::new(resource_address.clone(), input.id.clone());

                let node_id = RENodeId::NonFungibleStore(non_fungible_store_id);
                let offset =
                    SubstateOffset::NonFungibleStore(NonFungibleStoreOffset::Entry(input.id));
<<<<<<< HEAD
                let scrypto_value = system_api
                    .read_substate(node_id, offset, |s| {
                        let wrapper = s.non_fungible();
                        if let Some(non_fungible) = wrapper.0.as_ref() {
                            let scrypto_value = ScryptoValue::from_typed(&[
                                non_fungible.immutable_data(),
                                non_fungible.mutable_data(),
                            ]);
                            Ok(scrypto_value)
                        } else {
                            Err(InvokeError::Error(
                                ResourceManagerError::NonFungibleNotFound(non_fungible_address),
                            ))
                        }
                    })
                    .map_err(InvokeError::Downstream)??;
=======
                let lock_handle = system_api.lock_substate(node_id, offset, false)?;
                let value = system_api.read(lock_handle)?;
                system_api.drop_lock(lock_handle)?;
>>>>>>> ed4ca53c

                Ok(scrypto_value)
            }
        }?;

        Ok(rtn)
    }
}<|MERGE_RESOLUTION|>--- conflicted
+++ resolved
@@ -163,35 +163,19 @@
                                 let offset = SubstateOffset::NonFungibleStore(
                                     NonFungibleStoreOffset::Entry(non_fungible_id.clone()),
                                 );
-<<<<<<< HEAD
-                                let handle = system_api
-                                    .lock_substate(non_fungible_store_node_id, offset, true)
-                                    .map_err(InvokeError::Downstream)?;
-                                let mut substate_mut = system_api
-                                    .get_mut(handle)
-                                    .map_err(InvokeError::Downstream)?;
-                                substate_mut
-                                    .overwrite(Substate::NonFungible(NonFungibleSubstate(Some(
-                                        NonFungible::new(data.0.clone(), data.1.clone()), // FIXME: verify data
-                                    ))))
-                                    .map_err(InvokeError::Downstream)?;
-
-                                system_api
-                                    .drop_lock(handle)
-                                    .map_err(InvokeError::Downstream)?;
-=======
                                 let handle = system_api.lock_substate(
                                     non_fungible_store_node_id,
                                     offset,
                                     true,
                                 )?;
-                                let scrypto_value =
-                                    ScryptoValue::from_typed(&NonFungibleSubstate(Some(
+                                let mut substate_mut = system_api.get_mut(handle)?;
+                                substate_mut.overwrite(Substate::NonFungible(
+                                    NonFungibleSubstate(Some(
                                         NonFungible::new(data.0.clone(), data.1.clone()), // FIXME: verify data
-                                    )));
-                                system_api.write(handle, scrypto_value)?;
+                                    )),
+                                ))?;
+
                                 system_api.drop_lock(handle)?;
->>>>>>> ed4ca53c
                             }
                             resource_manager.info.total_supply = entries.len().into();
                         } else {
@@ -280,13 +264,6 @@
                     .node_drop(RENodeId::Bucket(input.bucket.0))?
                     .into();
 
-<<<<<<< HEAD
-=======
-                let mut node_ref =
-                    system_api.borrow_node_mut(&RENodeId::ResourceManager(resource_address))?;
-                let resource_manager = node_ref.resource_manager_mut();
-
->>>>>>> ed4ca53c
                 // Check if resource matches
                 // TODO: Move this check into actor check
                 if bucket.resource_address() != resource_address {
@@ -297,22 +274,18 @@
 
                 let offset =
                     SubstateOffset::ResourceManager(ResourceManagerOffset::ResourceManager);
-                let handle = system_api
-                    .lock_substate(node_id, offset, true)
-                    .map_err(InvokeError::Downstream)?;
+                let handle = system_api.lock_substate(node_id, offset, true)?;
                 // Update total supply
                 // TODO: there might be better for maintaining total supply, especially for non-fungibles
                 // where we can leverage capabilities of key-value map.
-                let mut substate_mut = system_api
-                    .get_mut(handle)
-                    .map_err(InvokeError::Downstream)?;
+                let mut substate_mut = system_api.get_mut(handle)?;
 
                 // Update total supply
                 {
                     let mut raw_mut = substate_mut.get_raw_mut();
                     let resource_manager = raw_mut.resource_manager();
                     resource_manager.total_supply -= bucket.total_amount();
-                    substate_mut.flush().map_err(InvokeError::Downstream)?;
+                    substate_mut.flush()?;
                 }
 
                 // Burn non-fungible
@@ -327,48 +300,23 @@
                     {
                         let offset =
                             SubstateOffset::NonFungibleStore(NonFungibleStoreOffset::Entry(id));
-<<<<<<< HEAD
-                        let handle = system_api
-                            .lock_substate(node_id, offset, true)
-                            .map_err(InvokeError::Downstream)?;
-                        let mut substate_mut = system_api
-                            .get_mut(handle)
-                            .map_err(InvokeError::Downstream)?;
-                        substate_mut
-                            .overwrite(Substate::NonFungible(NonFungibleSubstate(None)))
-                            .map_err(InvokeError::Downstream)?;
-                        system_api
-                            .drop_lock(handle)
-                            .map_err(InvokeError::Downstream)?;
-=======
                         let handle = system_api.lock_substate(node_id, offset, true)?;
-                        system_api
-                            .write(handle, ScryptoValue::from_typed(&NonFungibleSubstate(None)))?;
+                        let mut substate_mut = system_api.get_mut(handle)?;
+                        substate_mut.overwrite(Substate::NonFungible(NonFungibleSubstate(None)))?;
                         system_api.drop_lock(handle)?;
->>>>>>> ed4ca53c
                     }
                 }
 
-                Ok(ScryptoValue::from_typed(&()))
+                ScryptoValue::from_typed(&())
             }
             ResourceManagerMethod::UpdateAuth => {
                 let input: ResourceManagerUpdateAuthInput = scrypto_decode(&args.raw)
                     .map_err(|e| InvokeError::Error(ResourceManagerError::InvalidRequestData(e)))?;
-<<<<<<< HEAD
-                let offset =
-                    SubstateOffset::ResourceManager(ResourceManagerOffset::ResourceManager);
-=======
-                let mut node_ref =
-                    system_api.borrow_node_mut(&RENodeId::ResourceManager(resource_address))?;
-                let resource_manager = node_ref.resource_manager_mut();
->>>>>>> ed4ca53c
-
-                let handle = system_api
-                    .lock_substate(node_id, offset, true)
-                    .map_err(InvokeError::Downstream)?;
-                let mut substate_mut = system_api
-                    .get_mut(handle)
-                    .map_err(InvokeError::Downstream)?;
+                let offset =
+                    SubstateOffset::ResourceManager(ResourceManagerOffset::ResourceManager);
+
+                let handle = system_api.lock_substate(node_id, offset, true)?;
+                let mut substate_mut = system_api.get_mut(handle)?;
                 let mut raw_mut = substate_mut.get_raw_mut();
                 let method_entry = raw_mut
                     .resource_manager()
@@ -379,37 +327,22 @@
                         input.method
                     ));
                 method_entry.main(MethodAccessRuleMethod::Update(input.access_rule))?;
-                substate_mut.flush().map_err(InvokeError::Downstream)?;
-
-                system_api
-                    .drop_lock(handle)
-                    .map_err(InvokeError::Downstream)?;
-
-                Ok(ScryptoValue::unit())
+                substate_mut.flush()?;
+
+                system_api.drop_lock(handle)?;
+
+                ScryptoValue::unit()
             }
             ResourceManagerMethod::LockAuth => {
                 let input: ResourceManagerLockAuthInput = scrypto_decode(&args.raw)
                     .map_err(|e| InvokeError::Error(ResourceManagerError::InvalidRequestData(e)))?;
-<<<<<<< HEAD
-                let offset =
-                    SubstateOffset::ResourceManager(ResourceManagerOffset::ResourceManager);
-                let handle = system_api
-                    .lock_substate(node_id, offset, true)
-                    .map_err(InvokeError::Downstream)?;
-                let mut substate_mut = system_api
-                    .get_mut(handle)
-                    .map_err(InvokeError::Downstream)?;
+                let offset =
+                    SubstateOffset::ResourceManager(ResourceManagerOffset::ResourceManager);
+                let handle = system_api.lock_substate(node_id, offset, true)?;
+                let mut substate_mut = system_api.get_mut(handle)?;
                 let mut raw_mut = substate_mut.get_raw_mut();
                 let method_entry = raw_mut
                     .resource_manager()
-=======
-                let mut node_ref =
-                    system_api.borrow_node_mut(&RENodeId::ResourceManager(resource_address))?;
-                let resource_manager = node_ref.resource_manager_mut();
-
-                let method_entry = resource_manager
-                    .info
->>>>>>> ed4ca53c
                     .authorization
                     .get_mut(&input.method)
                     .expect(&format!(
@@ -417,97 +350,62 @@
                         input.method
                     ));
                 method_entry.main(MethodAccessRuleMethod::Lock())?;
-                substate_mut.flush().map_err(InvokeError::Downstream)?;
-
-                system_api
-                    .drop_lock(handle)
-                    .map_err(InvokeError::Downstream)?;
-                Ok(ScryptoValue::unit())
+                substate_mut.flush()?;
+
+                system_api.drop_lock(handle)?;
+                ScryptoValue::unit()
             }
             ResourceManagerMethod::CreateVault => {
                 let _: ResourceManagerCreateVaultInput = scrypto_decode(&args.raw)
                     .map_err(|e| InvokeError::Error(ResourceManagerError::InvalidRequestData(e)))?;
-<<<<<<< HEAD
 
                 let offset =
                     SubstateOffset::ResourceManager(ResourceManagerOffset::ResourceManager);
                 let resource_type = system_api
-                    .read_substate(node_id, offset, |s| s.resource_manager().resource_type)
-                    .map_err(InvokeError::Downstream)?;
-=======
-                let mut node_ref =
-                    system_api.borrow_node_mut(&RENodeId::ResourceManager(resource_address))?;
-                let resource_manager = node_ref.resource_manager_mut();
->>>>>>> ed4ca53c
+                    .read_substate(node_id, offset, |s| s.resource_manager().resource_type)?;
 
                 let resource = Resource::new_empty(resource_address, resource_type);
                 let vault_id = system_api
                     .node_create(HeapRENode::Vault(Vault::new(resource)))?
                     .into();
-                Ok(ScryptoValue::from_typed(&scrypto::resource::Vault(
-                    vault_id,
-                )))
+                ScryptoValue::from_typed(&scrypto::resource::Vault(vault_id))
             }
             ResourceManagerMethod::CreateBucket => {
                 let _: ResourceManagerCreateBucketInput = scrypto_decode(&args.raw)
                     .map_err(|e| InvokeError::Error(ResourceManagerError::InvalidRequestData(e)))?;
-<<<<<<< HEAD
                 let offset =
                     SubstateOffset::ResourceManager(ResourceManagerOffset::ResourceManager);
                 let resource_type = system_api
-                    .read_substate(node_id, offset, |s| s.resource_manager().resource_type)
-                    .map_err(InvokeError::Downstream)?;
-=======
-                let mut node_ref =
-                    system_api.borrow_node_mut(&RENodeId::ResourceManager(resource_address))?;
-                let resource_manager = node_ref.resource_manager_mut();
->>>>>>> ed4ca53c
+                    .read_substate(node_id, offset, |s| s.resource_manager().resource_type)?;
 
                 let container = Resource::new_empty(resource_address, resource_type);
                 let bucket_id = system_api
                     .node_create(HeapRENode::Bucket(Bucket::new(container)))?
                     .into();
-                Ok(ScryptoValue::from_typed(&scrypto::resource::Bucket(
-                    bucket_id,
-                )))
+                ScryptoValue::from_typed(&scrypto::resource::Bucket(bucket_id))
             }
             ResourceManagerMethod::Mint => {
                 let input: ResourceManagerMintInput = scrypto_decode(&args.raw)
                     .map_err(|e| InvokeError::Error(ResourceManagerError::InvalidRequestData(e)))?;
 
-<<<<<<< HEAD
-                let offset =
-                    SubstateOffset::ResourceManager(ResourceManagerOffset::ResourceManager);
-                let handle = system_api
-                    .lock_substate(node_id, offset, true)
-                    .map_err(InvokeError::Downstream)?;
+                let offset =
+                    SubstateOffset::ResourceManager(ResourceManagerOffset::ResourceManager);
+                let handle = system_api.lock_substate(node_id, offset, true)?;
 
                 let (resource, non_fungibles) = {
-                    let mut substate_mut = system_api
-                        .get_mut(handle)
-                        .map_err(InvokeError::Downstream)?;
+                    let mut substate_mut = system_api.get_mut(handle)?;
                     let mut raw_mut = substate_mut.get_raw_mut();
                     let resource_manager = raw_mut.resource_manager();
                     let result = resource_manager.mint(input.mint_params, resource_address)?;
-                    substate_mut.flush().map_err(InvokeError::Downstream)?;
+                    substate_mut.flush()?;
                     result
                 };
-=======
-                let mut node_ref =
-                    system_api.borrow_node_mut(&RENodeId::ResourceManager(resource_address))?;
-                let resource_manager = node_ref.resource_manager_mut();
-                let (resource, non_fungibles) =
-                    resource_manager.mint(input.mint_params, resource_address)?;
-                let non_fungible_store_id = resource_manager.info.non_fungible_store_id;
->>>>>>> ed4ca53c
 
                 let bucket_id = system_api
                     .node_create(HeapRENode::Bucket(Bucket::new(resource)))?
                     .into();
 
-                let mut substate_mut = system_api
-                    .get_mut(handle)
-                    .map_err(InvokeError::Downstream)?;
+                let mut substate_mut = system_api.get_mut(handle)?;
                 let mut raw_mut = substate_mut.get_raw_mut();
                 let resource_manager = raw_mut.resource_manager();
                 let non_fungible_store_id = resource_manager.non_fungible_store_id.clone();
@@ -515,21 +413,10 @@
                     let node_id = RENodeId::NonFungibleStore(non_fungible_store_id.unwrap());
                     let offset =
                         SubstateOffset::NonFungibleStore(NonFungibleStoreOffset::Entry(id.clone()));
-<<<<<<< HEAD
-                    let non_fungible_handle = system_api
-                        .lock_substate(node_id, offset, true)
-                        .map_err(InvokeError::Downstream)?;
-                    let substate_ref = system_api
-                        .get_ref(non_fungible_handle)
-                        .map_err(InvokeError::Downstream)?;
+                    let non_fungible_handle = system_api.lock_substate(node_id, offset, true)?;
+                    let substate_ref = system_api.get_ref(non_fungible_handle)?;
 
                     let wrapper = substate_ref.non_fungible();
-=======
-                    let lock_handle = system_api.lock_substate(node_id, offset, true)?;
-                    let value = system_api.read(lock_handle)?;
-                    let wrapper: NonFungibleSubstate =
-                        scrypto_decode(&value.raw).expect("Failed to decode NonFungibleSubstate");
->>>>>>> ed4ca53c
                     if wrapper.0.is_some() {
                         return Err(InvokeError::Error(
                             ResourceManagerError::NonFungibleAlreadyExists(
@@ -537,193 +424,100 @@
                             ),
                         ));
                     }
-<<<<<<< HEAD
 
                     {
-                        let mut substate_mut = system_api
-                            .get_mut(non_fungible_handle)
-                            .map_err(InvokeError::Downstream)?;
-                        substate_mut
-                            .overwrite(Substate::NonFungible(NonFungibleSubstate(Some(
-                                non_fungible,
-                            ))))
-                            .map_err(InvokeError::Downstream)?;
+                        let mut substate_mut = system_api.get_mut(non_fungible_handle)?;
+                        substate_mut.overwrite(Substate::NonFungible(NonFungibleSubstate(
+                            Some(non_fungible),
+                        )))?;
                     }
 
-                    system_api
-                        .drop_lock(non_fungible_handle)
-                        .map_err(InvokeError::Downstream)?;
-=======
-                    system_api.write(
-                        lock_handle,
-                        ScryptoValue::from_typed(&NonFungibleSubstate(Some(non_fungible))),
-                    )?;
-
-                    system_api.drop_lock(lock_handle)?;
->>>>>>> ed4ca53c
+                    system_api.drop_lock(non_fungible_handle)?;
                 }
 
-                system_api
-                    .drop_lock(handle)
-                    .map_err(InvokeError::Downstream)?;
-
-                Ok(ScryptoValue::from_typed(&scrypto::resource::Bucket(
-                    bucket_id,
-                )))
+                system_api.drop_lock(handle)?;
+
+                ScryptoValue::from_typed(&scrypto::resource::Bucket(bucket_id))
             }
             ResourceManagerMethod::GetMetadata => {
                 let _: ResourceManagerGetMetadataInput = scrypto_decode(&args.raw)
                     .map_err(|e| InvokeError::Error(ResourceManagerError::InvalidRequestData(e)))?;
-<<<<<<< HEAD
-=======
-                let mut node_ref =
-                    system_api.borrow_node_mut(&RENodeId::ResourceManager(resource_address))?;
-                let resource_manager = node_ref.resource_manager_mut();
->>>>>>> ed4ca53c
-
-                let offset =
-                    SubstateOffset::ResourceManager(ResourceManagerOffset::ResourceManager);
-                let scrypto_value = system_api
-                    .read_substate(node_id, offset, |s| {
-                        ScryptoValue::from_typed(&s.resource_manager().metadata)
-                    })
-                    .map_err(InvokeError::Downstream)?;
-                Ok(scrypto_value)
+
+                let offset =
+                    SubstateOffset::ResourceManager(ResourceManagerOffset::ResourceManager);
+                let scrypto_value = system_api.read_substate(node_id, offset, |s| {
+                    ScryptoValue::from_typed(&s.resource_manager().metadata)
+                })?;
+                scrypto_value
             }
             ResourceManagerMethod::GetResourceType => {
                 let _: ResourceManagerGetResourceTypeInput = scrypto_decode(&args.raw)
                     .map_err(|e| InvokeError::Error(ResourceManagerError::InvalidRequestData(e)))?;
-<<<<<<< HEAD
 
                 let offset =
                     SubstateOffset::ResourceManager(ResourceManagerOffset::ResourceManager);
                 let resource_type = system_api
-                    .read_substate(node_id, offset, |s| s.resource_manager().resource_type)
-                    .map_err(InvokeError::Downstream)?;
-=======
-                let mut node_ref =
-                    system_api.borrow_node_mut(&RENodeId::ResourceManager(resource_address))?;
-                let resource_manager = node_ref.resource_manager_mut();
->>>>>>> ed4ca53c
-
-                Ok(ScryptoValue::from_typed(&resource_type))
+                    .read_substate(node_id, offset, |s| s.resource_manager().resource_type)?;
+
+                ScryptoValue::from_typed(&resource_type)
             }
             ResourceManagerMethod::GetTotalSupply => {
                 let _: ResourceManagerGetTotalSupplyInput = scrypto_decode(&args.raw)
                     .map_err(|e| InvokeError::Error(ResourceManagerError::InvalidRequestData(e)))?;
-<<<<<<< HEAD
 
                 let offset =
                     SubstateOffset::ResourceManager(ResourceManagerOffset::ResourceManager);
                 let total_supply = system_api
-                    .read_substate(node_id, offset, |s| s.resource_manager().total_supply)
-                    .map_err(InvokeError::Downstream)?;
-=======
-                let mut node_ref =
-                    system_api.borrow_node_mut(&RENodeId::ResourceManager(resource_address))?;
-                let resource_manager = node_ref.resource_manager_mut();
->>>>>>> ed4ca53c
-
-                Ok(ScryptoValue::from_typed(&total_supply))
+                    .read_substate(node_id, offset, |s| s.resource_manager().total_supply)?;
+
+                ScryptoValue::from_typed(&total_supply)
             }
             ResourceManagerMethod::UpdateMetadata => {
                 let input: ResourceManagerUpdateMetadataInput = scrypto_decode(&args.raw)
                     .map_err(|e| InvokeError::Error(ResourceManagerError::InvalidRequestData(e)))?;
-<<<<<<< HEAD
-
-                let offset =
-                    SubstateOffset::ResourceManager(ResourceManagerOffset::ResourceManager);
-                let handle = system_api
-                    .lock_substate(node_id, offset, true)
-                    .map_err(InvokeError::Downstream)?;
-                let mut substate_mut = system_api
-                    .get_mut(handle)
-                    .map_err(InvokeError::Downstream)?;
+
+                let offset =
+                    SubstateOffset::ResourceManager(ResourceManagerOffset::ResourceManager);
+                let handle = system_api.lock_substate(node_id, offset, true)?;
+                let mut substate_mut = system_api.get_mut(handle)?;
                 let mut raw_mut = substate_mut.get_raw_mut();
                 raw_mut.resource_manager().update_metadata(input.metadata)?;
-                substate_mut.flush().map_err(InvokeError::Downstream)?;
-                system_api
-                    .drop_lock(handle)
-                    .map_err(InvokeError::Downstream)?;
-=======
-                let mut node_ref =
-                    system_api.borrow_node_mut(&RENodeId::ResourceManager(resource_address))?;
-                let resource_manager = node_ref.resource_manager_mut();
->>>>>>> ed4ca53c
-
-                Ok(ScryptoValue::from_typed(&()))
+                substate_mut.flush()?;
+                system_api.drop_lock(handle)?;
+
+                ScryptoValue::from_typed(&())
             }
             ResourceManagerMethod::UpdateNonFungibleData => {
                 let input: ResourceManagerUpdateNonFungibleDataInput = scrypto_decode(&args.raw)
                     .map_err(|e| InvokeError::Error(ResourceManagerError::InvalidRequestData(e)))?;
-<<<<<<< HEAD
-
-                let offset =
-                    SubstateOffset::ResourceManager(ResourceManagerOffset::ResourceManager);
-                let handle = system_api
-                    .lock_substate(node_id, offset, true)
-                    .map_err(InvokeError::Downstream)?;
-                let substate_ref = system_api
-                    .get_ref(handle)
-                    .map_err(InvokeError::Downstream)?;
+
+                let offset =
+                    SubstateOffset::ResourceManager(ResourceManagerOffset::ResourceManager);
+                let handle = system_api.lock_substate(node_id, offset, true)?;
+                let substate_ref = system_api.get_ref(handle)?;
                 let resource_manager = substate_ref.resource_manager();
                 let non_fungible_store_id = resource_manager
                     .non_fungible_store_id
                     .ok_or(InvokeError::Error(ResourceManagerError::NotNonFungible))?;
-=======
-                let non_fungible_store_id = {
-                    let mut node_ref =
-                        system_api.borrow_node_mut(&RENodeId::ResourceManager(resource_address))?;
-                    let resource_manager = node_ref.resource_manager_mut();
-                    resource_manager
-                        .info
-                        .non_fungible_store_id
-                        .ok_or(InvokeError::Error(ResourceManagerError::NotNonFungible))?
-                };
->>>>>>> ed4ca53c
 
                 let node_id = RENodeId::NonFungibleStore(non_fungible_store_id);
                 let offset = SubstateOffset::NonFungibleStore(NonFungibleStoreOffset::Entry(
                     input.id.clone(),
                 ));
 
-<<<<<<< HEAD
-                let non_fungible_handle = system_api
-                    .lock_substate(node_id, offset, true)
-                    .map_err(InvokeError::Downstream)?;
+                let non_fungible_handle = system_api.lock_substate(node_id, offset, true)?;
 
                 // Read current value
-                let substate_ref = system_api
-                    .get_ref(non_fungible_handle)
-                    .map_err(InvokeError::Downstream)?;
+                let substate_ref = system_api.get_ref(non_fungible_handle)?;
                 let wrapper = substate_ref.non_fungible();
-=======
-                let lock_handle = system_api.lock_substate(node_id, offset, true)?;
-
-                // Read current value
-                let value = system_api.read(lock_handle)?;
-                let substate: NonFungibleSubstate =
-                    scrypto_decode(&value.raw).expect("Failed to decode NonFungibleSubstate");
->>>>>>> ed4ca53c
 
                 // Write new value
                 if let Some(mut non_fungible) = wrapper.0.clone() {
                     non_fungible.set_mutable_data(input.data);
-<<<<<<< HEAD
-                    let mut substate_mut = system_api
-                        .get_mut(non_fungible_handle)
-                        .map_err(InvokeError::Downstream)?;
-                    substate_mut
-                        .overwrite(Substate::NonFungible(NonFungibleSubstate(Some(
-                            non_fungible,
-                        ))))
-                        .map_err(InvokeError::Downstream)?;
-=======
-                    system_api.write(
-                        lock_handle,
-                        ScryptoValue::from_typed(&NonFungibleSubstate(Some(non_fungible))),
-                    )?;
->>>>>>> ed4ca53c
+                    let mut substate_mut = system_api.get_mut(non_fungible_handle)?;
+                    substate_mut.overwrite(Substate::NonFungible(NonFungibleSubstate(Some(
+                        non_fungible,
+                    ))))?;
                 } else {
                     let non_fungible_address =
                         NonFungibleAddress::new(resource_address.clone(), input.id);
@@ -732,86 +526,41 @@
                     ));
                 }
 
-<<<<<<< HEAD
-                system_api
-                    .drop_lock(non_fungible_handle)
-                    .map_err(InvokeError::Downstream)?;
-=======
-                system_api.drop_lock(lock_handle)?;
->>>>>>> ed4ca53c
-
-                Ok(ScryptoValue::from_typed(&()))
+                system_api.drop_lock(non_fungible_handle)?;
+
+                ScryptoValue::from_typed(&())
             }
             ResourceManagerMethod::NonFungibleExists => {
                 let input: ResourceManagerNonFungibleExistsInput = scrypto_decode(&args.raw)
                     .map_err(|e| InvokeError::Error(ResourceManagerError::InvalidRequestData(e)))?;
-<<<<<<< HEAD
-                let offset =
-                    SubstateOffset::ResourceManager(ResourceManagerOffset::ResourceManager);
-                let handle = system_api
-                    .lock_substate(node_id, offset, true)
-                    .map_err(InvokeError::Downstream)?;
-                let substate_ref = system_api
-                    .get_ref(handle)
-                    .map_err(InvokeError::Downstream)?;
+                let offset =
+                    SubstateOffset::ResourceManager(ResourceManagerOffset::ResourceManager);
+                let handle = system_api.lock_substate(node_id, offset, true)?;
+                let substate_ref = system_api.get_ref(handle)?;
                 let resource_manager = substate_ref.resource_manager();
                 let non_fungible_store_id = resource_manager
                     .non_fungible_store_id
                     .ok_or(InvokeError::Error(ResourceManagerError::NotNonFungible))?;
-=======
-                let non_fungible_store_id = {
-                    let mut node_ref =
-                        system_api.borrow_node_mut(&RENodeId::ResourceManager(resource_address))?;
-                    let resource_manager = node_ref.resource_manager_mut();
-                    resource_manager
-                        .info
-                        .non_fungible_store_id
-                        .ok_or(InvokeError::Error(ResourceManagerError::NotNonFungible))?
-                };
->>>>>>> ed4ca53c
 
                 let node_id = RENodeId::NonFungibleStore(non_fungible_store_id);
                 let offset =
                     SubstateOffset::NonFungibleStore(NonFungibleStoreOffset::Entry(input.id));
-<<<<<<< HEAD
-                let exists = system_api
-                    .read_substate(node_id, offset, |s| s.non_fungible().0.is_some())
-                    .map_err(InvokeError::Downstream)?;
-=======
-                let lock_handle = system_api.lock_substate(node_id, offset, false)?;
-                let value = system_api.read(lock_handle)?;
-                system_api.drop_lock(lock_handle)?;
->>>>>>> ed4ca53c
-
-                Ok(ScryptoValue::from_typed(&exists))
+                let exists =
+                    system_api.read_substate(node_id, offset, |s| s.non_fungible().0.is_some())?;
+
+                ScryptoValue::from_typed(&exists)
             }
             ResourceManagerMethod::GetNonFungible => {
                 let input: ResourceManagerGetNonFungibleInput = scrypto_decode(&args.raw)
                     .map_err(|e| InvokeError::Error(ResourceManagerError::InvalidRequestData(e)))?;
-<<<<<<< HEAD
-                let offset =
-                    SubstateOffset::ResourceManager(ResourceManagerOffset::ResourceManager);
-                let handle = system_api
-                    .lock_substate(node_id, offset, true)
-                    .map_err(InvokeError::Downstream)?;
-                let substate_ref = system_api
-                    .get_ref(handle)
-                    .map_err(InvokeError::Downstream)?;
+                let offset =
+                    SubstateOffset::ResourceManager(ResourceManagerOffset::ResourceManager);
+                let handle = system_api.lock_substate(node_id, offset, true)?;
+                let substate_ref = system_api.get_ref(handle)?;
                 let resource_manager = substate_ref.resource_manager();
                 let non_fungible_store_id = resource_manager
                     .non_fungible_store_id
                     .ok_or(InvokeError::Error(ResourceManagerError::NotNonFungible))?;
-=======
-                let non_fungible_store_id = {
-                    let mut node_ref =
-                        system_api.borrow_node_mut(&RENodeId::ResourceManager(resource_address))?;
-                    let resource_manager = node_ref.resource_manager_mut();
-                    resource_manager
-                        .info
-                        .non_fungible_store_id
-                        .ok_or(InvokeError::Error(ResourceManagerError::NotNonFungible))?
-                };
->>>>>>> ed4ca53c
 
                 let non_fungible_address =
                     NonFungibleAddress::new(resource_address.clone(), input.id.clone());
@@ -819,32 +568,25 @@
                 let node_id = RENodeId::NonFungibleStore(non_fungible_store_id);
                 let offset =
                     SubstateOffset::NonFungibleStore(NonFungibleStoreOffset::Entry(input.id));
-<<<<<<< HEAD
-                let scrypto_value = system_api
-                    .read_substate(node_id, offset, |s| {
-                        let wrapper = s.non_fungible();
-                        if let Some(non_fungible) = wrapper.0.as_ref() {
-                            let scrypto_value = ScryptoValue::from_typed(&[
-                                non_fungible.immutable_data(),
-                                non_fungible.mutable_data(),
-                            ]);
-                            Ok(scrypto_value)
-                        } else {
-                            Err(InvokeError::Error(
-                                ResourceManagerError::NonFungibleNotFound(non_fungible_address),
-                            ))
-                        }
-                    })
-                    .map_err(InvokeError::Downstream)??;
-=======
-                let lock_handle = system_api.lock_substate(node_id, offset, false)?;
-                let value = system_api.read(lock_handle)?;
-                system_api.drop_lock(lock_handle)?;
->>>>>>> ed4ca53c
-
-                Ok(scrypto_value)
-            }
-        }?;
+
+                let scrypto_value = system_api.read_substate(node_id, offset, |s| {
+                    let wrapper = s.non_fungible();
+                    if let Some(non_fungible) = wrapper.0.as_ref() {
+                        let scrypto_value = ScryptoValue::from_typed(&[
+                            non_fungible.immutable_data(),
+                            non_fungible.mutable_data(),
+                        ]);
+                        Ok(scrypto_value)
+                    } else {
+                        Err(InvokeError::Error(
+                            ResourceManagerError::NonFungibleNotFound(non_fungible_address),
+                        ))
+                    }
+                })??;
+
+                scrypto_value
+            }
+        };
 
         Ok(rtn)
     }
