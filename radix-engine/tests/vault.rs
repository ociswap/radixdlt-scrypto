use radix_engine::engine::{CallFrameError, KernelError, RuntimeError};
use radix_engine::ledger::TypedInMemorySubstateStore;
use radix_engine::types::*;
use scrypto::engine::types::RENodeId;
use scrypto_unit::*;
use transaction::builder::ManifestBuilder;

#[test]
fn non_existent_vault_in_component_creation_should_fail() {
    // Arrange
    let mut store = TypedInMemorySubstateStore::with_bootstrap();
    let mut test_runner = TestRunner::new(true, &mut store);
    let package_address = test_runner.compile_and_publish("./tests/vault");

    // Act
    let manifest = ManifestBuilder::new(&NetworkDefinition::simulator())
        .lock_fee(10.into(), SYS_FAUCET_COMPONENT)
        .call_function(
            package_address,
            "NonExistentVault",
            "create_component_with_non_existent_vault",
            args!(),
        )
        .build();
    let receipt = test_runner.execute_manifest(manifest, vec![]);

    // Assert
    receipt.expect_specific_failure(|e| {
        matches!(
            e,
            RuntimeError::CallFrameError(CallFrameError::RENodeNotOwned(RENodeId::Vault(_)))
        )
    });
}

#[test]
fn non_existent_vault_in_committed_component_should_fail() {
    // Arrange
    let mut store = TypedInMemorySubstateStore::with_bootstrap();
    let mut test_runner = TestRunner::new(true, &mut store);
    let package_address = test_runner.compile_and_publish("./tests/vault");
    let manifest = ManifestBuilder::new(&NetworkDefinition::simulator())
        .lock_fee(10.into(), SYS_FAUCET_COMPONENT)
        .call_function(package_address, "NonExistentVault", "new", args!())
        .build();
    let receipt = test_runner.execute_manifest(manifest, vec![]);
    let component_address = receipt
        .expect_commit()
        .entity_changes
        .new_component_addresses[0];

    // Act
    let manifest = ManifestBuilder::new(&NetworkDefinition::simulator())
        .lock_fee(10.into(), SYS_FAUCET_COMPONENT)
        .call_method(component_address, "create_non_existent_vault", args!())
        .build();
    let receipt = test_runner.execute_manifest(manifest, vec![]);

    // Assert
    receipt.expect_specific_failure(|e| {
        matches!(
            e,
            RuntimeError::CallFrameError(CallFrameError::RENodeNotOwned(RENodeId::Vault(_)))
        )
    });
}

#[test]
fn non_existent_vault_in_kv_store_creation_should_fail() {
    // Arrange
    let mut store = TypedInMemorySubstateStore::with_bootstrap();
    let mut test_runner = TestRunner::new(true, &mut store);
    let package_address = test_runner.compile_and_publish("./tests/vault");

    // Act
    let manifest = ManifestBuilder::new(&NetworkDefinition::simulator())
        .lock_fee(10.into(), SYS_FAUCET_COMPONENT)
        .call_function(
            package_address,
            "NonExistentVault",
            "create_kv_store_with_non_existent_vault",
            args!(),
        )
        .build();
    let receipt = test_runner.execute_manifest(manifest, vec![]);

    // Assert
    receipt.expect_specific_failure(|e| {
        matches!(
            e,
            RuntimeError::CallFrameError(CallFrameError::RENodeNotOwned(RENodeId::Vault(_)))
        )
    });
}

#[test]
fn non_existent_vault_in_committed_kv_store_should_fail() {
    // Arrange
    let mut store = TypedInMemorySubstateStore::with_bootstrap();
    let mut test_runner = TestRunner::new(true, &mut store);
    let package_address = test_runner.compile_and_publish("./tests/vault");
    let manifest = ManifestBuilder::new(&NetworkDefinition::simulator())
        .lock_fee(10.into(), SYS_FAUCET_COMPONENT)
        .call_function(package_address, "NonExistentVault", "new", args!())
        .build();
    let receipt = test_runner.execute_manifest(manifest, vec![]);
    let component_address = receipt
        .expect_commit()
        .entity_changes
        .new_component_addresses[0];

    // Act
    let manifest = ManifestBuilder::new(&NetworkDefinition::simulator())
        .lock_fee(10.into(), SYS_FAUCET_COMPONENT)
        .call_method(
            component_address,
            "create_non_existent_vault_in_kv_store",
            args!(),
        )
        .build();
    let receipt = test_runner.execute_manifest(manifest, vec![]);

    // Assert
    receipt.expect_specific_failure(|e| {
        matches!(
            e,
            RuntimeError::CallFrameError(CallFrameError::RENodeNotOwned(RENodeId::Vault(_)))
        )
    });
}

#[test]
fn create_mutable_vault_into_map() {
    // Arrange
    let mut store = TypedInMemorySubstateStore::with_bootstrap();
    let mut test_runner = TestRunner::new(true, &mut store);
    let package_address = test_runner.compile_and_publish("./tests/vault");

    // Act
    let manifest = ManifestBuilder::new(&NetworkDefinition::simulator())
        .lock_fee(10.into(), SYS_FAUCET_COMPONENT)
        .call_function(package_address, "VaultTest", "new_vault_into_map", args!())
        .build();
    let receipt = test_runner.execute_manifest(manifest, vec![]);

    // Assert
    receipt.expect_commit_success();
}

#[test]
fn invalid_double_ownership_of_vault() {
    // Arrange
    let mut store = TypedInMemorySubstateStore::with_bootstrap();
    let mut test_runner = TestRunner::new(true, &mut store);
    let package_address = test_runner.compile_and_publish("./tests/vault");

    // Act
    let manifest = ManifestBuilder::new(&NetworkDefinition::simulator())
<<<<<<< HEAD
        .lock_fee(10.into(), SYS_FAUCET_COMPONENT)
        .call_function(
=======
        .lock_fee(10u32.into(), SYS_FAUCET_COMPONENT)
        .call_scrypto_function(
>>>>>>> 4bb5debb
            package_address,
            "VaultTest",
            "invalid_double_ownership_of_vault",
            args!(),
        )
        .build();
    let receipt = test_runner.execute_manifest(manifest, vec![]);

    // Assert
    receipt.expect_specific_failure(|e| {
        matches!(
            e,
            RuntimeError::CallFrameError(CallFrameError::RENodeNotOwned(RENodeId::Vault(_)))
        )
    });
}

#[test]
fn create_mutable_vault_into_map_and_referencing_before_storing() {
    // Arrange
    let mut store = TypedInMemorySubstateStore::with_bootstrap();
    let mut test_runner = TestRunner::new(true, &mut store);
    let package_address = test_runner.compile_and_publish("./tests/vault");

    // Act
    let manifest = ManifestBuilder::new(&NetworkDefinition::simulator())
        .lock_fee(10.into(), SYS_FAUCET_COMPONENT)
        .call_function(
            package_address,
            "VaultTest",
            "new_vault_into_map_then_get",
            args!(),
        )
        .build();
    let receipt = test_runner.execute_manifest(manifest, vec![]);

    // Assert
    receipt.expect_commit_success();
}

#[test]
fn cannot_overwrite_vault_in_map() {
    // Arrange
    let mut store = TypedInMemorySubstateStore::with_bootstrap();
    let mut test_runner = TestRunner::new(true, &mut store);
    let package_address = test_runner.compile_and_publish("./tests/vault");
    let manifest = ManifestBuilder::new(&NetworkDefinition::simulator())
        .lock_fee(10.into(), SYS_FAUCET_COMPONENT)
        .call_function(package_address, "VaultTest", "new_vault_into_map", args!())
        .build();
    let receipt = test_runner.execute_manifest(manifest, vec![]);
    let component_address = receipt
        .expect_commit()
        .entity_changes
        .new_component_addresses[0];

    // Act
    let manifest = ManifestBuilder::new(&NetworkDefinition::simulator())
        .lock_fee(10.into(), SYS_FAUCET_COMPONENT)
        .call_method(component_address, "overwrite_vault_in_map", args!())
        .build();
    let receipt = test_runner.execute_manifest(manifest, vec![]);

    // Assert
    receipt.expect_specific_failure(|e| {
        matches!(
            e,
            RuntimeError::KernelError(KernelError::StoredNodeRemoved(RENodeId::Vault(_)))
        )
    });
}

#[test]
fn create_mutable_vault_into_vector() {
    // Arrange
    let mut store = TypedInMemorySubstateStore::with_bootstrap();
    let mut test_runner = TestRunner::new(true, &mut store);
    let package_address = test_runner.compile_and_publish("./tests/vault");

    // Act
    let manifest = ManifestBuilder::new(&NetworkDefinition::simulator())
        .lock_fee(10.into(), SYS_FAUCET_COMPONENT)
        .call_function(
            package_address,
            "VaultTest",
            "new_vault_into_vector",
            args!(),
        )
        .build();
    let receipt = test_runner.execute_manifest(manifest, vec![]);

    // Assert
    receipt.expect_commit_success();
}

#[test]
fn cannot_remove_vaults() {
    // Arrange
    let mut store = TypedInMemorySubstateStore::with_bootstrap();
    let mut test_runner = TestRunner::new(true, &mut store);
    let package_address = test_runner.compile_and_publish("./tests/vault");
    let manifest = ManifestBuilder::new(&NetworkDefinition::simulator())
        .lock_fee(10.into(), SYS_FAUCET_COMPONENT)
        .call_function(
            package_address,
            "VaultTest",
            "new_vault_into_vector",
            args!(),
        )
        .build();
    let receipt = test_runner.execute_manifest(manifest, vec![]);
    let component_address = receipt
        .expect_commit()
        .entity_changes
        .new_component_addresses[0];

    // Act
    let manifest = ManifestBuilder::new(&NetworkDefinition::simulator())
        .lock_fee(10.into(), SYS_FAUCET_COMPONENT)
        .call_method(component_address, "clear_vector", args!())
        .build();
    let receipt = test_runner.execute_manifest(manifest, vec![]);

    // Assert
    receipt.expect_specific_failure(|e| {
        matches!(
            e,
            RuntimeError::KernelError(KernelError::StoredNodeRemoved(RENodeId::Vault(_)))
        )
    });
}

#[test]
fn can_push_vault_into_vector() {
    // Arrange
    let mut store = TypedInMemorySubstateStore::with_bootstrap();
    let mut test_runner = TestRunner::new(true, &mut store);
    let package_address = test_runner.compile_and_publish("./tests/vault");
    let manifest = ManifestBuilder::new(&NetworkDefinition::simulator())
        .lock_fee(10.into(), SYS_FAUCET_COMPONENT)
        .call_function(
            package_address,
            "VaultTest",
            "new_vault_into_vector",
            args!(),
        )
        .build();
    let receipt = test_runner.execute_manifest(manifest, vec![]);
    let component_address = receipt
        .expect_commit()
        .entity_changes
        .new_component_addresses[0];

    // Act
    let manifest = ManifestBuilder::new(&NetworkDefinition::simulator())
        .lock_fee(10.into(), SYS_FAUCET_COMPONENT)
        .call_method(component_address, "push_vault_into_vector", args!())
        .build();
    let receipt = test_runner.execute_manifest(manifest, vec![]);

    // Assert
    receipt.expect_commit_success();
}

#[test]
fn create_mutable_vault_with_take() {
    // Arrange
    let mut store = TypedInMemorySubstateStore::with_bootstrap();
    let mut test_runner = TestRunner::new(true, &mut store);
    let package_address = test_runner.compile_and_publish("./tests/vault");

    // Act
    let manifest = ManifestBuilder::new(&NetworkDefinition::simulator())
        .lock_fee(10.into(), SYS_FAUCET_COMPONENT)
        .call_function(package_address, "VaultTest", "new_vault_with_take", args!())
        .build();
    let receipt = test_runner.execute_manifest(manifest, vec![]);

    // Assert
    receipt.expect_commit_success();
}

#[test]
fn create_mutable_vault_with_take_non_fungible() {
    // Arrange
    let mut store = TypedInMemorySubstateStore::with_bootstrap();
    let mut test_runner = TestRunner::new(true, &mut store);
    let package_address = test_runner.compile_and_publish("./tests/vault");

    // Act
    let manifest = ManifestBuilder::new(&NetworkDefinition::simulator())
        .lock_fee(10.into(), SYS_FAUCET_COMPONENT)
        .call_function(
            package_address,
            "VaultTest",
            "new_vault_with_take_non_fungible",
            args!(),
        )
        .build();
    let receipt = test_runner.execute_manifest(manifest, vec![]);

    // Assert
    receipt.expect_commit_success();
}

#[test]
fn create_mutable_vault_with_get_nonfungible_ids() {
    // Arrange
    let mut store = TypedInMemorySubstateStore::with_bootstrap();
    let mut test_runner = TestRunner::new(true, &mut store);
    let package_address = test_runner.compile_and_publish("./tests/vault");

    // Act
    let manifest = ManifestBuilder::new(&NetworkDefinition::simulator())
        .lock_fee(10.into(), SYS_FAUCET_COMPONENT)
        .call_function(
            package_address,
            "VaultTest",
            "new_vault_with_get_non_fungible_ids",
            args!(),
        )
        .build();
    let receipt = test_runner.execute_manifest(manifest, vec![]);

    // Assert
    receipt.expect_commit_success();
}

#[test]
fn create_mutable_vault_with_get_nonfungible_id() {
    // Arrange
    let mut store = TypedInMemorySubstateStore::with_bootstrap();
    let mut test_runner = TestRunner::new(true, &mut store);
    let package_address = test_runner.compile_and_publish("./tests/vault");

    // Act
    let manifest = ManifestBuilder::new(&NetworkDefinition::simulator())
        .lock_fee(10.into(), SYS_FAUCET_COMPONENT)
        .call_function(
            package_address,
            "VaultTest",
            "new_vault_with_get_non_fungible_id",
            args!(),
        )
        .build();
    let receipt = test_runner.execute_manifest(manifest, vec![]);

    // Assert
    receipt.expect_commit_success();
}

#[test]
fn create_mutable_vault_with_get_amount() {
    // Arrange
    let mut store = TypedInMemorySubstateStore::with_bootstrap();
    let mut test_runner = TestRunner::new(true, &mut store);
    let package_address = test_runner.compile_and_publish("./tests/vault");

    // Act
    let manifest = ManifestBuilder::new(&NetworkDefinition::simulator())
        .lock_fee(10.into(), SYS_FAUCET_COMPONENT)
        .call_function(
            package_address,
            "VaultTest",
            "new_vault_with_get_amount",
            args!(),
        )
        .build();
    let receipt = test_runner.execute_manifest(manifest, vec![]);

    // Assert
    receipt.expect_commit_success();
}

#[test]
fn create_mutable_vault_with_get_resource_manager() {
    // Arrange
    let mut store = TypedInMemorySubstateStore::with_bootstrap();
    let mut test_runner = TestRunner::new(true, &mut store);
    let package_address = test_runner.compile_and_publish("./tests/vault");

    // Act
    let manifest = ManifestBuilder::new(&NetworkDefinition::simulator())
        .lock_fee(10.into(), SYS_FAUCET_COMPONENT)
        .call_function(
            package_address,
            "VaultTest",
            "new_vault_with_get_resource_manager",
            args!(),
        )
        .build();
    let receipt = test_runner.execute_manifest(manifest, vec![]);

    // Assert
    receipt.expect_commit_success();
}<|MERGE_RESOLUTION|>--- conflicted
+++ resolved
@@ -156,13 +156,8 @@
 
     // Act
     let manifest = ManifestBuilder::new(&NetworkDefinition::simulator())
-<<<<<<< HEAD
-        .lock_fee(10.into(), SYS_FAUCET_COMPONENT)
-        .call_function(
-=======
-        .lock_fee(10u32.into(), SYS_FAUCET_COMPONENT)
-        .call_scrypto_function(
->>>>>>> 4bb5debb
+        .lock_fee(10.into(), SYS_FAUCET_COMPONENT)
+        .call_function(
             package_address,
             "VaultTest",
             "invalid_double_ownership_of_vault",
