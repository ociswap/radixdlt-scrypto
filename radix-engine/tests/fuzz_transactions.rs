use radix_engine::constants::{
    DEFAULT_COST_UNIT_LIMIT, DEFAULT_COST_UNIT_PRICE, DEFAULT_MAX_CALL_DEPTH, DEFAULT_SYSTEM_LOAN,
};
use radix_engine::ledger::TypedInMemorySubstateStore;
use radix_engine::state_manager::StagedSubstateStoreManager;
use radix_engine::transaction::{ExecutionConfig, FeeReserveConfig, TransactionExecutor};
use radix_engine::types::*;
use radix_engine::wasm::{DefaultWasmEngine, WasmInstrumenter};
use rand::Rng;
use rand_chacha;
use rand_chacha::rand_core::SeedableRng;
use rand_chacha::ChaCha8Rng;
use rayon::prelude::*;
use transaction::builder::{ManifestBuilder, TransactionBuilder};
use transaction::model::{NotarizedTransaction, TransactionHeader};
use transaction::signing::EcdsaSecp256k1PrivateKey;
use transaction::validation::{TestIntentHashManager, TransactionValidator, ValidationConfig};

fn execute_single_transaction(transaction: NotarizedTransaction) {
    let transaction = TransactionValidator::validate(
        transaction,
        &TestIntentHashManager::new(),
        &ValidationConfig {
<<<<<<< HEAD
            network: &NetworkDefinition::simulator(),
=======
            network_id: NetworkDefinition::simulator().id,
>>>>>>> 093e75a2
            current_epoch: 1,
            max_cost_unit_limit: DEFAULT_COST_UNIT_LIMIT,
            min_tip_percentage: 0,
        },
    )
    .unwrap();

    let mut store = TypedInMemorySubstateStore::with_bootstrap();
    let mut wasm_engine = DefaultWasmEngine::new();
    let mut wasm_instrumenter = WasmInstrumenter::new();
    let execution_config = ExecutionConfig {
        max_call_depth: DEFAULT_MAX_CALL_DEPTH,
        is_system: false,
        trace: false,
    };
    let fee_reserve_config = FeeReserveConfig {
        cost_unit_price: DEFAULT_COST_UNIT_PRICE.parse().unwrap(),
        system_loan: DEFAULT_SYSTEM_LOAN,
    };

    let mut staged_store_manager = StagedSubstateStoreManager::new(&mut store);
    let staged_node = staged_store_manager.new_child_node(0);

    let mut staged_store = staged_store_manager.get_output_store(staged_node);
    let mut transaction_executor =
        TransactionExecutor::new(&mut staged_store, &mut wasm_engine, &mut wasm_instrumenter);
    transaction_executor.execute_and_commit(&transaction, &fee_reserve_config, &execution_config);
}

struct TransactionFuzzer {
    rng: ChaCha8Rng,
}

impl TransactionFuzzer {
    fn new() -> Self {
        let rng = ChaCha8Rng::seed_from_u64(1234);
        Self { rng }
    }

    fn next_transaction(&mut self) -> NotarizedTransaction {
        let mut builder = ManifestBuilder::new(&NetworkDefinition::simulator());
        let instruction_count = self.rng.gen_range(0u32..20u32);
        for _ in 0..instruction_count {
            let next = self.rng.gen_range(0u32..4u32);
            match next {
                0 => {
                    builder.take_from_worktop(RADIX_TOKEN, |builder, bucket_id| {
                        builder.call_function(
                            ACCOUNT_PACKAGE,
                            "Account",
                            "new_with_resource",
                            args!(AccessRule::AllowAll, scrypto::resource::Bucket(bucket_id)),
                        )
                    });
                }
                1 => {
                    builder.call_function(
                        ACCOUNT_PACKAGE,
                        "Account",
                        "new",
                        args!(AccessRule::AllowAll),
                    );
                }
                2 => {
                    builder.take_from_worktop(RADIX_TOKEN, |builder, bucket_id| {
                        builder.call_function(
                            ACCOUNT_PACKAGE,
                            "Account",
                            "new_with_resource",
                            args!(AccessRule::AllowAll, scrypto::resource::Bucket(bucket_id)),
                        )
                    });
                }
                3 => {
                    builder.call_method(SYS_FAUCET_COMPONENT, "lock_fee", args!(dec!("100")));
                }
                _ => panic!("Unexpected"),
            }
        }

        let manifest = builder.build();
        let private_key = EcdsaSecp256k1PrivateKey::from_u64(1).unwrap();
        let header = TransactionHeader {
            version: 1,
            network_id: NetworkDefinition::simulator().id,
            start_epoch_inclusive: 0,
            end_epoch_exclusive: 100,
            nonce: 5,
            notary_public_key: private_key.public_key().into(),
            notary_as_signatory: false,
            cost_unit_limit: 10_000_000,
            tip_percentage: 0,
        };

        TransactionBuilder::new()
            .header(header)
            .manifest(manifest)
            .sign(&private_key)
            .notarize(&private_key)
            .build()
    }
}

#[test]
fn simple_transaction_fuzz_test() {
    let mut fuzzer = TransactionFuzzer::new();
    let transactions: Vec<NotarizedTransaction> = (0..200)
        .into_iter()
        .map(|_| fuzzer.next_transaction())
        .collect();
    transactions.into_par_iter().for_each(|transaction| {
        execute_single_transaction(transaction);
    });
}<|MERGE_RESOLUTION|>--- conflicted
+++ resolved
@@ -21,11 +21,7 @@
         transaction,
         &TestIntentHashManager::new(),
         &ValidationConfig {
-<<<<<<< HEAD
-            network: &NetworkDefinition::simulator(),
-=======
             network_id: NetworkDefinition::simulator().id,
->>>>>>> 093e75a2
             current_epoch: 1,
             max_cost_unit_limit: DEFAULT_COST_UNIT_LIMIT,
             min_tip_percentage: 0,
