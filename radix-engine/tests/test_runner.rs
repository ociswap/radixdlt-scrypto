--- conflicted
+++ resolved
@@ -1,7 +1,8 @@
-use radix_engine::engine::{Address, Receipt, SubstateValue, TransactionExecutor};
+use radix_engine::engine::{Address, Substate};
 use radix_engine::ledger::*;
 use radix_engine::model::{export_abi, export_abi_by_component, extract_package};
 use radix_engine::state_manager::*;
+use radix_engine::transaction::{TransactionExecutor, TransactionReceipt};
 use radix_engine::wasm::{DefaultWasmEngine, WasmInstrumenter};
 use sbor::describe::Fields;
 use sbor::Type;
@@ -15,13 +16,8 @@
 use transaction::model::TransactionManifest;
 use transaction::signing::EcdsaPrivateKey;
 
-<<<<<<< HEAD
 pub struct TestRunner {
     substate_store: Option<InMemorySubstateStore>,
-=======
-pub struct TestRunner<'s, S: ReadableSubstateStore + WriteableSubstateStore> {
-    execution_stores: StagedSubstateStoreManager<'s, S>,
->>>>>>> 8118233b
     wasm_engine: DefaultWasmEngine,
     wasm_instrumenter: WasmInstrumenter,
     next_private_key: u64,
@@ -29,14 +25,10 @@
     trace: bool,
 }
 
-impl<'s, S: ReadableSubstateStore + WriteableSubstateStore> TestRunner<'s, S> {
+impl TestRunner {
     pub fn new(trace: bool, substate_store: &'s mut S) -> Self {
         Self {
-<<<<<<< HEAD
             substate_store: Some(InMemorySubstateStore::with_bootstrap()),
-=======
-            execution_stores: StagedSubstateStoreManager::new(substate_store),
->>>>>>> 8118233b
             wasm_engine: DefaultWasmEngine::new(),
             wasm_instrumenter: WasmInstrumenter::new(),
             next_private_key: 1, // 0 is invalid
@@ -108,7 +100,6 @@
         manifest: TransactionManifest,
         signer_public_keys: Vec<EcdsaPublicKey>,
     ) -> Receipt {
-<<<<<<< HEAD
         let transaction =
             TestTransaction::new(manifest, self.next_transaction_nonce, signer_public_keys);
         self.next_transaction_nonce += 1;
@@ -122,11 +113,7 @@
         );
         let receipt = executor.execute(&transaction);
         self.substate_store = Some(executor.destroy());
-=======
-        let mut receipts = self.execute_batch(vec![(manifest, signer_public_keys)]);
-        receipts.pop().unwrap()
-    }
->>>>>>> 8118233b
+    }
 
     pub fn execute_batch(
         &mut self,
@@ -138,7 +125,6 @@
         receipts
     }
 
-<<<<<<< HEAD
     pub fn substate_store(&self) -> &InMemorySubstateStore {
         self.substate_store
             .as_ref()
@@ -146,44 +132,12 @@
     }
 
     pub fn inspect_component(&self, component_address: ComponentAddress) -> Component {
-        let component_value: SubstateValue = self
+        let component_value: Substate = self
             .substate_store()
             .get_substate(&Address::GlobalComponent(component_address))
-            .map(|s| scrypto_decode(&s.value).unwrap())
+            .map(|s| s.substate)
             .unwrap();
         component_value.into()
-=======
-    pub fn create_child_node(&mut self, parent_id: u64) -> u64 {
-        self.execution_stores.new_child_node(parent_id)
-    }
-
-    pub fn execute_batch_on_node(
-        &mut self,
-        node_id: u64,
-        manifests: Vec<(TransactionManifest, Vec<EcdsaPublicKey>)>,
-    ) -> Vec<Receipt> {
-        let mut store = self.execution_stores.get_output_store(node_id);
-        let mut receipts = Vec::new();
-        for (manifest, signer_public_keys) in manifests {
-            let transaction =
-                TestTransaction::new(manifest, self.next_transaction_nonce, signer_public_keys);
-            self.next_transaction_nonce += 1;
-            let receipt = TransactionExecutor::new(
-                &mut store,
-                &mut self.wasm_engine,
-                &mut self.wasm_instrumenter,
-                self.trace,
-            )
-            .execute(&transaction);
-            receipts.push(receipt);
-        }
-
-        receipts
-    }
-
-    pub fn merge_node(&mut self, node_id: u64) {
-        self.execution_stores.merge_to_parent(node_id);
->>>>>>> 8118233b
     }
 
     pub fn export_abi(
@@ -191,26 +145,16 @@
         package_address: PackageAddress,
         blueprint_name: &str,
     ) -> abi::BlueprintAbi {
-<<<<<<< HEAD
         export_abi(self.substate_store(), package_address, blueprint_name)
             .expect("Failed to export ABI")
-=======
-        let output_store = self.execution_stores.get_output_store(0);
-        export_abi(&output_store, package_address, blueprint_name).expect("Failed to export ABI")
->>>>>>> 8118233b
     }
 
     pub fn export_abi_by_component(
         &mut self,
         component_address: ComponentAddress,
     ) -> abi::BlueprintAbi {
-<<<<<<< HEAD
         export_abi_by_component(self.substate_store(), component_address)
             .expect("Failed to export ABI")
-=======
-        let output_store = self.execution_stores.get_output_store(0);
-        export_abi_by_component(&output_store, component_address).expect("Failed to export ABI")
->>>>>>> 8118233b
     }
 
     pub fn update_resource_auth(
