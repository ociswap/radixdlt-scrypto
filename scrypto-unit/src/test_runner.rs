--- conflicted
+++ resolved
@@ -54,16 +54,10 @@
 use transaction::builder::TransactionManifestV1;
 use transaction::ecdsa_secp256k1::EcdsaSecp256k1PrivateKey;
 use transaction::model::{
-<<<<<<< HEAD
-    AttachmentsV1, BlobV1, BlobsV1, Executable, InstructionV1, InstructionsV1, IntentV1,
-    PreviewFlags, PreviewIntentV1, SystemTransactionV1, TestTransaction, TransactionHeaderV1,
-    TransactionPayloadEncode,
-=======
-    AuthZoneParams, BlobsV1, Executable, InstructionV1, InstructionsV1, PreviewIntentV1,
-    SystemTransactionV1, TestTransaction, TransactionPayload,
->>>>>>> cec8bb66
+    AttachmentsV1, BlobV1, Executable, InstructionV1, IntentV1, PreviewFlags, PreviewIntentV1,
+    SystemTransactionV1, TestTransaction, TransactionHeaderV1, TransactionPayload,
 };
-use transaction::prelude::{AttachmentsV1, BlobV1, IntentV1, PreviewFlags, TransactionHeaderV1};
+use transaction::prelude::{BlobsV1, InstructionsV1};
 
 pub struct Compile;
 
@@ -1341,10 +1335,10 @@
         self.execute_system_transaction(instructions, btreeset![AuthAddresses::validator_role()])
     }
 
-    pub fn execute_system_transaction_with_preallocated_ids(
+    pub fn execute_system_transaction_with_preallocated_addresses(
         &mut self,
         instructions: Vec<InstructionV1>,
-        pre_allocated_ids: IndexSet<NodeId>,
+        pre_allocated_addresses: Vec<(BlueprintId, GlobalAddress)>,
         mut proofs: BTreeSet<NonFungibleGlobalId>,
     ) -> TransactionReceipt {
         let nonce = self.next_transaction_nonce();
@@ -1354,7 +1348,7 @@
                 instructions: InstructionsV1(instructions),
                 blobs: BlobsV1 { blobs: vec![] },
                 hash_for_execution: hash(format!("Test runner txn: {}", nonce)),
-                pre_allocated_ids,
+                pre_allocated_addresses,
             }
             .prepare()
             .expect("expected transaction to be preparable")
