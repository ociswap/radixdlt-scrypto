--- conflicted
+++ resolved
@@ -804,17 +804,12 @@
         account: ComponentAddress,
     ) -> ComponentAddress {
         let manifest = ManifestBuilder::new()
-<<<<<<< HEAD
-            .lock_fee(self.faucet_component(), 10.into())
+            .lock_fee(self.faucet_component(), 50.into())
             .call_method(self.faucet_component(), "free", manifest_args!())
             .take_from_worktop(XRD, *DEFAULT_VALIDATOR_XRD_COST, |builder, bucket| {
                 builder.create_validator(pub_key, Decimal::ONE, bucket);
                 builder
             })
-=======
-            .lock_fee(self.faucet_component(), 50.into())
-            .create_validator(pub_key, Decimal::ONE)
->>>>>>> 1ce9c450
             .call_method(
                 account,
                 ACCOUNT_TRY_DEPOSIT_BATCH_OR_ABORT_IDENT,
