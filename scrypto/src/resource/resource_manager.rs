--- conflicted
+++ resolved
@@ -37,7 +37,6 @@
     }
 
     pub fn set_mintable(&self, access_rule: AccessRule) {
-<<<<<<< HEAD
         let access_rules = self.0.access_rules();
         access_rules.set_authority_rule(MINT_AUTHORITY, access_rule);
     }
@@ -45,39 +44,6 @@
     pub fn set_burnable(&self, access_rule: AccessRule) {
         let access_rules = self.0.access_rules();
         access_rules.set_authority_rule(BURN_AUTHORITY, access_rule);
-=======
-        ScryptoEnv
-            .call_method_advanced(
-                self.0.as_node_id(),
-                false,
-                ObjectModuleId::AccessRules,
-                ACCESS_RULES_SET_AUTHORITY_RULE_IDENT,
-                scrypto_encode(&AccessRulesSetAuthorityRuleInput {
-                    object_key: ObjectKey::SELF,
-                    authority_key: AuthorityKey::main(MINT_AUTHORITY),
-                    rule: access_rule,
-                })
-                .unwrap(),
-            )
-            .unwrap();
-    }
-
-    pub fn set_burnable(&self, access_rule: AccessRule) -> () {
-        ScryptoEnv
-            .call_method_advanced(
-                self.0.as_node_id(),
-                false,
-                ObjectModuleId::AccessRules,
-                ACCESS_RULES_SET_AUTHORITY_RULE_IDENT,
-                scrypto_encode(&AccessRulesSetAuthorityRuleInput {
-                    object_key: ObjectKey::SELF,
-                    authority_key: AuthorityKey::main(BURN_AUTHORITY),
-                    rule: access_rule,
-                })
-                .unwrap(),
-            )
-            .unwrap();
->>>>>>> 4e126568
     }
 
     fn vault_blueprint_name(&self) -> &str {
@@ -89,7 +55,6 @@
     }
 
     pub fn set_withdrawable(&self, access_rule: AccessRule) {
-<<<<<<< HEAD
         let blueprint_name = self.vault_blueprint_name();
         let access_rules = self.0.access_rules();
         access_rules.set_authority_rule_on_inner_blueprint(
@@ -121,7 +86,7 @@
 
     pub fn set_updateable_metadata(&self, access_rule: AccessRule) {
         let access_rules = self.0.access_rules();
-        access_rules.set_authority_rule("metadata", access_rule);
+        access_rules.set_metadata_authority_rule(access_rule);
     }
 
     pub fn set_updateable_non_fungible_data(&self, access_rule: AccessRule) {
@@ -141,7 +106,7 @@
 
     pub fn lock_updateable_metadata(&self) {
         let access_rules = self.0.access_rules();
-        access_rules.set_authority_mutability("metadata", AccessRule::DenyAll);
+        access_rules.set_metadata_mutability(AccessRule::DenyAll);
     }
 
     pub fn lock_updateable_non_fungible_data(&self) {
@@ -163,203 +128,6 @@
     pub fn lock_recallable(&self) {
         let access_rules = self.0.access_rules();
         access_rules.set_authority_mutability(RECALL_AUTHORITY, AccessRule::DenyAll);
-=======
-        let _rtn = ScryptoEnv
-            .call_method_advanced(
-                self.0.as_node_id(),
-                false,
-                ObjectModuleId::AccessRules,
-                ACCESS_RULES_SET_AUTHORITY_RULE_IDENT,
-                scrypto_encode(&AccessRulesSetAuthorityRuleInput {
-                    object_key: ObjectKey::inner_blueprint(self.vault_blueprint_name()),
-                    authority_key: AuthorityKey::main(WITHDRAW_AUTHORITY),
-                    rule: access_rule,
-                })
-                .unwrap(),
-            )
-            .unwrap();
-    }
-
-    pub fn set_depositable(&self, access_rule: AccessRule) {
-        let _rtn = ScryptoEnv
-            .call_method_advanced(
-                self.0.as_node_id(),
-                false,
-                ObjectModuleId::AccessRules,
-                ACCESS_RULES_SET_AUTHORITY_RULE_IDENT,
-                scrypto_encode(&AccessRulesSetAuthorityRuleInput {
-                    object_key: ObjectKey::inner_blueprint(self.vault_blueprint_name()),
-                    authority_key: AuthorityKey::main(DEPOSIT_AUTHORITY),
-                    rule: access_rule,
-                })
-                .unwrap(),
-            )
-            .unwrap();
-    }
-
-    pub fn set_recallable(&self, access_rule: AccessRule) {
-        let _rtn = ScryptoEnv
-            .call_method_advanced(
-                self.0.as_node_id(),
-                false,
-                ObjectModuleId::AccessRules,
-                ACCESS_RULES_SET_AUTHORITY_RULE_IDENT,
-                scrypto_encode(&AccessRulesSetAuthorityRuleInput {
-                    object_key: ObjectKey::inner_blueprint(self.vault_blueprint_name()),
-                    authority_key: AuthorityKey::main(RECALL_AUTHORITY),
-                    rule: access_rule,
-                })
-                .unwrap(),
-            )
-            .unwrap();
-    }
-
-    pub fn set_updateable_metadata(&self, access_rule: AccessRule) {
-        ScryptoEnv
-            .call_method_advanced(
-                self.0.as_node_id(),
-                false,
-                ObjectModuleId::AccessRules,
-                ACCESS_RULES_SET_AUTHORITY_RULE_IDENT,
-                scrypto_encode(&AccessRulesSetAuthorityRuleInput {
-                    object_key: ObjectKey::SELF,
-                    authority_key: AuthorityKey::metadata("metadata"),
-                    rule: access_rule,
-                })
-                .unwrap(),
-            )
-            .unwrap();
-    }
-
-    pub fn set_updateable_non_fungible_data(&self, access_rule: AccessRule) {
-        ScryptoEnv
-            .call_method_advanced(
-                self.0.as_node_id(),
-                false,
-                ObjectModuleId::AccessRules,
-                ACCESS_RULES_SET_AUTHORITY_RULE_IDENT,
-                scrypto_encode(&AccessRulesSetAuthorityRuleInput {
-                    object_key: ObjectKey::SELF,
-                    authority_key: AuthorityKey::main(UPDATE_NON_FUNGIBLE_DATA_AUTHORITY),
-                    rule: access_rule,
-                })
-                .unwrap(),
-            )
-            .unwrap();
-    }
-
-    pub fn lock_mintable(&self) {
-        ScryptoEnv
-            .call_method_advanced(
-                self.0.as_node_id(),
-                false,
-                ObjectModuleId::AccessRules,
-                ACCESS_RULES_SET_AUTHORITY_MUTABILITY_IDENT,
-                scrypto_encode(&AccessRulesSetAuthorityMutabilityInput {
-                    object_key: ObjectKey::SELF,
-                    authority_key: AuthorityKey::main(MINT_AUTHORITY),
-                    mutability: AccessRule::DenyAll,
-                })
-                .unwrap(),
-            )
-            .unwrap();
-    }
-
-    pub fn lock_burnable(&self) {
-        ScryptoEnv
-            .call_method_advanced(
-                self.0.as_node_id(),
-                false,
-                ObjectModuleId::AccessRules,
-                ACCESS_RULES_SET_AUTHORITY_MUTABILITY_IDENT,
-                scrypto_encode(&AccessRulesSetAuthorityMutabilityInput {
-                    object_key: ObjectKey::SELF,
-                    authority_key: AuthorityKey::main(BURN_AUTHORITY),
-                    mutability: AccessRule::DenyAll,
-                })
-                .unwrap(),
-            )
-            .unwrap();
-    }
-
-    pub fn lock_updateable_metadata(&self) {
-        ScryptoEnv
-            .call_method_advanced(
-                self.0.as_node_id(),
-                false,
-                ObjectModuleId::AccessRules,
-                ACCESS_RULES_SET_AUTHORITY_MUTABILITY_IDENT,
-                scrypto_encode(&AccessRulesSetAuthorityMutabilityInput {
-                    object_key: ObjectKey::SELF,
-                    authority_key: AuthorityKey::metadata("metadata"),
-                    mutability: AccessRule::DenyAll,
-                })
-                .unwrap(),
-            )
-            .unwrap();
-    }
-
-    pub fn lock_updateable_non_fungible_data(&self) {
-        ScryptoEnv
-            .call_method_advanced(
-                self.0.as_node_id(),
-                false,
-                ObjectModuleId::AccessRules,
-                ACCESS_RULES_SET_AUTHORITY_MUTABILITY_IDENT,
-                scrypto_encode(&AccessRulesSetAuthorityMutabilityInput {
-                    object_key: ObjectKey::SELF,
-                    authority_key: AuthorityKey::main(UPDATE_NON_FUNGIBLE_DATA_AUTHORITY),
-                    mutability: AccessRule::DenyAll,
-                })
-                .unwrap(),
-            )
-            .unwrap();
-    }
-
-    pub fn lock_withdrawable(&self) {
-        let _rtn = ScryptoEnv.call_method_advanced(
-            self.0.as_node_id(),
-            false,
-            ObjectModuleId::AccessRules,
-            ACCESS_RULES_SET_AUTHORITY_MUTABILITY_IDENT,
-            scrypto_encode(&AccessRulesSetAuthorityMutabilityInput {
-                object_key: ObjectKey::inner_blueprint(self.vault_blueprint_name()),
-                authority_key: AuthorityKey::main(WITHDRAW_AUTHORITY),
-                mutability: AccessRule::DenyAll,
-            })
-            .unwrap(),
-        );
-    }
-
-    pub fn lock_depositable(&self) {
-        let _rtn = ScryptoEnv.call_method_advanced(
-            self.0.as_node_id(),
-            false,
-            ObjectModuleId::AccessRules,
-            ACCESS_RULES_SET_AUTHORITY_MUTABILITY_IDENT,
-            scrypto_encode(&AccessRulesSetAuthorityMutabilityInput {
-                object_key: ObjectKey::inner_blueprint(self.vault_blueprint_name()),
-                authority_key: AuthorityKey::main(DEPOSIT_AUTHORITY),
-                mutability: AccessRule::DenyAll,
-            })
-            .unwrap(),
-        );
-    }
-
-    pub fn lock_recallable(&self) {
-        let _rtn = ScryptoEnv.call_method_advanced(
-            self.0.as_node_id(),
-            false,
-            ObjectModuleId::AccessRules,
-            ACCESS_RULES_SET_AUTHORITY_MUTABILITY_IDENT,
-            scrypto_encode(&AccessRulesSetAuthorityMutabilityInput {
-                object_key: ObjectKey::inner_blueprint(self.vault_blueprint_name()),
-                authority_key: AuthorityKey::main(RECALL_AUTHORITY),
-                mutability: AccessRule::DenyAll,
-            })
-            .unwrap(),
-        );
->>>>>>> 4e126568
     }
 }
 
